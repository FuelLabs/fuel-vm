name: CI

on:
  push:
    branches:
      - master
  pull_request:
    types: [opened, synchronize, reopened, labeled, unlabeled]
  merge_group:
  release:
    types: [published]

concurrency:
  group: ${{ github.workflow }}-${{ github.event.pull_request.number || github.ref }}
  cancel-in-progress: true

env:
  CARGO_TERM_COLOR: always
<<<<<<< HEAD
  RUST_VERSION: 1.71.0
  NIGHTLY_RUST_VERSION: nightly-2023-05-23
=======
  RUST_VERSION: 1.72.0
  NIGHTLY_RUST_VERSION: nightly-2023-08-28
>>>>>>> 4be8ca80

jobs:
  check-changelog:
    name: Check Changelog
    runs-on: ubuntu-latest
    steps:
      - uses: tarides/changelog-check-action@v2
        with:
          changelog: CHANGELOG.md

  cargo:
    needs:
      - check-changelog
    runs-on: buildjet-4vcpu-ubuntu-2204
    strategy:
      fail-fast: false
      matrix:
        include:
          - command: clippy
            args: --all-targets --all-features -- -D warnings -D clippy::dbg_macro
          - command: check
            args: --all-targets
          - command: check
            args: --all-targets -p fuel-asm
          - command: check
            args: --all-targets -p fuel-crypto
          - command: check
            args: --all-targets -p fuel-merkle
          - command: check
            args: --all-targets -p fuel-storage
          - command: check
            args: --all-targets -p fuel-tx
          - command: check
            args: --all-targets -p fuel-types
          - command: check
            args: --all-targets -p fuel-vm
          - command: check
            args: --all-targets --no-default-features
          - command: check
            args: --all-targets --all-features
          - command: check
            args: --target thumbv6m-none-eabi -p fuel-asm -p fuel-storage -p fuel-merkle --no-default-features
          - command: check
            args: --target wasm32-unknown-unknown -p fuel-crypto --no-default-features
          - command: check
            args: --target wasm32-unknown-unknown -p fuel-tx --features serde --no-default-features
          - command: check
            args: --target wasm32-unknown-unknown -p fuel-types --features serde --no-default-features
          - command: rustc
            args: --target wasm32-unknown-unknown -p fuel-types --features typescript --crate-type=cdylib
          - command: rustc
            args: --target wasm32-unknown-unknown -p fuel-asm --features typescript --crate-type=cdylib
          - command: make
            args: check
          - command: test
            args: --all-targets --all-features
          - command: test
            args: --all-targets --no-default-features
          - command: test
            args: --all-targets --no-default-features --features serde
          - command: test
            args: --all-targets --no-default-features --features alloc
          - command: test
            args: --all-targets --features random
          - command: test
            args: --all-targets --features serde
          - command: test
            args: --all-targets --features random,profile-gas,profile-coverage,serde
    steps:
      - uses: actions/checkout@v2
      - uses: dtolnay/rust-toolchain@master
        with:
          toolchain: ${{ env.RUST_VERSION }}
          targets: "thumbv6m-none-eabi,wasm32-unknown-unknown"
          components: "clippy"
      - name: Install Cargo Make
        uses: davidB/rust-cargo-make@v1
        with:
          version: "0.36.4"
      - run: cargo ${{ matrix.command }} ${{ matrix.args }}

  rustfmt:
    runs-on: buildjet-4vcpu-ubuntu-2204
    steps:
      - uses: actions/checkout@v3
      - name: Install latest nightly
        uses: dtolnay/rust-toolchain@master
        with:
          toolchain: ${{ env.NIGHTLY_RUST_VERSION }}
          components: rustfmt

      - name: Rustfmt check
        run: cargo +${{ env.NIGHTLY_RUST_VERSION }} fmt --all -- --check

  cargo-toml-fmt-check:
    runs-on: ubuntu-latest
    steps:
      - uses: actions/checkout@v2
      - uses: dtolnay/rust-toolchain@master
        with:
          toolchain: ${{ env.RUST_VERSION }}
      - name: setup binstall
        uses: taiki-e/install-action@cargo-binstall
      - name: Install Cargo.toml linter
        run: cargo binstall --no-confirm cargo-sort
      - name: Run Cargo.toml sort check
        run: cargo sort -w --check

  verifications-complete:
    needs:
      - rustfmt
      - cargo
      - cargo-toml-fmt-check
    runs-on: ubuntu-latest
    steps:
      - run: true

  publish-check:
    runs-on: ubuntu-latest
    if: github.event_name == 'release'
    steps:
      - name: Checkout repository
        uses: actions/checkout@v3

      - uses: dtolnay/rust-toolchain@master
        with:
          toolchain: ${{ env.RUST_VERSION }}

      - name: Publish crate check
        uses: katyo/publish-crates@v2
        with:
          dry-run: true

  publish:
    # Only do this job if publishing a release and all checks pass.
    needs:
      - verifications-complete
      - publish-check
    if: github.event_name == 'release' && github.event.action == 'published'
    runs-on: buildjet-4vcpu-ubuntu-2204

    steps:
      - uses: actions/checkout@v2
      - uses: dtolnay/rust-toolchain@master
        with:
          toolchain: ${{ env.RUST_VERSION }}

      - name: Verify tag version
        run: |
          curl -sSLf "https://github.com/TomWright/dasel/releases/download/v1.24.3/dasel_linux_amd64" -L -o dasel && chmod +x dasel
          mv ./dasel /usr/local/bin/dasel
          ./.github/workflows/scripts/verify_tag.sh ${{ github.ref_name }} Cargo.toml

      - name: Publish crate
        uses: katyo/publish-crates@v2
        with:
          registry-token: ${{ secrets.CARGO_REGISTRY_TOKEN }}

  cargo_audit:
    runs-on: ubuntu-latest
    continue-on-error: true
    steps:
      - uses: actions/checkout@v3
      - uses: rustsec/audit-check@v1.4.1
        with:
          token: ${{ secrets.GITHUB_TOKEN }}

  publish_wasm_packages:
    needs:
      - publish
    if: github.event_name == 'release' && github.event.action == 'published'
    runs-on: buildjet-4vcpu-ubuntu-2204

    steps:
      - uses: actions/checkout@v3
        with:
            fetch-depth: 0
            ref: ${{ github.event.pull_request.head.ref }}

      - uses: dtolnay/rust-toolchain@master
        with:
          toolchain: ${{ env.RUST_VERSION }}
          targets: "wasm32-unknown-unknown"

      - name: Installing required crates
        run: cargo install wasm-bindgen-cli wasm-opt

      - name: Setup PNPM
        uses: pnpm/action-setup@v2
        with:
          version: 8.6.9

      - name: Setup Node
        uses: actions/setup-node@v3
        with:
          cache: "pnpm"
          node-version: 18.14.1
          node-version-file: ".npm/package.json"
          cache-dependency-path: ".npm/pnpm-lock.yaml"
          registry-url: 'https://registry.npmjs.org'

      - name: Build and Test packages
        run: |
          pnpm -C .npm install
          pnpm -C .npm pack:all

      - name: Ensure NPM access
        run: npm whoami
        env:
          NODE_AUTH_TOKEN: ${{ secrets.NPM_TOKEN }}

      - name: Publish
        run: pnpm -C .npm publish -r --access public --no-git-checks
        env:
          NODE_AUTH_TOKEN: ${{ secrets.NPM_TOKEN }}<|MERGE_RESOLUTION|>--- conflicted
+++ resolved
@@ -16,13 +16,8 @@
 
 env:
   CARGO_TERM_COLOR: always
-<<<<<<< HEAD
-  RUST_VERSION: 1.71.0
-  NIGHTLY_RUST_VERSION: nightly-2023-05-23
-=======
   RUST_VERSION: 1.72.0
   NIGHTLY_RUST_VERSION: nightly-2023-08-28
->>>>>>> 4be8ca80
 
 jobs:
   check-changelog:
