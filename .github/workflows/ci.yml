name: CI

on:
  push:
    branches:
      - master
  pull_request:
    types: [opened, synchronize, reopened, labeled, unlabeled]
  merge_group:
  release:
    types: [published]

concurrency:
  group: ${{ github.workflow }}-${{ github.event.pull_request.number || github.ref }}
  cancel-in-progress: true

env:
  CARGO_TERM_COLOR: always
<<<<<<< HEAD
  RUST_VERSION: 1.72.0
  NIGHTLY_RUST_VERSION: nightly-2023-10-29
=======
  RUST_VERSION: 1.73.0
  NIGHTLY_RUST_VERSION: nightly-2023-08-28
>>>>>>> 09cc3339

jobs:
  check-changelog:
    name: Check Changelog
    runs-on: ubuntu-latest
    steps:
      - uses: tarides/changelog-check-action@v2
        with:
          changelog: CHANGELOG.md

  cargo:
    needs:
      - check-changelog
    runs-on: buildjet-4vcpu-ubuntu-2204
    strategy:
      fail-fast: false
      matrix:
        include:
          - command: clippy
            args: --all-targets --all-features -- -D warnings -D clippy::dbg_macro
          - command: check
            args: --all-targets
          - command: check
            args: --all-targets -p fuel-asm
          - command: check
            args: --all-targets -p fuel-crypto
          - command: check
            args: --all-targets -p fuel-merkle
          - command: check
            args: --all-targets -p fuel-storage
          - command: check
            args: --all-targets -p fuel-tx
          - command: check
            args: --all-targets -p fuel-types
          - command: check
            args: --all-targets -p fuel-vm
          - command: check
            args: --all-targets --no-default-features
          - command: check
            args: --all-targets --all-features
          - command: check
            args: --target thumbv6m-none-eabi -p fuel-asm -p fuel-crypto -p fuel-storage -p fuel-merkle --no-default-features
          - command: check
            args: --target wasm32-unknown-unknown -p fuel-crypto --no-default-features
          - command: check
            args: --target wasm32-unknown-unknown -p fuel-tx --features serde --no-default-features
          - command: check
            args: --target wasm32-unknown-unknown -p fuel-types --features serde --no-default-features
          - command: rustc
            args: --target wasm32-unknown-unknown -p fuel-types --features typescript --crate-type=cdylib
          - command: rustc
            args: --target wasm32-unknown-unknown -p fuel-asm --features typescript --crate-type=cdylib
          - command: check
            args: --target wasm32-unknown-unknown -p fuel-types --features serde --no-default-features
          - command: check
            args: --target wasm32-unknown-unknown -p fuel-vm --features alloc --no-default-features
          - command: bench
            args: --workspace --no-run
          - command: make
            args: check
          - command: test
            args: --all-targets --all-features
          - command: test
            args: --all-targets --no-default-features
          - command: test
            args: --all-targets --no-default-features --features serde
          - command: test
            args: --all-targets --no-default-features --features alloc
          - command: test
            args: --all-targets --features random
          - command: test
            args: --all-targets --features serde
          - command: test
            args: --all-targets --features random,profile-gas,profile-coverage,serde
    steps:
      - uses: actions/checkout@v2
      - uses: dtolnay/rust-toolchain@master
        with:
          toolchain: ${{ env.RUST_VERSION }}
          targets: "thumbv6m-none-eabi,riscv32imac-unknown-none-elf,wasm32-unknown-unknown"
          components: "clippy"
      - name: Install Cargo Make
        uses: davidB/rust-cargo-make@v1
        with:
          version: "0.36.4"
      - run: cargo ${{ matrix.command }} ${{ matrix.args }}

  rustfmt:
    runs-on: buildjet-4vcpu-ubuntu-2204
    steps:
      - uses: actions/checkout@v3
      - name: Install latest nightly
        uses: dtolnay/rust-toolchain@master
        with:
          toolchain: ${{ env.NIGHTLY_RUST_VERSION }}
          components: rustfmt

      - name: Rustfmt check
        run: cargo +${{ env.NIGHTLY_RUST_VERSION }} fmt --all -- --check

  cargo-toml-fmt-check:
    runs-on: ubuntu-latest
    steps:
      - uses: actions/checkout@v2
      - uses: dtolnay/rust-toolchain@master
        with:
          toolchain: ${{ env.RUST_VERSION }}
      - name: setup binstall
        uses: taiki-e/install-action@cargo-binstall
      - name: Install Cargo.toml linter
        run: cargo binstall --no-confirm cargo-sort
      - name: Run Cargo.toml sort check
        run: cargo sort -w --check

  verifications-complete:
    needs:
      - rustfmt
      - cargo
      - cargo-toml-fmt-check
    runs-on: ubuntu-latest
    steps:
      - run: true

  publish-check:
    runs-on: ubuntu-latest
    if: github.event_name == 'release'
    steps:
      - name: Checkout repository
        uses: actions/checkout@v3

      - uses: dtolnay/rust-toolchain@master
        with:
          toolchain: ${{ env.RUST_VERSION }}

      - name: Publish crate check
        uses: katyo/publish-crates@v2
        with:
          dry-run: true

  publish:
    # Only do this job if publishing a release and all checks pass.
    needs:
      - verifications-complete
      - publish-check
    if: github.event_name == 'release' && github.event.action == 'published'
    runs-on: buildjet-4vcpu-ubuntu-2204

    steps:
      - uses: actions/checkout@v2
      - uses: dtolnay/rust-toolchain@master
        with:
          toolchain: ${{ env.RUST_VERSION }}

      - name: Verify tag version
        run: |
          curl -sSLf "https://github.com/TomWright/dasel/releases/download/v1.24.3/dasel_linux_amd64" -L -o dasel && chmod +x dasel
          mv ./dasel /usr/local/bin/dasel
          ./.github/workflows/scripts/verify_tag.sh ${{ github.ref_name }} Cargo.toml

      - name: Publish crate
        uses: katyo/publish-crates@v2
        with:
          registry-token: ${{ secrets.CARGO_REGISTRY_TOKEN }}

  cargo_audit:
    runs-on: ubuntu-latest
    continue-on-error: true
    steps:
      - uses: actions/checkout@v3
      - uses: rustsec/audit-check@v1.4.1
        with:
          token: ${{ secrets.GITHUB_TOKEN }}

  publish_wasm_packages:
    needs:
      - publish
    if: github.event_name == 'release' && github.event.action == 'published'
    runs-on: buildjet-4vcpu-ubuntu-2204

    steps:
      - uses: actions/checkout@v3
        with:
            fetch-depth: 0
            ref: ${{ github.event.pull_request.head.ref }}

      - uses: dtolnay/rust-toolchain@master
        with:
          toolchain: ${{ env.RUST_VERSION }}
          targets: "wasm32-unknown-unknown"

      - name: Installing required crates
        run: cargo install wasm-bindgen-cli wasm-opt

      - name: Setup PNPM
        uses: pnpm/action-setup@v2
        with:
          version: 8.6.9

      - name: Setup Node
        uses: actions/setup-node@v3
        with:
          cache: "pnpm"
          node-version: 18.14.1
          node-version-file: ".npm/package.json"
          cache-dependency-path: ".npm/pnpm-lock.yaml"
          registry-url: 'https://registry.npmjs.org'

      - name: Build and Test packages
        run: |
          pnpm -C .npm install
          pnpm -C .npm pack:all

      - name: Ensure NPM access
        run: npm whoami
        env:
          NODE_AUTH_TOKEN: ${{ secrets.NPM_TOKEN }}

      - name: Publish
        run: pnpm -C .npm publish -r --access public --no-git-checks
        env:
          NODE_AUTH_TOKEN: ${{ secrets.NPM_TOKEN }}<|MERGE_RESOLUTION|>--- conflicted
+++ resolved
@@ -16,13 +16,8 @@
 
 env:
   CARGO_TERM_COLOR: always
-<<<<<<< HEAD
-  RUST_VERSION: 1.72.0
+  RUST_VERSION: 1.73.0
   NIGHTLY_RUST_VERSION: nightly-2023-10-29
-=======
-  RUST_VERSION: 1.73.0
-  NIGHTLY_RUST_VERSION: nightly-2023-08-28
->>>>>>> 09cc3339
 
 jobs:
   check-changelog:
