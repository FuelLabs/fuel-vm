--- conflicted
+++ resolved
@@ -59,11 +59,7 @@
           - command: check
             args: --all-targets --all-features
           - command: check
-<<<<<<< HEAD
-            args: --target thumbv6m-none-eabi -p fuel-crypto --no-default-features
-=======
             args: --target thumbv6m-none-eabi -p fuel-asm -p fuel-crypto -p fuel-storage -p fuel-merkle --no-default-features
->>>>>>> e18be55f
           - command: check
             args: --target wasm32-unknown-unknown -p fuel-crypto --no-default-features
           - command: check
