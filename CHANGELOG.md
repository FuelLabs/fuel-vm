# Change Log
All notable changes to this project will be documented in this file.

The format is based on [Keep a Changelog](http://keepachangelog.com/)
and this project adheres to [Semantic Versioning](http://semver.org/).

## [Unreleased]

<<<<<<< HEAD
#### Breaking

- [#633](https://github.com/FuelLabs/fuel-vm/pull/633): Limit receipt count to `u16::MAX`.
=======
### Changed

#### Breaking

- [#623](https://github.com/FuelLabs/fuel-vm/pull/623):
  Added support for transaction policies. The `Script` and `Create`
  transactions received a new field, `policies`. Policies allow the addition
  of some limits to the transaction to protect the user or specify some details regarding execution.
  This change makes the `GasPrice` and `Maturity` fields optional, allowing to save space in the future.
  Also, this will enable us to support multidimensional prices later.
  `GasLimit` was renamed to `ScriptGasLimit`.

  Along with this change, we introduced two new policies:
    - `WitnessLimit` - allows the limitation of the maximum size of witnesses in bytes for the contract. Because of the changes in the gas calculation model(the blockchain also charges the user for the witness data), the user should protect himself from the block producer or third parties blowing up witness data and draining the user's funds.
    - `MaxFee` - allows the upper bound for the maximum fee that users agree to pay for the transaction.

  This change brings the following modification to the gas model:
    - The `ScriptGasLimit` only limits script execution. Previously, the `ScriptGasLimit` also limited the predicate execution time, instead predicate gas is now directly included into `min_fee`. So, it is not possible to use the `ScriptGasLimit` for transaction cost limitations. A new `MaxFee` policy is a way to do that. The `GasLimit` field was removed from the `Create` transaction because it only relates to the script execution (which the `Create` transaction doesn't have).
    - The blockchain charges the user for the size of witness data (before it was free). There is no separate price for the storage, so it uses gas to charge the user. This change affects `min_gas` and `min_fee` calculation.
    - A new policy called `WitnessLimit` also impacts the `max_gas` and `max_fee` calculation in addition to `ScriptGasLimit`(in the case of `Create` transaction only `WitnessLimit` affects the `max_gas` and `max_fee`).
    - The minimal gas also charges the user for transaction ID calculation.

  The change has the following modification to the transaction layout:
    - The `Create` transaction doesn't have the `ScriptGasLimit` field anymore. Because the `Create` transaction doesn't have any script to execute
    - The `Create` and `Script` transactions don't have explicit `maturity` and `gas_price` fields. Instead, these fields can be set via a new `policies` field.
    - The `Create` and `Script` transactions have a new `policies` field with a unique canonical serialization and deserialization for optimal space consumption.

  Other breaking changes caused by the change:
    - Each transaction requires setting the `GasPrice` policy.
    - Previously, `ScriptGasLimit` should be less than the `MAX_GAS_PER_TX` constant. After removing this field from the `Create` transaction, it is impossible to require it. Instead, it requires that `max_gas <= MAX_GAS_PER_TX` for any transaction. Consequently, any `Script` transaction that uses `MAX_GAS_PER_TX` as a `ScriptGasLimit` will always fail because of a new rule. Setting the estimated gas usage instead solves the problem.
    - If the `max_fee > policies.max_fee`, then transaction will be rejected.
    - If the `witnessses_size > policies.witness_limit`, then transaction will be rejected.
    - GTF opcode changed its hardcoded constants for fields. It should be updated according to the values from the specification on the Sway side.
>>>>>>> 61c69925

## [Version 0.41.0]

#### Breaking

- [#622](https://github.com/FuelLabs/fuel-vm/pull/622): Divide `DependentCost` into "light" and "heavy" operations: Light operations consume `0 < x < 1` gas per unit, while heavy operations consume `x` gas per unit. This distinction provides more precision when calculating dependent costs.

## [Version 0.40.0]

### Added
- [#607](https://github.com/FuelLabs/fuel-vm/pull/607): Added `ECAL` instruction support.

### Changed

- [#612](https://github.com/FuelLabs/fuel-vm/pull/612): Reduced the memory consumption in all places where we calculate BMT root.
- [#615](https://github.com/FuelLabs/fuel-vm/pull/615): Made `ReceiptsCtx` of the VM modifiable with `test-helpers` feature.

#### Breaking

- [#618](https://github.com/FuelLabs/fuel-vm/pull/618): Transaction fees for `Create` now include the cost of metadata calculations, including: contract root calculation, state root calculation, and contract id calculation.
- [#613](https://github.com/FuelLabs/fuel-vm/pull/613): Transaction fees now include the cost of signature verification for each input. For signed inputs, the cost of an EC recovery is charged. For predicate inputs, the cost of a BMT root of bytecode is charged. 
- [#607](https://github.com/FuelLabs/fuel-vm/pull/607): The `Interpreter` expects the third generic argument during type definition that specifies the implementer of the `EcalHandler` trait for `ecal` opcode.
- [#609](https://github.com/FuelLabs/fuel-vm/pull/609): Checked transactions (`Create`, `Script`, and `Mint`) now enforce a maximum size. The maximum size is specified by `MAX_TRANSACTION_SIZE` in the transaction parameters, under consensus parameters. Checking a transaction above this size raises `CheckError::TransactionSizeLimitExceeded`.
- [#617](https://github.com/FuelLabs/fuel-vm/pull/617): Makes memory outside `$is..$ssp` range not executable. Separates `ErrorFlag` into `InvalidFlags`, `MemoryNotExecutable` and `InvalidInstruction`. Fixes related tests.
- [#619](https://github.com/FuelLabs/fuel-vm/pull/619): Avoid possible truncation of higher bits. It may invalidate the code that truncated higher bits causing different behavior on 32-bit vs. 64-bit systems.

## [Version 0.39.0]

### Added
- [#603](https://github.com/FuelLabs/fuel-vm/pull/603): Added `MerkleRootCalculator`for efficient in-memory Merkle root calculation.
- [#603](https://github.com/FuelLabs/fuel-vm/pull/606): Added Serialization and Deserialization support to `MerkleRootCalculator`.

### Changed

- [#595](https://github.com/FuelLabs/fuel-vm/pull/595): Removed `wee_alloc` dependency from `fuel-asm`. It now uses the builtin allocator on web targets as well.

#### Breaking

- [#598](https://github.com/FuelLabs/fuel-vm/pull/598): Update cost model for `ldc` opcode to take into account contract size.
- [#604](https://github.com/FuelLabs/fuel-vm/pull/604): Removed `ChainId` from `PredicateId` calculation. It changes the generated address of the predicates and may break tests or logic that uses hard-coded predicate IDs.
- [#594](https://github.com/FuelLabs/fuel-vm/pull/594): Add new predicate input validation tests. Also improves error propagation so that predicate error message better reflects the reason for invalidity.
- [#596](https://github.com/FuelLabs/fuel-vm/pull/596): Remove `core::ops::{Add, Sub}` impls from `BlockHeight`. Use `succ` and `pred` to access adjacent blocks, or perform arithmetic directly on the wrapped integer instead.
- [#593](https://github.com/FuelLabs/fuel-vm/pull/593): Reworked `Mint` transaction to work with `Input::Contract` and `Output::Contract` instead of `Output::Coin`. It allows account-based fee collection for the block producer.


## [Version 0.38.0]

### Added

- [#586](https://github.com/FuelLabs/fuel-vm/pull/586): Added `default_asset` method to the `ContractIdExt` trait implementation, to mirror the `default` method on AssetId in the Sway std lib.

### Changed

#### Breaking

- [#578](https://github.com/FuelLabs/fuel-vm/pull/578): Support `no_std` environments for `fuel-crypto`, falling back to a pure-Rust crypto implementation.
- [#582](https://github.com/FuelLabs/fuel-vm/pull/582): Make `fuel-vm` and `fuel-tx` crates compatible with `no_std` + `alloc`. This includes reworking all error handling that used `std::io::Error`, replacing some `std::collection::{HashMap, HashSet}` with `hashbrown::{HashMap, HashSet}` and many changes to feature-gating of APIs.
- [#587](https://github.com/FuelLabs/fuel-vm/pull/587): Replace `thiserror` dependency with `derive_more`, so that `core::fmt::Display` is implemented without the `std` feature. Removes `std::io::Error` trait impls from the affected types.
- [#588](https://github.com/FuelLabs/fuel-vm/pull/588): Re-worked the size calculation of the canonical serialization/deserialization.

#### Removed

- [#588](https://github.com/FuelLabs/fuel-vm/pull/588): Removed `SerializedSize` and `SerializedFixedSize` traits. Removed support for `SIZE_NO_DYNAMIC` and `SIZE_STATIC`. Removed enum attributes from derive macro for `Serialize` and `Deserialize` traits.

## [Version 0.37.0]

#### Breaking

- [#573](https://github.com/FuelLabs/fuel-vm/pull/573): Added `base_asset_id` as a required field to `FeeParameters`. `base_asset_id` is used to supply the ID of the base asset. 
- [#554](https://github.com/FuelLabs/fuel-vm/pull/554): Removed `debug` feature from the `fuel-vm`. The debugger is always available and becomes active after calling any `set_*` method.
- [#537](https://github.com/FuelLabs/fuel-vm/pull/537): Use dependent cost for `k256`, `s256`, `mcpi`, `scwq`, `swwq` opcodes.
    These opcodes charged inadequately low costs in comparison to the amount of work.
    This change should make all transactions that used these opcodes much more expensive than before.
- [#533](https://github.com/FuelLabs/fuel-vm/pull/533): Use custom serialization for fuel-types to allow no_std compilation.

## [Version 0.36.1]

### Changed

- [#546](https://github.com/FuelLabs/fuel-vm/pull/546): Improve debug formatting of instruction in panic receipts.

### Fixed

- [#574](https://github.com/FuelLabs/fuel-vm/pull/574): Enforce fixed 32-byte input length for LHS and RHS inputs to the BMT's internal node sum.
- [#547](https://github.com/FuelLabs/fuel-vm/pull/547): Bump `ed25519-dalek` to `2.0.0` to deal with RustSec Advisory. 

#### Breaking
- [#524](https://github.com/FuelLabs/fuel-vm/pull/524): Fix a crash in `CCP` instruction when overflowing contract bounds. Fix a bug in `CCP` where overflowing contract bounds in a different way would not actually copy the contract bytes, but just zeroes out the section. Fix a bug in `LDC` where it would revert the transaction when the contract bounds were exceeded, when it's just supposed to fill the rest of the bytes with zeroes.


## [Version 0.36.0]

### Changed

- [#525](https://github.com/FuelLabs/fuel-vm/pull/525): The `$hp` register is no longer restored to it's previous value when returning from a call, making it possible to return heap-allocated types from `CALL`.
- [#535](https://github.com/FuelLabs/fuel-vm/pull/535): Add better test coverage for TR and TRO.

#### Breaking

- [#514](https://github.com/FuelLabs/fuel-vm/pull/514/): Add `ChainId` and `GasCosts` to `ConsensusParameters`. 
    Break down `ConsensusParameters` into sub-structs to match usage. Change signatures of functions to ask for
    necessary fields only.
- [#532](https://github.com/FuelLabs/fuel-vm/pull/532): The `TRO` instruction now reverts when attempting to send zero coins to an output. Panic reason of this `TransferZeroCoins`, and `TR` was changed to use the same panic reason as well.

### Fixed

- [#511](https://github.com/FuelLabs/fuel-vm/pull/511): Changes multiple panic reasons to be more accurate, and internally refactors instruction fetch logic to be less error-prone.

- [#529](https://github.com/FuelLabs/fuel-vm/pull/529) [#534](https://github.com/FuelLabs/fuel-vm/pull/534): Enforcing async WASM initialization for all NPM wrapper packages.

- [#531](https://github.com/FuelLabs/fuel-vm/pull/531): UtxoId::from_str and TxPointer::from_str no longer crash on invalid input with multibyte characters. Also adds clippy lints to prevent future issues.

#### Breaking

- [#527](https://github.com/FuelLabs/fuel-vm/pull/527): The balances are empty during predicate estimation/verification.

## [Version 0.35.3]

### Changed

- [#542](https://github.com/FuelLabs/fuel-vm/pull/542/): Make the `fuel-tx` WASM compatible with `serde` feature enabled.

## [Version 0.35.2]

### Changed

#### Breaking

- [#539](https://github.com/FuelLabs/fuel-vm/pull/539/): Rollbacked the change for the gas charging formula. 
    Actualized the gas prices for opcodes.

## [Version 0.35.1]

### Added

- [#499](https://github.com/FuelLabs/fuel-vm/pull/499/): The `wasm_bindgen` support of `fuel-asm` and `fuel-types`.
    Each new release also publish a typescript analog of the `fuel-asm` and `fuel-types` crates to the npm.

## [Version 0.35.0]

The release mostly fixes funding during the audit and integration with the bridge. But the release also contains some new features like:
- Asynchronous predicate estimation/verification.
- Multi-asset support per contract.
- Support Secp256r1 signature recovery and Ed25519 verificaiton.


### Added

- [#486](https://github.com/FuelLabs/fuel-vm/pull/486/): Adds `ed25519` signature verification and `secp256r1` signature recovery to `fuel-crypto`, and corresponding opcodes `ED19` and `ECR1` to `fuel-vm`.

- [#486](https://github.com/FuelLabs/fuel-vm/pull/498): Adds `PSHL`, `PSHH`, `POPH` and `POPL` instructions, which allow cheap push and pop stack operations with multiple registers.

- [#500](https://github.com/FuelLabs/fuel-vm/pull/500): Introduced `ParallelExecutor` trait
    and made available async versions of verify and estimate predicates.
    Updated tests to test for both parallel and sequential execution.
    Fixed a bug in `transaction/check_predicate_owners`.

#### Breaking

- [#506](https://github.com/FuelLabs/fuel-vm/pull/506): Added new `Mint` and `Burn` variants to `Receipt` enum.
    It affects serialization and deserialization with new variants.

### Changed

#### Breaking

- [#506](https://github.com/FuelLabs/fuel-vm/pull/506): The `mint` and `burn` 
    opcodes accept a new `$rB` register. It is a sub-identifier used to generate an 
    `AssetId` by [this rule](https://github.com/FuelLabs/fuel-specs/blob/master/src/identifiers/asset.md). 
    This feature allows having multi-asset per one contract. It is a huge breaking change, and 
    after this point, `ContractId` can't be equal to `AssetId`.

    The conversion like `AssetId::from(*contract_id)` is no longer valid. Instead, the `ContractId` implements the `ContractIdExt` trait:
    ```rust
    /// Trait extends the functionality of the `ContractId` type.
    pub trait ContractIdExt {
        /// Creates an `AssetId` from the `ContractId` and `sub_id`.
        fn asset_id(&self, sub_id: &Bytes32) -> AssetId;
    }
    ```

- [#506](https://github.com/FuelLabs/fuel-vm/pull/506): The `mint` and `burn` 
    opcodes affect the `receipts_root` of the `Script` transaction.

### Removed

#### Breaking

- [#486](https://github.com/FuelLabs/fuel-vm/pull/486/): Removes apparently unused `Keystore` and `Signer` traits from `fuel-crypto`. Also renames `ECR` opcode to `ECK1`.

### Fixed

- [#500](https://github.com/FuelLabs/fuel-vm/pull/500): Fixed a bug where `MessageCoinPredicate` wasn't checked for in `check_predicate_owners`.

#### Breaking

- [#502](https://github.com/FuelLabs/fuel-vm/pull/502): The algorithm used by the
    binary Merkle tree for generating Merkle proofs has been updated to remove
    the leaf data from the proof set. This change allows BMT proofs to conform
    to the format expected by the Solidity contracts used for verifying proofs.

- [#503](https://github.com/FuelLabs/fuel-vm/pull/503): Use correct amount of gas in call
    receipts when limited by cgas. Before this change, the `Receipt::Call` could show an incorrect value for the gas limit.

- [#504](https://github.com/FuelLabs/fuel-vm/pull/504): The `CROO` and `CSIZ` opcodes require 
    the existence of corresponding `ContractId` in the transaction's 
    inputs(the same behavior as for the `CROO` opcode).

- [#504](https://github.com/FuelLabs/fuel-vm/pull/504): The size of the contract 
    was incorrectly padded. It affects the end of the call frame in the memory, 
    making it not 8 bytes align. Also, it affects the cost of the contract 
    call(in some cases, we charged less in some more).

- [#504](https://github.com/FuelLabs/fuel-vm/pull/504): The charging for `DependentCost`
    was done incorrectly, devaluing the `dep_per_unit` part. After the fixing of 
    this, the execution should become much more expensive.

- [#505](https://github.com/FuelLabs/fuel-vm/pull/505): The `data` field of the `Receipt` 
    is not part of the canonical serialization and deserialization anymore. The SDK should use the 
    `Receipt` type instead of `OpaqueReceipt`. The `Receipt.raw_payload` will be removed for the 
    `fuel-core 0.20`. The `data` field is optional now. The SDK should update serialization and 
    deserialization for `MessageOut`, `LogData`, and `ReturnData` receipts.

- [#505](https://github.com/FuelLabs/fuel-vm/pull/505): The `len` field of the `Receipt` 
    is not padded anymore and represents an initial value.

## [Version 0.34.1]

Mainly new opcodes prices and small performance improvements in the `BinaryMerkleTree`.

### Changed

- [#492](https://github.com/FuelLabs/fuel-vm/pull/492): Minor improvements to BMT
    internals, including a reduction in usage of `Box`, using `expect(...)` over
    `unwrap()`, and additional comments.

#### Breaking

- [#493](https://github.com/FuelLabs/fuel-vm/pull/493): The default `GasCostsValues`
    is updated according to the benches with `fuel-core 0.19`. 
    It may break some unit tests that compare actual gas usage with expected.

## [Version 0.34.0]

This release contains fixes for critical issues that we found before the audit. 
Mainly, these changes pertain to the Sparse Merkle Tree (SMT) and related 
code. The SMT API was extended to provide more flexibility and to allow users 
to select the most appropriate method for their performance needs. Where 
possible, sequential SMT updates were replaced with constructors that take in a
complete data set.

### Added

- [#476](https://github.com/FuelLabs/fuel-vm/pull/476): The `fuel_vm::Call` supports `From<[u8; Self::LEN]>` and `Into<[u8; Self::LEN]>`.

- [#484](https://github.com/FuelLabs/fuel-vm/pull/484): The `sparse::in_memory::MerkleTree`
    got new methods `from_set`, `root_from_set`, and `nodes_from_set` methods. These methods allow
    a more optimal way to build and calculate the SMT when you know all leaves.
    The `Contract::initial_state_root` is much faster now (by ~15 times).

### Removed

- [#478](https://github.com/FuelLabs/fuel-vm/pull/478): The `CheckedMemRange` is replaced by the `MemoryRange`.

### Changed

- [#477](https://github.com/FuelLabs/fuel-vm/pull/477): The `PanicReason::UnknownPanicReason` is `0x00`.
    The `PanicReason` now implements `From<u8>` instead of `TryFrom<u8>` and can't return an error anymore.

- [#478](https://github.com/FuelLabs/fuel-vm/pull/478): The `memcopy` method is updated
    and returns `MemoryWriteOverlap` instead of `MemoryOverflow`.

### Fixed

- [#482](https://github.com/FuelLabs/fuel-vm/pull/482): This PR address a security 
    issue where updates to a Sparse Merkle Tree could deliberately overwrite existing
    leaves by setting the leaf key to the hash of an existing leaf or node. This is 
    done by removing the insertion of the leaf using the leaf key.

- [#484](https://github.com/FuelLabs/fuel-vm/pull/484): Fixed bug with not-working `CreateMetadata`.


#### Breaking

- [#473](https://github.com/FuelLabs/fuel-vm/pull/473): CFS and CFSI were not validating
    that the new `$sp` value isn't below `$ssp`, allowing write access to non-owned
    memory. This is now fixed, and attempting to set an incorrect `$sp` value panics.

- [#485](https://github.com/FuelLabs/fuel-vm/pull/485): This PR addresses a security
    issue where the user may manipulate the structure of the Sparse Merkle Tree. 
    SMT expects hashed storage key wrapped into a `MerkleTreeKey` structure. 
    The change is breaking because it changes the `state_root` generated by the SMT 
    and may change the `ContractId` if the `Create` transaction has non-empty `StoargeSlot`s.


## [Version 0.33.0]

The release contains a lot of breaking changes. 
Most of them are audit blockers and affect the protocol itself.
Starting this release we plan to maintain the changelog file and describe all minor and major changes that make sense.

### Added

#### Breaking

- [#386](https://github.com/FuelLabs/fuel-vm/pull/386): The coin and message inputs 
    got a new field - `predicate_gas_used`. So it breaks the constructor API 
    of these inputs.

    The value of this field is zero for non-predicate inputs, but for the 
    predicates, it indicates the exact amount of gas used by the predicate 
    to execute. If after the execution of the predicate remaining gas is not 
    zero, then the predicate execution failed.
    
    This field is malleable but will be used by the VM, and each predicate 
    should be estimated before performing the verification logic. 
    The `Transaction`, `Create`, and `Script` types implement the 
    `EstimatePredicates` for these purposes.

    ```rust
    /// Provides predicate estimation functionality for the transaction.
    pub trait EstimatePredicates: Sized {
        /// Estimates predicates of the transaction.
        fn estimate_predicates(&mut self, params: &ConsensusParameters, gas_costs: &GasCosts) -> Result<(), CheckError>;
    }
    ```

    During the creation of the `Input`, the best strategy is to use a default 
    value like `0` and call the `estimate_predicates` method to actualize 
    the `predicate_gas_used` after.

- [#454](https://github.com/FuelLabs/fuel-vm/pull/454): VM native array-backed types 
`Address`, `AssetId`, `ContractId`, `Bytes4`, `Bytes8`, `Bytes20`, `Bytes32`, 
`Nonce`, `MessageId`, `Salt` now use more compact representation instead of 
hex-encoded string when serialized using serde format that sets 
`is_human_readable` to false.

- [#456](https://github.com/FuelLabs/fuel-vm/pull/456): Added a new type - `ChainId` to represent the identifier of the chain. 
It is a wrapper around the `u64`, so any `u64` can be converted into this type via `.into()` or `ChainId::new(...)`.

- [#459](https://github.com/FuelLabs/fuel-vm/pull/459) Require witness index to be specified when adding an unsigned coin to a transaction.
This allows for better reuse of witness data when using the transaction builder and helper methods to make transactions compact.

- [#462](https://github.com/FuelLabs/fuel-vm/pull/462): Adds a `cache` parameter to `Input::check` and `Input::check_signature`.
  This is used to avoid redundant signature recovery when multiple inputs share the same witness index.

### Changed

- [#458](https://github.com/FuelLabs/fuel-vm/pull/458): Automatically sort storage slots for creation transactions.

#### Breaking

- [#386](https://github.com/FuelLabs/fuel-vm/pull/386): Several methods of the `TransactionFee` are renamed `total` -> `max_fee`
  and `bytes` -> `min_fee`. The `TransactionFee::min_fee` take into account the gas used by predicates.

- [#450](https://github.com/FuelLabs/fuel-vm/pull/450): The Merkle root of a contract's code is now calculated by partitioning the code into chunks of 16 KiB, instead of 8 bytes. If the last leaf is does not a full 16 KiB, it is padded with `0` up to the nearest multiple of 8 bytes. This affects the `ContractId` and `PredicateId` calculations, breaking all code that used hardcoded values.

- [#456](https://github.com/FuelLabs/fuel-vm/pull/456): The basic methods `UniqueIdentifier::id`, `Signable::sign_inputs`, 
and `Input::predicate_owner` use `ChainId` instead of the `ConsensusParameters`. 
It is a less strict requirement than before because you can get `ChainId` 
from `ConsensusParameters.chain_id`, and it makes the API cleaner. 
It affects all downstream functions that use listed methods.

- [#463](https://github.com/FuelLabs/fuel-vm/pull/463): Moves verification that the `Output::ContractCreated` 
output contains valid `contract_id` and `state_root`(the values from the `Output` match with calculated 
values from the bytecode, storage slots, and salt) from `fuel-vm` to `fuel-tx`. 
It means the end-user will receive this error earlier on the SDK side before `dry_run` instead of after.

### Fixed

#### Breaking

- [#457](https://github.com/FuelLabs/fuel-vm/pull/457): Transactions got one more validity rule: 
Each `Script` or `Create` transaction requires at least one input coin or message to be spendable. 
It may break code/tests that previously didn't set any spendable inputs. 
Note: `Message` with non-empty `data` field is not spendable.

- [#458](https://github.com/FuelLabs/fuel-vm/pull/458): The storage slots with the same key inside the `Create` transaction are forbidden.<|MERGE_RESOLUTION|>--- conflicted
+++ resolved
@@ -6,11 +6,6 @@
 
 ## [Unreleased]
 
-<<<<<<< HEAD
-#### Breaking
-
-- [#633](https://github.com/FuelLabs/fuel-vm/pull/633): Limit receipt count to `u16::MAX`.
-=======
 ### Changed
 
 #### Breaking
@@ -44,7 +39,7 @@
     - If the `max_fee > policies.max_fee`, then transaction will be rejected.
     - If the `witnessses_size > policies.witness_limit`, then transaction will be rejected.
     - GTF opcode changed its hardcoded constants for fields. It should be updated according to the values from the specification on the Sway side.
->>>>>>> 61c69925
+- [#633](https://github.com/FuelLabs/fuel-vm/pull/633): Limit receipt count to `u16::MAX`.
 
 ## [Version 0.41.0]
 
