--- conflicted
+++ resolved
@@ -18,10 +18,7 @@
 
 #### Breaking
 
-<<<<<<< HEAD
-=======
 - [#709](https://github.com/FuelLabs/fuel-vm/pull/709): Removed `bytecode_length` from the `Create` transaction.
->>>>>>> 8281e9db
 - [#706](https://github.com/FuelLabs/fuel-vm/pull/706): Unified `Create` and `Script` logic via `ChargeableTransaction`. The change is breaking because affects JSON serialization and deserialization. Now `Script` and `Create` transactions have `body` fields that include unique transactions.
 - [#703](https://github.com/FuelLabs/fuel-vm/pull/703): Reshuffled fields `Script` and `Create` transactions to unify part used by all chargeable transactions. It breaks the serialization and deserialization and requires adoption on the SDK side.
 - [#708](https://github.com/FuelLabs/fuel-vm/pull/708): Hidden `Default` params under the "test-helper" feature to avoid accidental use in production code. It is a huge breaking change for any code that has used them before in production, and instead, it should be fetched from the network. In the case of tests simply use the "test-helper" feature in your `[dev-dependencies]` section.
