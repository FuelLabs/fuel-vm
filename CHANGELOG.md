# Change Log

All notable changes to this project will be documented in this file.

The format is based on [Keep a Changelog](http://keepachangelog.com/)
and this project adheres to [Semantic Versioning](http://semver.org/).

## [Unreleased]

### Fixed
<<<<<<< HEAD
- [879](https://github.com/FuelLabs/fuel-vm/pull/879): Debugger state wasn't propagated in contract contexts.
=======
- [878](https://github.com/FuelLabs/fuel-vm/pull/878): Fix the transaction de/serialization that wasn't backward compatible with the addition of the new policy.
>>>>>>> 4de6034b

## [Version 0.59.0]

### Added
- [871](https://github.com/FuelLabs/fuel-vm/pull/871): Add `expiration` policy that prevent a transaction to be inserted after a given block height.
- [870](https://github.com/FuelLabs/fuel-vm/pull/870): Add 3 new ZK-related opcodes: eadd (ecAdd on EVM), emul (ecMul on EVM), epar (ecPairing on EVM)
- [875](https://github.com/FuelLabs/fuel-vm/pull/875): Updated `wasm-bindgen` to `0.2.97`

### Fixed
- [860](https://github.com/FuelLabs/fuel-vm/pull/860): Fixed missing fuzzing coverage report in CI.

### Breaking 
- [863](https://github.com/FuelLabs/fuel-vm/pull/863): Changed StorageRead::read to load a serialized value starting from a offset. The function returns an optional value equal to the number of bytes read when defined, or none if the offset specified in input is outside the boundaries of the serialized value read.
- [868](https://github.com/FuelLabs/fuel-vm/pull/868): Fixed error message when having a nonexistent contract in inputs. Instead of saying "contract was in inputs, but doesn't exist", the message was just "contract not in inputs". Now there's a separate error for that.
- [837](https://github.com/FuelLabs/fuel-vm/pull/837): Change `diff` function to get VM instance diff to a `rollback_to` that allow to fetch changes to make self -> previous state. However, this support the new memory management that allow memory to grow between instances instead of fixed memory size.

### Changed
- [847](https://github.com/FuelLabs/fuel-vm/pull/847): Changed `interpreter::blockchain::load_contract_code` and `interpreter::blockchain::code_copy` to use the new version of `StorageRead::read` where the contract is loaded into a buffer starting from an offset. The contract is copied directly into the portion of memory starting at the destination address, rather than having to be copied indirectly after being fetched from storage.

## [Version 0.58.2]

### Fixed
- [#854](https://github.com/FuelLabs/fuel-vm/pull/854): Fixed a bug where LDC mode 2 padding bytes would be copied from memory instead of using zeroes.

## [Version 0.58.1]

### Fixed
- [#852](https://github.com/FuelLabs/fuel-vm/pull/852): Fixed incorrect predicate estimation when max predicate gas is less than max tx gas.

## [Version 0.58.0]

### Added
- [#849](https://github.com/FuelLabs/fuel-vm/pull/849): Add a new mode `2` to the LDC that allows to use the memory as a source for code.
- [#848](https://github.com/FuelLabs/fuel-vm/pull/848): Allow usage of the blob opcode `BSIZ`, `BLDD`, and `LDC` with mode `1` in the predicates.
- [#838](https://github.com/FuelLabs/fuel-vm/pull/838): Implemented `AsRef<[u8]>` and `TryFrom<&[u8]>` for DA compression types: ScriptCode, PredicateCode, RegistryKey.
- [#820](https://github.com/FuelLabs/fuel-vm/pull/820): Add fuzzing in CI with ClusterFuzzLite.

### Removed

#### Breaking
- [#848](https://github.com/FuelLabs/fuel-vm/pull/848): All estimation and verification of predicate functionality is reworked and now requires the instance of the storage with predicates.
- [#843](https://github.com/FuelLabs/fuel-vm/pull/843): Remove `serde` feature from the `fuel-tx` crate. It is default behaviour now if you enable `alloc` feature.
- [#766](https://github.com/FuelLabs/fuel-vm/pull/766): Use correct gas price when validating native signatures

### Changed

#### Breaking
- [#829](https://github.com/FuelLabs/fuel-vm/pull/829): Updated `add_random_fee_input()` to accept an `rng` for true randomization. Introduced `add_fee_input()` to retain the previous behavior of `add_random_fee_input()`.
- [#845](https://github.com/FuelLabs/fuel-vm/pull/845): Removed `Default` implementation of `SecretKey`.
- [#844](https://github.com/FuelLabs/fuel-vm/pull/844): `WDCM` and `WQCM` reset `$of` and `$err`.

## [Version 0.57.1]

### Fixed
- [#835](https://github.com/FuelLabs/fuel-vm/pull/835): Fixing WASM-NPM packaging and publishing

## [Version 0.57.0]

### Added
- [#670](https://github.com/FuelLabs/fuel-vm/pull/670): Add DA compression functionality to `Transaction` and any types within
- [#733](https://github.com/FuelLabs/fuel-vm/pull/733): Add LibAFL based fuzzer and update `secp256k1` version to 0.29.1.
- [#825](https://github.com/FuelLabs/fuel-vm/pull/733): Avoid leaking partially allocated memory when array deserialization fails

### Changed
- [#824](https://github.com/FuelLabs/fuel-vm/pull/824): Use `self` instead of `&self` during decompression.
- [#823](https://github.com/FuelLabs/fuel-vm/pull/823): Returned the old behaviour of the json serialization for policies.

#### Breaking
- [#826](https://github.com/FuelLabs/fuel-vm/pull/826): Skip the panic reason from canonical serialization of the panic receipt.
- [#821](https://github.com/FuelLabs/fuel-vm/pull/821): Added `block_transaction_size_limit` to `ConsensusParameters`. It adds a new `ConensusParametersV2` as a variant of the `ConsensusParameters`.
- [#670](https://github.com/FuelLabs/fuel-vm/pull/670): The `predicate` field of `fuel_tx::input::Coin` is now a wrapper struct `PredicateCode`.

### Fixed
- [#822](https://github.com/FuelLabs/fuel-vm/pull/822): Return recipient as an owner for the message inputs.

## [Version 0.56.0]

### Added
- [#796](https://github.com/FuelLabs/fuel-vm/pull/796): Added implementation of the `MerkleRootStorage` for references.

### Changed
- [#806](https://github.com/FuelLabs/fuel-vm/pull/806): Update MSRV to 1.79.0.

#### Breaking
- [#780](https://github.com/FuelLabs/fuel-vm/pull/780): Added `Blob` transaction, and `BSIZ` and `BLDD` instructions. Also allows `LDC` to load blobs.
- [#795](https://github.com/FuelLabs/fuel-vm/pull/795): Fixed `ed19` instruction to take variable length message instead of a fixed-length one. Changed the gas cost to be `DependentCost`.

## [Version 0.55.0]

### Added
- [#781](https://github.com/FuelLabs/fuel-vm/pull/781): Added `base_asset_id` to checked metadata.

### Changed
- [#784](https://github.com/FuelLabs/fuel-vm/pull/784): Avoid storage lookups for side nodes in the SMT.
- [#787](https://github.com/FuelLabs/fuel-vm/pull/787): Fixed charge functions to profile cost before charging.

#### Breaking
- [#783](https://github.com/FuelLabs/fuel-vm/pull/783): Remove unnecessary look up for old values by adding new methods to the `StorageMutate` trait.  The old `insert` and `remove` are now `replace` and `take`. The new `insert` and `remove` don't return a value.
- [#783](https://github.com/FuelLabs/fuel-vm/pull/783): Renamed methods of `StorageWrite` trait from `write`, `replace`, `take` to `write_bytes`, `replace_bytes`, `take_bytes`.
- [#788](https://github.com/FuelLabs/fuel-vm/pull/788): Fix truncating `sp` to `MEM_SIZE` in `grow_stack`, and allow empty writes to zero-length ranges at `$hp`.

### Fixed

#### Breaking
- [#789](https://github.com/FuelLabs/fuel-vm/pull/789): Avoid conversion into `usize` type and use `u32` or `u64` instead. The change is breaking since could return other errors for 32-bit systems.
- [#786](https://github.com/FuelLabs/fuel-vm/pull/786): Fixed the CCP opcode to charge for the length from the input arguments.
- [#785](https://github.com/FuelLabs/fuel-vm/pull/785): Require `ContractCreated` output in the `Create` transaction. The `TransactionBuilder<Create>` has a `add_contract_created` method to simplify the creation of the `ContractCreated` output for tests.


## [Version 0.54.1]

### Changed
- [#776](https://github.com/FuelLabs/fuel-vm/pull/776): Charge for max length in LDC opcode.

## [Version 0.54.0]

### Added

- [#770](https://github.com/FuelLabs/fuel-vm/pull/770): Cache contract inputs in the VM.

### Changed
- [#768](https://github.com/FuelLabs/fuel-vm/pull/768): Charge for LDC opcode before loading the contract into memory.

- [#771](https://github.com/FuelLabs/fuel-vm/pull/771): Take into account spent gas during synchronous predicates estimation.

#### Breaking
- [#769](https://github.com/FuelLabs/fuel-vm/pull/769): Use `DependentCost` for `CFE` and `CFEI` opcodes.
- [#767](https://github.com/FuelLabs/fuel-vm/pull/767): Fixed no zeroing malleable fields for `Create` transaction.
- [#765](https://github.com/FuelLabs/fuel-vm/pull/765): Corrected the gas units for WDOP and WQOP.

### Removed
- [#772](https://github.com/FuelLabs/fuel-vm/pull/772): Removed redundant `self.receipts.root()` call.

## [Version 0.53.0]

### Added

- [#751](https://github.com/FuelLabs/fuel-vm/pull/751):  Improve test coverage.

### Changed

- [#753](https://github.com/FuelLabs/fuel-vm/pull/753): Fix an ownership check bug in `CCP` instruction.

## [Version 0.52.0]

### Changed

#### Breaking

- [#748](https://github.com/FuelLabs/fuel-vm/pull/748): Make `VmMemoryPool::get_new` async.
- [#747](https://github.com/FuelLabs/fuel-vm/pull/747): Use `DependentCost` for `aloc` opcode. The cost of the `aloc` opcode is now dependent on the size of the allocation.

## [Version 0.51.0]

### Added

- [#732](https://github.com/FuelLabs/fuel-vm/pull/732):  Adds `reset` method to VM memory.

#### Breaking

- [#732](https://github.com/FuelLabs/fuel-vm/pull/732): Makes the VM generic over the memory type, allowing reuse of relatively expensive-to-allocate VM memories through `VmMemoryPool`. Functions and traits which require VM initalization such as `estimate_predicates` now take either the memory or `VmMemoryPool` as an argument. The `Interpterter::eq` method now only compares accessible memory regions. `Memory` was renamed into `MemoryInstance` and `Memory` is a trait now.

### Changed

#### Breaking

- [#743](https://github.com/FuelLabs/fuel-vm/pull/743): Zeroes `$flag` on `CALL`, so that contracts can assume clean `$flag` state.
- [#737](https://github.com/FuelLabs/fuel-vm/pull/737): Panic on instructions with non-zero reserved part.

## [Version 0.50.0]

### Changed

- [#725](https://github.com/FuelLabs/fuel-vm/pull/725): Adds more clippy lints to catch possible integer overflow and casting bugs on compile time.
- [#729](https://github.com/FuelLabs/fuel-vm/pull/729): Adds more clippy lints to `fuel-merkle` to catch possible integer overflow and casting bugs on compile time. It also does some internal refactoring.

### Added

#### Breaking

- [#725](https://github.com/FuelLabs/fuel-vm/pull/725): `UtxoId::from_str` now rejects inputs with multiple `0x` prefixes. Many `::from_str` implementations also reject extra data in the end of the input, instead of silently ignoring it. `UtxoId::from_str` allows a single `:` between the fields. Unused `GasUnit` struct removed.
- [#726](https://github.com/FuelLabs/fuel-vm/pull/726): Removed code related to Binary Merkle Sum Trees (BMSTs). The BMST is deprecated and not used in production environments. 
- [#729](https://github.com/FuelLabs/fuel-vm/pull/729): Removed default implementation of `Node::key_size_bits`, implementors must now define it themselves. Also some helper traits have been merged together, or their types changed.
### Fixed

#### Breaking

- [#736](https://github.com/FuelLabs/fuel-vm/pull/736): LDC instruction now works in internal contexts as well. Call frames use code size padded to word alignment.

## [Version 0.49.0]

### Added

- [#721](https://github.com/FuelLabs/fuel-vm/pull/721): Added additional logic to the BMT proof verification algorithm to check the length of the provided proof set against the index provided in the proof.

#### Breaking

- [#719](https://github.com/FuelLabs/fuel-vm/pull/719): Fix overflow in `LDC` instruction when contract size with padding would overflow.
- [#715](https://github.com/FuelLabs/fuel-vm/pull/715): The `Interpreter` supports the processing of the `Upload` transaction. The change affects `InterpreterStorage`, adding `StorageMutate<UploadedBytes>` constrain.
- [#714](https://github.com/FuelLabs/fuel-vm/pull/714): The change adds a new `Upload` transaction that allows uploading huge byte code on chain subsection by subsection. This transaction is chargeable and is twice as expensive as the `Create` transaction. Anyone can submit this transaction.
- [#712](https://github.com/FuelLabs/fuel-vm/pull/712): The `Interpreter` supports the processing of the `Upgrade` transaction. The change affects `InterpreterStorage`, adding 5 new methods that must be implemented.
- [#707](https://github.com/FuelLabs/fuel-vm/pull/707): The change adds a new `Upgrade` transaction that allows upgrading either consensus parameters or state transition function used by the network to produce future blocks.
    The purpose of the upgrade is defined by the `Upgrade Purpose` type:
    
    ```rust
    pub enum UpgradePurpose {
        /// The upgrade is performed to change the consensus parameters.
        ConsensusParameters {
            /// The index of the witness in the [`Witnesses`] field that contains
            /// the serialized consensus parameters.
            witness_index: u16,
            /// The hash of the serialized consensus parameters.
            /// Since the serialized consensus parameters live inside witnesses(malleable
            /// data), any party can override them. The `checksum` is used to verify that the
            /// data was not modified.
            checksum: Bytes32,
        },
        /// The upgrade is performed to change the state transition function.
        StateTransition {
            /// The Merkle root of the new bytecode of the state transition function.
            /// The bytecode must be present on the blockchain(should be known by the
            /// network) at the moment of inclusion of this transaction.
            root: Bytes32,
        },
    }
    ```
    
    The `Upgrade` transaction is chargeable, and the sender should pay for it. Transaction inputs should contain only base assets.
    
    Only the privileged address can upgrade the network. The privileged address can be either a real account or a predicate.
    
    Since serialized consensus parameters are small(< 2kb), they can be part of the upgrade transaction and live inside of witness data. The bytecode of the blockchain state transition function is huge ~1.6MB(relative to consensus parameters), and it is impossible to fit it into one transaction. So when we perform the upgrade of the state transition function, it should already be available on the blockchain. The transaction to actually upload the bytecode(`Upload` transaction) will implemented in the https://github.com/FuelLabs/fuel-core/issues/1754.

### Changed

- [#707](https://github.com/FuelLabs/fuel-vm/pull/707): Used the same pattern everywhere in the codebase: 
    ```rust
                 Self::Script(tx) => tx.encode_static(buffer),
                 Self::Create(tx) => tx.encode_static(buffer),
                 Self::Mint(tx) => tx.encode_static(buffer),
                 Self::Upgrade(tx) => tx.encode_static(buffer),
    ```
  
    Instead of:
    ```rust
                 Transaction::Script(script) => script.encode_static(buffer),
                 Transaction::Create(create) => create.encode_static(buffer),
                 Transaction::Mint(mint) => mint.encode_static(buffer),
                 Transaction::Upgrade(upgrade) => upgrade.encode_static(buffer),
    ```

#### Breaking

- [#714](https://github.com/FuelLabs/fuel-vm/pull/714): Added `max_bytecode_subsections` field to the `TxParameters` to limit the number of subsections that can be uploaded.
- [#707](https://github.com/FuelLabs/fuel-vm/pull/707): Side small breaking for tests changes from the `Upgrade` transaction:
  - Moved `fuel-tx-test-helpers` logic into the `fuel_tx::test_helpers` module.
  - Added a new rule for `Create` transaction: all inputs should use base asset otherwise it returns `TransactionInputContainsNonBaseAssetId` error.
  - Renamed some errors because now they are used for several transactions(`Upgrade` uses some errors from `Create` and some from `Script` transactions):
    - `TransactionScriptOutputContractCreated` -> `TransactionOutputContainsContractCreated`.
    - `TransactionCreateOutputContract` -> `TransactionOutputContainsContract`.
    - `TransactionCreateOutputVariable` -> `TransactionOutputContainsVariable`.
    - `TransactionCreateOutputChangeNotBaseAsset` -> `TransactionChangeChangeUsesNotBaseAsset`.
    - `TransactionCreateInputContract` -> `TransactionInputContainsContract`.
    - `TransactionCreateMessageData` -> `TransactionInputContainsMessageData`.
  - The combination of `serde` and `postcard` is used to serialize and deserialize `ConsensusParameters` during the upgrade. This means the protocol and state transition function requires the `serde` feature by default for `ConsensusParameters` and `fuel-types`.

- [#697](https://github.com/FuelLabs/fuel-vm/pull/697): Changed the VM to internally use separate buffers for the stack and the heap to improve startup time. After this change, memory that was never part of the stack or the heap cannot be accessed, even for reading. Also, even if the whole memory is allocated, accesses spanning from the stack to the heap are not allowed. This PR also fixes a bug that required one-byte gap between the stack and the heap. Multiple errors have been changed to be more sensible ones, and sometimes the order of which error is returned has changed. `ALOC` opcode now zeroes the newly allocated memory.

## [Version 0.48.0]

### Added

- [#705](https://github.com/FuelLabs/fuel-vm/pull/705): Added `privileged_address` to the `ConsensusParameters` for permissioned operations(like upgrade of the network).
- [#648](https://github.com/FuelLabs/fuel-vm/pull/648): Added support for generating proofs for Sparse Merkle Trees (SMTs) and proof verification. Proofs can be used to attest to the inclusion or exclusion of data from the set.

### Changed

#### Breaking

- [#709](https://github.com/FuelLabs/fuel-vm/pull/709): Removed `bytecode_length` from the `Create` transaction.
- [#706](https://github.com/FuelLabs/fuel-vm/pull/706): Unified `Create` and `Script` logic via `ChargeableTransaction`. The change is breaking because affects JSON serialization and deserialization. Now `Script` and `Create` transactions have `body` fields that include unique transactions.
- [#703](https://github.com/FuelLabs/fuel-vm/pull/703): Reshuffled fields `Script` and `Create` transactions to unify part used by all chargeable transactions. It breaks the serialization and deserialization and requires adoption on the SDK side.
- [#708](https://github.com/FuelLabs/fuel-vm/pull/708): Hidden `Default` params under the "test-helper" feature to avoid accidental use in production code. It is a huge breaking change for any code that has used them before in production, and instead, it should be fetched from the network. In the case of tests simply use the "test-helper" feature in your `[dev-dependencies]` section.
- [#702](https://github.com/FuelLabs/fuel-vm/pull/702): Wrapped `FeeParameters`, `PredicateParameters`, `TxParameters`, `ScriptParameters` and `ContractParameters` into an enum to support versioning. 
- [#701](https://github.com/FuelLabs/fuel-vm/pull/701): Wrapped `ConsensusParameters` and `GasCosts` into an enum to support versioning. Moved `block_gas_limit` from `fuel_core_chain_config::ChainConfig` to `ConsensusPataremeters`. Reduced default `MAX_SIZE` to be [110kb](https://github.com/FuelLabs/fuel-core/pull/1761) and `MAX_CONTRACT_SIZE` to be [100kb](https://github.com/FuelLabs/fuel-core/pull/1761).
- [#692](https://github.com/FuelLabs/fuel-vm/pull/692): Add GTF getters for tx size and address.
- [#698](https://github.com/FuelLabs/fuel-vm/pull/698): Store input, output and witness limits to u16, while keeping the values limited to 255.

## [Version 0.47.1]

### Added

- [#689](https://github.com/FuelLabs/fuel-vm/pull/689): Re-add fields to the checked tx `Metadata` for min and max gas.
- [#689](https://github.com/FuelLabs/fuel-vm/pull/689): Add test helpers and additional getters.

## [Version 0.47.0]

### Added

- [#686](https://github.com/FuelLabs/fuel-vm/pull/686): Implement `serde` for `InterpreterError`.

### Changed

#### Breaking

- [#685](https://github.com/FuelLabs/fuel-vm/pull/685):
  The `MaxFee` is a mandatory policy to set. The `MaxFee` policy is used to check that the transaction is valid.
  Added a new stage for the `Checked` transaction - `Ready`. This type can be constructed with the
  `gas_price` before being transacted by the `Interpreter`.
- [#671](https://github.com/FuelLabs/fuel-vm/pull/671): Support dynamically sized values in the ContractsState table by
  using a vector data type (`Vec<u8>`).
- [#682](https://github.com/FuelLabs/fuel-vm/pull/682): Include `Tip` policy in fee calculation
- [#683](https://github.com/FuelLabs/fuel-vm/pull/683): Simplify `InterpreterStorage` by removing dependency
  on `MerkleRootStorage` and removing `merkle_` prefix from method names.
- [#678](https://github.com/FuelLabs/fuel-vm/pull/678): Zero malleable fields before execution. Remove some now-obsolete
  GTF getters. Don't update `tx.receiptsRoot` after pushing receipts, and do it after execution instead.
- [#672](https://github.com/FuelLabs/fuel-vm/pull/672): Remove `GasPrice` policy
- [#672](https://github.com/FuelLabs/fuel-vm/pull/672): Add `gas_price` field to transaction execution
- [#684](https://github.com/FuelLabs/fuel-vm/pull/684): Remove `maturity` field from `Input` coin types. Also remove
  related `GTF` getter.
- [#675](https://github.com/FuelLabs/fuel-vm/pull/675): Add `GTF` access for `asset_id` and `to` fields for `Change`
  outputs.

## [Version 0.46.0]

### Changed

#### Breaking

- [#679](https://github.com/FuelLabs/fuel-vm/pull/679): Require less restricted constraint on `MerkleRootStorage` trait.
  Now it requires `StorageInspect` instead of the `StorageMutate`.
- [#673](https://github.com/FuelLabs/fuel-vm/pull/673): Removed `ContractsInfo` table. Contract salts and roots are no
  longer stored in on-chain data.
- [#673](https://github.com/FuelLabs/fuel-vm/pull/673): Opcode `CROO` now calculates the given contract's root on
  demand. `CROO` has therefore been changed to a `DependentCost` gas cost.

### Changed

- [#672](https://github.com/FuelLabs/fuel-vm/pull/672): Add `Tip` policy

## [Version 0.45.0]

### Changed

#### Breaking

- [#668](https://github.com/FuelLabs/fuel-vm/pull/668): Remove `non_exhaustive` from versionable types for security
  reasons

## [Version 0.44.0]

#### Changed

- [#653](https://github.com/FuelLabs/fuel-vm/pull/653): `ECAL` opcode handler can now hold internal state.
- [#657](https://github.com/FuelLabs/fuel-vm/pull/657): Add debugger methods to remove or replace all breakpoints at
  once.

#### Breaking

- [#654](https://github.com/FuelLabs/fuel-vm/pull/654): Make public types versionable by making non-exhaustive.
- [#658](https://github.com/FuelLabs/fuel-vm/pull/658): Make `key!`-generated types
  like `Address`, `AssetId`, `ContractId` and `Bytes32` consume one less byte when serialized with a binary serde
  serializer like postcard.

## [Version 0.43.2]

### Changed

- [#645](https://github.com/FuelLabs/fuel-vm/pull/645): Add wasm support for `fuel-tx` crate.

## [Version 0.43.1]

### Fixed

- [#643](https://github.com/FuelLabs/fuel-vm/pull/643): Fixed json deserialization of array fuel types from the file.

## [Version 0.43.0]

### Changed

#### Breaking

- [#640](https://github.com/FuelLabs/fuel-vm/pull/640): Update VM initialization cost to dependent cost; this is
  required because the time it takes to initialize the VM depends on the size of the transaction.

## [Version 0.42.1]

### Changed

#### Breaking

- [#637](https://github.com/FuelLabs/fuel-vm/pull/637): Charge for the actual size of the contract in `ccp` opcode.

## [Version 0.42.0]

### Changed

#### Breaking

- [#676](https://github.com/FuelLabs/fuel-vm/pull/676) Add `gas_price` to `Mint` transaction
- [#629](https://github.com/FuelLabs/fuel-vm/pull/629): Charge the user for VM initialization.
- [#628](https://github.com/FuelLabs/fuel-vm/pull/628): Renamed `transaction::CheckError`
  to `transaction::ValidityError`.
  Created a new `checked_transaction::CheckError` that combines `ValidityError`
  and `PredicateVerificationFailed` errors into one. It allows the return of the
  `PredicateVerificationFailed` to the end user instead of losing the reason why predicate verification failed.
- [#625](https://github.com/FuelLabs/fuel-vm/pull/625): Use `ArithmeticError` only for arithmetic operations, and
  introduce new errors like `BalanceOverflow` for others. Whenever an error is internally caused by a type conversion
  to `usize`, so that an overflowing value wouldn't map to a valid index anyway, return the missing item error instead.
- [#623](https://github.com/FuelLabs/fuel-vm/pull/623):
  Added support for transaction policies. The `Script` and `Create`
  transactions received a new field, `policies`. Policies allow the addition
  of some limits to the transaction to protect the user or specify some details regarding execution.
  This change makes the `GasPrice` and `Maturity` fields optional, allowing to save space in the future.
  Also, this will enable us to support multidimensional prices later.
  `GasLimit` was renamed to `ScriptGasLimit`.

  Along with this change, we introduced two new policies:
    - `WitnessLimit` - allows the limitation of the maximum size of witnesses in bytes for the contract. Because of the
      changes in the gas calculation model(the blockchain also charges the user for the witness data), the user should
      protect himself from the block producer or third parties blowing up witness data and draining the user's funds.
    - `MaxFee` - allows the upper bound for the maximum fee that users agree to pay for the transaction.

  This change brings the following modification to the gas model:
    - The `ScriptGasLimit` only limits script execution. Previously, the `ScriptGasLimit` also limited the predicate
      execution time, instead predicate gas is now directly included into `min_fee`. So, it is not possible to use
      the `ScriptGasLimit` for transaction cost limitations. A new `MaxFee` policy is a way to do that. The `GasLimit`
      field was removed from the `Create` transaction because it only relates to the script execution (which
      the `Create` transaction doesn't have).
    - The blockchain charges the user for the size of witness data (before it was free). There is no separate price for
      the storage, so it uses gas to charge the user. This change affects `min_gas` and `min_fee` calculation.
    - A new policy called `WitnessLimit` also impacts the `max_gas` and `max_fee` calculation in addition
      to `ScriptGasLimit`(in the case of `Create` transaction only `WitnessLimit` affects the `max_gas` and `max_fee`).
    - The minimal gas also charges the user for transaction ID calculation.

  The change has the following modification to the transaction layout:
    - The `Create` transaction doesn't have the `ScriptGasLimit` field anymore. Because the `Create` transaction doesn't
      have any script to execute
    - The `Create` and `Script` transactions don't have explicit `maturity` and `gas_price` fields. Instead, these
      fields can be set via a new `policies` field.
    - The `Create` and `Script` transactions have a new `policies` field with a unique canonical serialization and
      deserialization for optimal space consumption.

  Other breaking changes caused by the change:
    - Each transaction requires setting the `GasPrice` policy.
    - Previously, `ScriptGasLimit` should be less than the `MAX_GAS_PER_TX` constant. After removing this field from
      the `Create` transaction, it is impossible to require it. Instead, it requires that `max_gas <= MAX_GAS_PER_TX`
      for any transaction. Consequently, any `Script` transaction that uses `MAX_GAS_PER_TX` as a `ScriptGasLimit` will
      always fail because of a new rule. Setting the estimated gas usage instead solves the problem.
    - If the `max_fee > policies.max_fee`, then transaction will be rejected.
    - If the `witnessses_size > policies.witness_limit`, then transaction will be rejected.
    - GTF opcode changed its hardcoded constants for fields. It should be updated according to the values from the
      specification on the Sway side.
- [#633](https://github.com/FuelLabs/fuel-vm/pull/633): Limit receipt count to `u16::MAX`.
- [#634](https://github.com/FuelLabs/fuel-vm/pull/634): Charge for storage per new byte written. Write opcodes now
  return the number of new storage slots created, instead of just a boolean on whether the value existed before.

### Fixed

- [#627](https://github.com/FuelLabs/fuel-vm/pull/627): Added removal of obsolete SMT nodes along the path
  during `update` and `delete` operations.

## [Version 0.41.0]

#### Breaking

- [#622](https://github.com/FuelLabs/fuel-vm/pull/622): Divide `DependentCost` into "light" and "heavy" operations:
  Light operations consume `0 < x < 1` gas per unit, while heavy operations consume `x` gas per unit. This distinction
  provides more precision when calculating dependent costs.

## [Version 0.40.0]

### Added

- [#607](https://github.com/FuelLabs/fuel-vm/pull/607): Added `ECAL` instruction support.

### Changed

- [#612](https://github.com/FuelLabs/fuel-vm/pull/612): Reduced the memory consumption in all places where we calculate
  BMT root.
- [#615](https://github.com/FuelLabs/fuel-vm/pull/615): Made `ReceiptsCtx` of the VM modifiable with `test-helpers`
  feature.

#### Breaking

- [#618](https://github.com/FuelLabs/fuel-vm/pull/618): Transaction fees for `Create` now include the cost of metadata
  calculations, including: contract root calculation, state root calculation, and contract id calculation.
- [#613](https://github.com/FuelLabs/fuel-vm/pull/613): Transaction fees now include the cost of signature verification
  for each input. For signed inputs, the cost of an EC recovery is charged. For predicate inputs, the cost of a BMT root
  of bytecode is charged.
- [#607](https://github.com/FuelLabs/fuel-vm/pull/607): The `Interpreter` expects the third generic argument during type
  definition that specifies the implementer of the `EcalHandler` trait for `ecal` opcode.
- [#609](https://github.com/FuelLabs/fuel-vm/pull/609): Checked transactions (`Create`, `Script`, and `Mint`) now
  enforce a maximum size. The maximum size is specified by `MAX_TRANSACTION_SIZE` in the transaction parameters, under
  consensus parameters. Checking a transaction above this size raises `CheckError::TransactionSizeLimitExceeded`.
- [#617](https://github.com/FuelLabs/fuel-vm/pull/617): Makes memory outside `$is..$ssp` range not executable.
  Separates `ErrorFlag` into `InvalidFlags`, `MemoryNotExecutable` and `InvalidInstruction`. Fixes related tests.
- [#619](https://github.com/FuelLabs/fuel-vm/pull/619): Avoid possible truncation of higher bits. It may invalidate the
  code that truncated higher bits causing different behavior on 32-bit vs. 64-bit systems.

## [Version 0.39.0]

### Added

- [#603](https://github.com/FuelLabs/fuel-vm/pull/603): Added `MerkleRootCalculator`for efficient in-memory Merkle root
  calculation.
- [#603](https://github.com/FuelLabs/fuel-vm/pull/606): Added Serialization and Deserialization support
  to `MerkleRootCalculator`.

### Changed

- [#595](https://github.com/FuelLabs/fuel-vm/pull/595): Removed `wee_alloc` dependency from `fuel-asm`. It now uses the
  builtin allocator on web targets as well.

#### Breaking

- [#598](https://github.com/FuelLabs/fuel-vm/pull/598): Update cost model for `ldc` opcode to take into account contract
  size.
- [#604](https://github.com/FuelLabs/fuel-vm/pull/604): Removed `ChainId` from `PredicateId` calculation. It changes the
  generated address of the predicates and may break tests or logic that uses hard-coded predicate IDs.
- [#594](https://github.com/FuelLabs/fuel-vm/pull/594): Add new predicate input validation tests. Also improves error
  propagation so that predicate error message better reflects the reason for invalidity.
- [#596](https://github.com/FuelLabs/fuel-vm/pull/596): Remove `core::ops::{Add, Sub}` impls from `BlockHeight`.
  Use `succ` and `pred` to access adjacent blocks, or perform arithmetic directly on the wrapped integer instead.
- [#593](https://github.com/FuelLabs/fuel-vm/pull/593): Reworked `Mint` transaction to work with `Input::Contract`
  and `Output::Contract` instead of `Output::Coin`. It allows account-based fee collection for the block producer.

## [Version 0.38.0]

### Added

- [#586](https://github.com/FuelLabs/fuel-vm/pull/586): Added `default_asset` method to the `ContractIdExt` trait
  implementation, to mirror the `default` method on AssetId in the Sway std lib.

### Changed

#### Breaking

- [#578](https://github.com/FuelLabs/fuel-vm/pull/578): Support `no_std` environments for `fuel-crypto`, falling back to
  a pure-Rust crypto implementation.
- [#582](https://github.com/FuelLabs/fuel-vm/pull/582): Make `fuel-vm` and `fuel-tx` crates compatible
  with `no_std` + `alloc`. This includes reworking all error handling that used `std::io::Error`, replacing
  some `std::collection::{HashMap, HashSet}` with `hashbrown::{HashMap, HashSet}` and many changes to feature-gating of
  APIs.
- [#587](https://github.com/FuelLabs/fuel-vm/pull/587): Replace `thiserror` dependency with `derive_more`, so
  that `core::fmt::Display` is implemented without the `std` feature. Removes `std::io::Error` trait impls from the
  affected types.
- [#588](https://github.com/FuelLabs/fuel-vm/pull/588): Re-worked the size calculation of the canonical
  serialization/deserialization.
- [#700](https://github.com/FuelLabs/fuel-vm/pull/700): Add `BASE_ASSET_ID` to `GM` instruction.


#### Removed

- [#588](https://github.com/FuelLabs/fuel-vm/pull/588): Removed `SerializedSize` and `SerializedFixedSize` traits.
  Removed support for `SIZE_NO_DYNAMIC` and `SIZE_STATIC`. Removed enum attributes from derive macro for `Serialize`
  and `Deserialize` traits.

## [Version 0.37.0]

#### Breaking

- [#573](https://github.com/FuelLabs/fuel-vm/pull/573): Added `base_asset_id` as a required field
  to `FeeParameters`. `base_asset_id` is used to supply the ID of the base asset.
- [#554](https://github.com/FuelLabs/fuel-vm/pull/554): Removed `debug` feature from the `fuel-vm`. The debugger is
  always available and becomes active after calling any `set_*` method.
- [#537](https://github.com/FuelLabs/fuel-vm/pull/537): Use dependent cost for `k256`, `s256`, `mcpi`, `scwq`, `swwq`
  opcodes.
  These opcodes charged inadequately low costs in comparison to the amount of work.
  This change should make all transactions that used these opcodes much more expensive than before.
- [#533](https://github.com/FuelLabs/fuel-vm/pull/533): Use custom serialization for fuel-types to allow no_std
  compilation.

## [Version 0.36.1]

### Changed

- [#546](https://github.com/FuelLabs/fuel-vm/pull/546): Improve debug formatting of instruction in panic receipts.

### Fixed

- [#574](https://github.com/FuelLabs/fuel-vm/pull/574): Enforce fixed 32-byte input length for LHS and RHS inputs to the
  BMT's internal node sum.
- [#547](https://github.com/FuelLabs/fuel-vm/pull/547): Bump `ed25519-dalek` to `2.0.0` to deal with RustSec Advisory.

#### Breaking

- [#524](https://github.com/FuelLabs/fuel-vm/pull/524): Fix a crash in `CCP` instruction when overflowing contract
  bounds. Fix a bug in `CCP` where overflowing contract bounds in a different way would not actually copy the contract
  bytes, but just zeroes out the section. Fix a bug in `LDC` where it would revert the transaction when the contract
  bounds were exceeded, when it's just supposed to fill the rest of the bytes with zeroes.

## [Version 0.36.0]

### Changed

- [#525](https://github.com/FuelLabs/fuel-vm/pull/525): The `$hp` register is no longer restored to it's previous value
  when returning from a call, making it possible to return heap-allocated types from `CALL`.
- [#535](https://github.com/FuelLabs/fuel-vm/pull/535): Add better test coverage for TR and TRO.

#### Breaking

- [#514](https://github.com/FuelLabs/fuel-vm/pull/514/): Add `ChainId` and `GasCosts` to `ConsensusParameters`.
  Break down `ConsensusParameters` into sub-structs to match usage. Change signatures of functions to ask for
  necessary fields only.
- [#532](https://github.com/FuelLabs/fuel-vm/pull/532): The `TRO` instruction now reverts when attempting to send zero
  coins to an output. Panic reason of this `TransferZeroCoins`, and `TR` was changed to use the same panic reason as
  well.

### Fixed

- [#511](https://github.com/FuelLabs/fuel-vm/pull/511): Changes multiple panic reasons to be more accurate, and
  internally refactors instruction fetch logic to be less error-prone.

- [#529](https://github.com/FuelLabs/fuel-vm/pull/529) [#534](https://github.com/FuelLabs/fuel-vm/pull/534): Enforcing
  async WASM initialization for all NPM wrapper packages.

- [#531](https://github.com/FuelLabs/fuel-vm/pull/531): UtxoId::from_str and TxPointer::from_str no longer crash on
  invalid input with multibyte characters. Also adds clippy lints to prevent future issues.

#### Breaking

- [#527](https://github.com/FuelLabs/fuel-vm/pull/527): The balances are empty during predicate estimation/verification.

## [Version 0.35.3]

### Changed

- [#542](https://github.com/FuelLabs/fuel-vm/pull/542/): Make the `fuel-tx` WASM compatible with `serde` feature
  enabled.

## [Version 0.35.2]

### Changed

#### Breaking

- [#539](https://github.com/FuelLabs/fuel-vm/pull/539/): Rollbacked the change for the gas charging formula.
  Actualized the gas prices for opcodes.

## [Version 0.35.1]

### Added

- [#499](https://github.com/FuelLabs/fuel-vm/pull/499/): The `wasm_bindgen` support of `fuel-asm` and `fuel-types`.
  Each new release also publish a typescript analog of the `fuel-asm` and `fuel-types` crates to the npm.

## [Version 0.35.0]

The release mostly fixes funding during the audit and integration with the bridge. But the release also contains some
new features like:

- Asynchronous predicate estimation/verification.
- Multi-asset support per contract.
- Support Secp256r1 signature recovery and Ed25519 verificaiton.

### Added

- [#486](https://github.com/FuelLabs/fuel-vm/pull/486/): Adds `ed25519` signature verification and `secp256r1` signature
  recovery to `fuel-crypto`, and corresponding opcodes `ED19` and `ECR1` to `fuel-vm`.

- [#486](https://github.com/FuelLabs/fuel-vm/pull/498): Adds `PSHL`, `PSHH`, `POPH` and `POPL` instructions, which allow
  cheap push and pop stack operations with multiple registers.

- [#500](https://github.com/FuelLabs/fuel-vm/pull/500): Introduced `ParallelExecutor` trait
  and made available async versions of verify and estimate predicates.
  Updated tests to test for both parallel and sequential execution.
  Fixed a bug in `transaction/check_predicate_owners`.

#### Breaking

- [#506](https://github.com/FuelLabs/fuel-vm/pull/506): Added new `Mint` and `Burn` variants to `Receipt` enum.
  It affects serialization and deserialization with new variants.

### Changed

#### Breaking

- [#506](https://github.com/FuelLabs/fuel-vm/pull/506): The `mint` and `burn`
  opcodes accept a new `$rB` register. It is a sub-identifier used to generate an
  `AssetId` by [this rule](https://github.com/FuelLabs/fuel-specs/blob/master/src/identifiers/asset.md).
  This feature allows having multi-asset per one contract. It is a huge breaking change, and
  after this point, `ContractId` can't be equal to `AssetId`.

  The conversion like `AssetId::from(*contract_id)` is no longer valid. Instead, the `ContractId` implements
  the `ContractIdExt` trait:
    ```rust
    /// Trait extends the functionality of the `ContractId` type.
    pub trait ContractIdExt {
        /// Creates an `AssetId` from the `ContractId` and `sub_id`.
        fn asset_id(&self, sub_id: &Bytes32) -> AssetId;
    }
    ```

- [#506](https://github.com/FuelLabs/fuel-vm/pull/506): The `mint` and `burn`
  opcodes affect the `receipts_root` of the `Script` transaction.

### Removed

#### Breaking

- [#486](https://github.com/FuelLabs/fuel-vm/pull/486/): Removes apparently unused `Keystore` and `Signer` traits
  from `fuel-crypto`. Also renames `ECR` opcode to `ECK1`.

### Fixed

- [#500](https://github.com/FuelLabs/fuel-vm/pull/500): Fixed a bug where `MessageCoinPredicate` wasn't checked for
  in `check_predicate_owners`.

#### Breaking

- [#502](https://github.com/FuelLabs/fuel-vm/pull/502): The algorithm used by the
  binary Merkle tree for generating Merkle proofs has been updated to remove
  the leaf data from the proof set. This change allows BMT proofs to conform
  to the format expected by the Solidity contracts used for verifying proofs.

- [#503](https://github.com/FuelLabs/fuel-vm/pull/503): Use correct amount of gas in call
  receipts when limited by cgas. Before this change, the `Receipt::Call` could show an incorrect value for the gas
  limit.

- [#504](https://github.com/FuelLabs/fuel-vm/pull/504): The `CROO` and `CSIZ` opcodes require
  the existence of corresponding `ContractId` in the transaction's
  inputs(the same behavior as for the `CROO` opcode).

- [#504](https://github.com/FuelLabs/fuel-vm/pull/504): The size of the contract
  was incorrectly padded. It affects the end of the call frame in the memory,
  making it not 8 bytes align. Also, it affects the cost of the contract
  call(in some cases, we charged less in some more).

- [#504](https://github.com/FuelLabs/fuel-vm/pull/504): The charging for `DependentCost`
  was done incorrectly, devaluing the `dep_per_unit` part. After the fixing of
  this, the execution should become much more expensive.

- [#505](https://github.com/FuelLabs/fuel-vm/pull/505): The `data` field of the `Receipt`
  is not part of the canonical serialization and deserialization anymore. The SDK should use the
  `Receipt` type instead of `OpaqueReceipt`. The `Receipt.raw_payload` will be removed for the
  `fuel-core 0.20`. The `data` field is optional now. The SDK should update serialization and
  deserialization for `MessageOut`, `LogData`, and `ReturnData` receipts.

- [#505](https://github.com/FuelLabs/fuel-vm/pull/505): The `len` field of the `Receipt`
  is not padded anymore and represents an initial value.

## [Version 0.34.1]

Mainly new opcodes prices and small performance improvements in the `BinaryMerkleTree`.

### Changed

- [#492](https://github.com/FuelLabs/fuel-vm/pull/492): Minor improvements to BMT
  internals, including a reduction in usage of `Box`, using `expect(...)` over
  `unwrap()`, and additional comments.

#### Breaking

- [#493](https://github.com/FuelLabs/fuel-vm/pull/493): The default `GasCostsValues`
  is updated according to the benches with `fuel-core 0.19`.
  It may break some unit tests that compare actual gas usage with expected.

## [Version 0.34.0]

This release contains fixes for critical issues that we found before the audit.
Mainly, these changes pertain to the Sparse Merkle Tree (SMT) and related
code. The SMT API was extended to provide more flexibility and to allow users
to select the most appropriate method for their performance needs. Where
possible, sequential SMT updates were replaced with constructors that take in a
complete data set.

### Added

- [#476](https://github.com/FuelLabs/fuel-vm/pull/476): The `fuel_vm::Call` supports `From<[u8; Self::LEN]>`
  and `Into<[u8; Self::LEN]>`.

- [#484](https://github.com/FuelLabs/fuel-vm/pull/484): The `sparse::in_memory::MerkleTree`
  got new methods `from_set`, `root_from_set`, and `nodes_from_set` methods. These methods allow
  a more optimal way to build and calculate the SMT when you know all leaves.
  The `Contract::initial_state_root` is much faster now (by ~15 times).

### Removed

- [#478](https://github.com/FuelLabs/fuel-vm/pull/478): The `CheckedMemRange` is replaced by the `MemoryRange`.

### Changed

- [#477](https://github.com/FuelLabs/fuel-vm/pull/477): The `PanicReason::UnknownPanicReason` is `0x00`.
  The `PanicReason` now implements `From<u8>` instead of `TryFrom<u8>` and can't return an error anymore.

- [#478](https://github.com/FuelLabs/fuel-vm/pull/478): The `memcopy` method is updated
  and returns `MemoryWriteOverlap` instead of `MemoryOverflow`.

### Fixed

- [#482](https://github.com/FuelLabs/fuel-vm/pull/482): This PR address a security
  issue where updates to a Sparse Merkle Tree could deliberately overwrite existing
  leaves by setting the leaf key to the hash of an existing leaf or node. This is
  done by removing the insertion of the leaf using the leaf key.

- [#484](https://github.com/FuelLabs/fuel-vm/pull/484): Fixed bug with not-working `CreateMetadata`.

#### Breaking

- [#473](https://github.com/FuelLabs/fuel-vm/pull/473): CFS and CFSI were not validating
  that the new `$sp` value isn't below `$ssp`, allowing write access to non-owned
  memory. This is now fixed, and attempting to set an incorrect `$sp` value panics.

- [#485](https://github.com/FuelLabs/fuel-vm/pull/485): This PR addresses a security
  issue where the user may manipulate the structure of the Sparse Merkle Tree.
  SMT expects hashed storage key wrapped into a `MerkleTreeKey` structure.
  The change is breaking because it changes the `state_root` generated by the SMT
  and may change the `ContractId` if the `Create` transaction has non-empty `StoargeSlot`s.

## [Version 0.33.0]

The release contains a lot of breaking changes.
Most of them are audit blockers and affect the protocol itself.
Starting this release we plan to maintain the changelog file and describe all minor and major changes that make sense.

### Added

#### Breaking

- [#386](https://github.com/FuelLabs/fuel-vm/pull/386): The coin and message inputs
  got a new field - `predicate_gas_used`. So it breaks the constructor API
  of these inputs.

  The value of this field is zero for non-predicate inputs, but for the
  predicates, it indicates the exact amount of gas used by the predicate
  to execute. If after the execution of the predicate remaining gas is not
  zero, then the predicate execution failed.

  This field is malleable but will be used by the VM, and each predicate
  should be estimated before performing the verification logic.
  The `Transaction`, `Create`, and `Script` types implement the
  `EstimatePredicates` for these purposes.

    ```rust
    /// Provides predicate estimation functionality for the transaction.
    pub trait EstimatePredicates: Sized {
        /// Estimates predicates of the transaction.
        fn estimate_predicates(&mut self, params: &ConsensusParameters, gas_costs: &GasCosts) -> Result<(), CheckError>;
    }
    ```

  During the creation of the `Input`, the best strategy is to use a default
  value like `0` and call the `estimate_predicates` method to actualize
  the `predicate_gas_used` after.

- [#454](https://github.com/FuelLabs/fuel-vm/pull/454): VM native array-backed types
  `Address`, `AssetId`, `ContractId`, `Bytes4`, `Bytes8`, `Bytes20`, `Bytes32`,
  `Nonce`, `MessageId`, `Salt` now use more compact representation instead of
  hex-encoded string when serialized using serde format that sets
  `is_human_readable` to false.

- [#456](https://github.com/FuelLabs/fuel-vm/pull/456): Added a new type - `ChainId` to represent the identifier of the
  chain.
  It is a wrapper around the `u64`, so any `u64` can be converted into this type via `.into()` or `ChainId::new(...)`.

- [#459](https://github.com/FuelLabs/fuel-vm/pull/459) Require witness index to be specified when adding an unsigned
  coin to a transaction.
  This allows for better reuse of witness data when using the transaction builder and helper methods to make
  transactions compact.

- [#462](https://github.com/FuelLabs/fuel-vm/pull/462): Adds a `cache` parameter to `Input::check`
  and `Input::check_signature`.
  This is used to avoid redundant signature recovery when multiple inputs share the same witness index.

### Changed

- [#458](https://github.com/FuelLabs/fuel-vm/pull/458): Automatically sort storage slots for creation transactions.

#### Breaking

- [#386](https://github.com/FuelLabs/fuel-vm/pull/386): Several methods of the `TransactionFee` are
  renamed `total` -> `max_fee`
  and `bytes` -> `min_fee`. The `TransactionFee::min_fee` take into account the gas used by predicates.

- [#450](https://github.com/FuelLabs/fuel-vm/pull/450): The Merkle root of a contract's code is now calculated by
  partitioning the code into chunks of 16 KiB, instead of 8 bytes. If the last leaf is does not a full 16 KiB, it is
  padded with `0` up to the nearest multiple of 8 bytes. This affects the `ContractId` and `PredicateId` calculations,
  breaking all code that used hardcoded values.

- [#456](https://github.com/FuelLabs/fuel-vm/pull/456): The basic
  methods `UniqueIdentifier::id`, `Signable::sign_inputs`,
  and `Input::predicate_owner` use `ChainId` instead of the `ConsensusParameters`.
  It is a less strict requirement than before because you can get `ChainId`
  from `ConsensusParameters.chain_id`, and it makes the API cleaner.
  It affects all downstream functions that use listed methods.

- [#463](https://github.com/FuelLabs/fuel-vm/pull/463): Moves verification that the `Output::ContractCreated`
  output contains valid `contract_id` and `state_root`(the values from the `Output` match with calculated
  values from the bytecode, storage slots, and salt) from `fuel-vm` to `fuel-tx`.
  It means the end-user will receive this error earlier on the SDK side before `dry_run` instead of after.

### Fixed

#### Breaking

- [#457](https://github.com/FuelLabs/fuel-vm/pull/457): Transactions got one more validity rule:
  Each `Script` or `Create` transaction requires at least one input coin or message to be spendable.
  It may break code/tests that previously didn't set any spendable inputs.
  Note: `Message` with non-empty `data` field is not spendable.

- [#458](https://github.com/FuelLabs/fuel-vm/pull/458): The storage slots with the same key inside the `Create`
  transaction are forbidden.<|MERGE_RESOLUTION|>--- conflicted
+++ resolved
@@ -8,11 +8,8 @@
 ## [Unreleased]
 
 ### Fixed
-<<<<<<< HEAD
 - [879](https://github.com/FuelLabs/fuel-vm/pull/879): Debugger state wasn't propagated in contract contexts.
-=======
 - [878](https://github.com/FuelLabs/fuel-vm/pull/878): Fix the transaction de/serialization that wasn't backward compatible with the addition of the new policy.
->>>>>>> 4de6034b
 
 ## [Version 0.59.0]
 
