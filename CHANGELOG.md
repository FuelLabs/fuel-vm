# Change Log

All notable changes to this project will be documented in this file.

The format is based on [Keep a Changelog](http://keepachangelog.com/)
and this project adheres to [Semantic Versioning](http://semver.org/).

## [Unreleased]

### Added

<<<<<<< HEAD
#### Breaking

- [#707](https://github.com/FuelLabs/fuel-vm/pull/707): The change adds a new `Upgrade` transaction that allows upgrading either consensus parameters or state transition function used by the network to produce future blocks.
    The purpose of the upgrade is defined by the `Upgrade Purpose` type:
    
    ```rust
    pub enum UpgradePurpose {
        /// The upgrade is performed to change the consensus parameters.
        ConsensusParameters {
            /// The index of the witness in the [`Witnesses`] field that contains
            /// the serialized consensus parameters.
            witness_index: u16,
            /// The hash of the serialized consensus parameters.
            /// Since the serialized consensus parameters live inside witnesses(malleable
            /// data), any party can override them. The `checksum` is used to verify that the
            /// data was not modified.
            checksum: Bytes32,
        },
        /// The upgrade is performed to change the state transition function.
        StateTransition {
            /// The hash of the new bytecode of the state transition function.
            /// The bytecode must be present on the blockchain(should be known by the
            /// network) at the moment of inclusion of this transaction.
            bytecode_hash: Bytes32,
        },
    }
    ```
    
    The `Upgrade` transaction is chargeable, and the sender should pay for it. Transaction inputs should contain only base assets.
    
    Only the privileged address can upgrade the network. The privileged address can be either a real account or a predicate.
    
    Since serialized consensus parameters are small(< 2kb), they can be part of the upgrade transaction and live inside of witness data. The bytecode of the blockchain state transition function is huge ~1.6MB(relative to consensus parameters), and it is impossible to fit it into one transaction. So when we perform the upgrade of the state transition function, it should already be available on the blockchain. The transaction to actually upload the bytecode(`Upload` transaction) will implemented in the https://github.com/FuelLabs/fuel-core/issues/1754.

### Changed

- [#707](https://github.com/FuelLabs/fuel-vm/pull/707): Used the same pattern everywhere in the codebase: 
    ```rust
                 Self::Script(tx) => tx.encode_static(buffer),
                 Self::Create(tx) => tx.encode_static(buffer),
                 Self::Mint(tx) => tx.encode_static(buffer),
                 Self::Upgrade(tx) => tx.encode_static(buffer),
    ```
  
    Instead of:
    ```rust
                 Transaction::Script(script) => script.encode_static(buffer),
                 Transaction::Create(create) => create.encode_static(buffer),
                 Transaction::Mint(mint) => mint.encode_static(buffer),
                 Transaction::Upgrade(upgrade) => upgrade.encode_static(buffer),
    ```

#### Breaking

- [#707](https://github.com/FuelLabs/fuel-vm/pull/707): Side small breaking for tests changes from the `Upgrade` transaction:
  - Moved `fuel-tx-test-helpers` logic into the `fuel_tx::test_helpers` module.
  - Added a new rule for `Create` transaction: all inputs should use base asset otherwise it returns `TransactionInputContainsNonBaseAssetId` error.
  - Renamed some errors because now they are used for several transactions(`Upgrade` uses some errors from `Create` and some from `Script` transactions):
    - `TransactionScriptOutputContractCreated` -> `TransactionOutputContainsContractCreated`.
    - `TransactionCreateOutputContract` -> `TransactionOutputContainsContract`.
    - `TransactionCreateOutputVariable` -> `TransactionOutputContainsVariable`.
    - `TransactionCreateOutputChangeNotBaseAsset` -> `TransactionChangeChangeUsesNotBaseAsset`.
    - `TransactionCreateInputContract` -> `TransactionInputContainsContract`.
    - `TransactionCreateMessageData` -> `TransactionInputContainsMessageData`.
  - The combination of `serde` and `postcard` is used to serialize and deserialize `ConsensusParameters` during the upgrade. This means the protocol and state transition function requires the `serde` feature by default for `ConsensusParameters` and `fuel-types`.
=======
### Changed

#### Breaking

- [#697](https://github.com/FuelLabs/fuel-vm/pull/697): Changed the VM to internally use separate buffers for the stack and the heap to improve startup time. After this change, memory that was never part of the stack or the heap cannot be accessed, even for reading. Also, even if the whole memory is allocated, accesses spanning from the stack to the heap are not allowed. This PR also fixes a bug that required one-byte gap between the stack and the heap. Multiple errors have been changed to be more sensible ones, and sometimes the order of which error is returned has changed. `ALOC` opcode now zeroes the newly allocated memory.
>>>>>>> fbdaa4bb

## [Version 0.48.0]

### Added

- [#705](https://github.com/FuelLabs/fuel-vm/pull/705): Added `privileged_address` to the `ConsensusParameters` for permissioned operations(like upgrade of the network).
- [#648](https://github.com/FuelLabs/fuel-vm/pull/648): Added support for generating proofs for Sparse Merkle Trees (SMTs) and proof verification. Proofs can be used to attest to the inclusion or exclusion of data from the set.

### Changed

#### Breaking

- [#709](https://github.com/FuelLabs/fuel-vm/pull/709): Removed `bytecode_length` from the `Create` transaction.
- [#706](https://github.com/FuelLabs/fuel-vm/pull/706): Unified `Create` and `Script` logic via `ChargeableTransaction`. The change is breaking because affects JSON serialization and deserialization. Now `Script` and `Create` transactions have `body` fields that include unique transactions.
- [#703](https://github.com/FuelLabs/fuel-vm/pull/703): Reshuffled fields `Script` and `Create` transactions to unify part used by all chargeable transactions. It breaks the serialization and deserialization and requires adoption on the SDK side.
- [#708](https://github.com/FuelLabs/fuel-vm/pull/708): Hidden `Default` params under the "test-helper" feature to avoid accidental use in production code. It is a huge breaking change for any code that has used them before in production, and instead, it should be fetched from the network. In the case of tests simply use the "test-helper" feature in your `[dev-dependencies]` section.
- [#702](https://github.com/FuelLabs/fuel-vm/pull/702): Wrapped `FeeParameters`, `PredicateParameters`, `TxParameters`, `ScriptParameters` and `ContractParameters` into an enum to support versioning. 
- [#701](https://github.com/FuelLabs/fuel-vm/pull/701): Wrapped `ConsensusParameters` and `GasCosts` into an enum to support versioning. Moved `block_gas_limit` from `fuel_core_chain_config::ChainConfig` to `ConsensusPataremeters`. Reduced default `MAX_SIZE` to be [110kb](https://github.com/FuelLabs/fuel-core/pull/1761) and `MAX_CONTRACT_SIZE` to be [100kb](https://github.com/FuelLabs/fuel-core/pull/1761).
- [#692](https://github.com/FuelLabs/fuel-vm/pull/692): Add GTF getters for tx size and address.
- [#698](https://github.com/FuelLabs/fuel-vm/pull/698): Store input, output and witness limits to u16, while keeping the values limited to 255.

## [Version 0.47.1]

### Added

- [#689](https://github.com/FuelLabs/fuel-vm/pull/689): Re-add fields to the checked tx `Metadata` for min and max gas.
- [#689](https://github.com/FuelLabs/fuel-vm/pull/689): Add test helpers and additional getters.

## [Version 0.47.0]

### Added

- [#686](https://github.com/FuelLabs/fuel-vm/pull/686): Implement `serde` for `InterpreterError`.

### Changed

#### Breaking

- [#685](https://github.com/FuelLabs/fuel-vm/pull/685):
  The `MaxFee` is a mandatory policy to set. The `MaxFee` policy is used to check that the transaction is valid.
  Added a new stage for the `Checked` transaction - `Ready`. This type can be constructed with the
  `gas_price` before being transacted by the `Interpreter`.
- [#671](https://github.com/FuelLabs/fuel-vm/pull/671): Support dynamically sized values in the ContractsState table by
  using a vector data type (`Vec<u8>`).
- [#682](https://github.com/FuelLabs/fuel-vm/pull/682): Include `Tip` policy in fee calculation
- [#683](https://github.com/FuelLabs/fuel-vm/pull/683): Simplify `InterpreterStorage` by removing dependency
  on `MerkleRootStorage` and removing `merkle_` prefix from method names.
- [#678](https://github.com/FuelLabs/fuel-vm/pull/678): Zero malleable fields before execution. Remove some now-obsolete
  GTF getters. Don't update `tx.receiptsRoot` after pushing receipts, and do it after execution instead.
- [#672](https://github.com/FuelLabs/fuel-vm/pull/672): Remove `GasPrice` policy
- [#672](https://github.com/FuelLabs/fuel-vm/pull/672): Add `gas_price` field to transaction execution
- [#684](https://github.com/FuelLabs/fuel-vm/pull/684): Remove `maturity` field from `Input` coin types. Also remove
  related `GTF` getter.
- [#675](https://github.com/FuelLabs/fuel-vm/pull/675): Add `GTF` access for `asset_id` and `to` fields for `Change`
  outputs.

## [Version 0.46.0]

### Changed

#### Breaking

- [#679](https://github.com/FuelLabs/fuel-vm/pull/679): Require less restricted constraint on `MerkleRootStorage` trait.
  Now it requires `StorageInspect` instead of the `StorageMutate`.
- [#673](https://github.com/FuelLabs/fuel-vm/pull/673): Removed `ContractsInfo` table. Contract salts and roots are no
  longer stored in on-chain data.
- [#673](https://github.com/FuelLabs/fuel-vm/pull/673): Opcode `CROO` now calculates the given contract's root on
  demand. `CROO` has therefore been changed to a `DependentCost` gas cost.

### Changed

- [#672](https://github.com/FuelLabs/fuel-vm/pull/672): Add `Tip` policy

## [Version 0.45.0]

### Changed

#### Breaking

- [#668](https://github.com/FuelLabs/fuel-vm/pull/668): Remove `non_exhaustive` from versionable types for security
  reasons

## [Version 0.44.0]

#### Changed

- [#653](https://github.com/FuelLabs/fuel-vm/pull/653): `ECAL` opcode handler can now hold internal state.
- [#657](https://github.com/FuelLabs/fuel-vm/pull/657): Add debugger methods to remove or replace all breakpoints at
  once.

#### Breaking

- [#654](https://github.com/FuelLabs/fuel-vm/pull/654): Make public types versionable by making non-exhaustive.
- [#658](https://github.com/FuelLabs/fuel-vm/pull/658): Make `key!`-generated types
  like `Address`, `AssetId`, `ContractId` and `Bytes32` consume one less byte when serialized with a binary serde
  serializer like postcard.

## [Version 0.43.2]

### Changed

- [#645](https://github.com/FuelLabs/fuel-vm/pull/645): Add wasm support for `fuel-tx` crate.

## [Version 0.43.1]

### Fixed

- [#643](https://github.com/FuelLabs/fuel-vm/pull/643): Fixed json deserialization of array fuel types from the file.

## [Version 0.43.0]

### Changed

#### Breaking

- [#640](https://github.com/FuelLabs/fuel-vm/pull/640): Update VM initialization cost to dependent cost; this is
  required because the time it takes to initialize the VM depends on the size of the transaction.

## [Version 0.42.1]

### Changed

#### Breaking

- [#637](https://github.com/FuelLabs/fuel-vm/pull/637): Charge for the actual size of the contract in `ccp` opcode.

## [Version 0.42.0]

### Changed

#### Breaking

- [#676](https://github.com/FuelLabs/fuel-vm/pull/676) Add `gas_price` to `Mint` transaction
- [#629](https://github.com/FuelLabs/fuel-vm/pull/629): Charge the user for VM initialization.
- [#628](https://github.com/FuelLabs/fuel-vm/pull/628): Renamed `transaction::CheckError`
  to `transaction::ValidityError`.
  Created a new `checked_transaction::CheckError` that combines `ValidityError`
  and `PredicateVerificationFailed` errors into one. It allows the return of the
  `PredicateVerificationFailed` to the end user instead of losing the reason why predicate verification failed.
- [#625](https://github.com/FuelLabs/fuel-vm/pull/625): Use `ArithmeticError` only for arithmetic operations, and
  introduce new errors like `BalanceOverflow` for others. Whenever an error is internally caused by a type conversion
  to `usize`, so that an overflowing value wouldn't map to a valid index anyway, return the missing item error instead.
- [#623](https://github.com/FuelLabs/fuel-vm/pull/623):
  Added support for transaction policies. The `Script` and `Create`
  transactions received a new field, `policies`. Policies allow the addition
  of some limits to the transaction to protect the user or specify some details regarding execution.
  This change makes the `GasPrice` and `Maturity` fields optional, allowing to save space in the future.
  Also, this will enable us to support multidimensional prices later.
  `GasLimit` was renamed to `ScriptGasLimit`.

  Along with this change, we introduced two new policies:
    - `WitnessLimit` - allows the limitation of the maximum size of witnesses in bytes for the contract. Because of the
      changes in the gas calculation model(the blockchain also charges the user for the witness data), the user should
      protect himself from the block producer or third parties blowing up witness data and draining the user's funds.
    - `MaxFee` - allows the upper bound for the maximum fee that users agree to pay for the transaction.

  This change brings the following modification to the gas model:
    - The `ScriptGasLimit` only limits script execution. Previously, the `ScriptGasLimit` also limited the predicate
      execution time, instead predicate gas is now directly included into `min_fee`. So, it is not possible to use
      the `ScriptGasLimit` for transaction cost limitations. A new `MaxFee` policy is a way to do that. The `GasLimit`
      field was removed from the `Create` transaction because it only relates to the script execution (which
      the `Create` transaction doesn't have).
    - The blockchain charges the user for the size of witness data (before it was free). There is no separate price for
      the storage, so it uses gas to charge the user. This change affects `min_gas` and `min_fee` calculation.
    - A new policy called `WitnessLimit` also impacts the `max_gas` and `max_fee` calculation in addition
      to `ScriptGasLimit`(in the case of `Create` transaction only `WitnessLimit` affects the `max_gas` and `max_fee`).
    - The minimal gas also charges the user for transaction ID calculation.

  The change has the following modification to the transaction layout:
    - The `Create` transaction doesn't have the `ScriptGasLimit` field anymore. Because the `Create` transaction doesn't
      have any script to execute
    - The `Create` and `Script` transactions don't have explicit `maturity` and `gas_price` fields. Instead, these
      fields can be set via a new `policies` field.
    - The `Create` and `Script` transactions have a new `policies` field with a unique canonical serialization and
      deserialization for optimal space consumption.

  Other breaking changes caused by the change:
    - Each transaction requires setting the `GasPrice` policy.
    - Previously, `ScriptGasLimit` should be less than the `MAX_GAS_PER_TX` constant. After removing this field from
      the `Create` transaction, it is impossible to require it. Instead, it requires that `max_gas <= MAX_GAS_PER_TX`
      for any transaction. Consequently, any `Script` transaction that uses `MAX_GAS_PER_TX` as a `ScriptGasLimit` will
      always fail because of a new rule. Setting the estimated gas usage instead solves the problem.
    - If the `max_fee > policies.max_fee`, then transaction will be rejected.
    - If the `witnessses_size > policies.witness_limit`, then transaction will be rejected.
    - GTF opcode changed its hardcoded constants for fields. It should be updated according to the values from the
      specification on the Sway side.
- [#633](https://github.com/FuelLabs/fuel-vm/pull/633): Limit receipt count to `u16::MAX`.
- [#634](https://github.com/FuelLabs/fuel-vm/pull/634): Charge for storage per new byte written. Write opcodes now
  return the number of new storage slots created, instead of just a boolean on whether the value existed before.

### Fixed

- [#627](https://github.com/FuelLabs/fuel-vm/pull/627): Added removal of obsolete SMT nodes along the path
  during `update` and `delete` operations.

## [Version 0.41.0]

#### Breaking

- [#622](https://github.com/FuelLabs/fuel-vm/pull/622): Divide `DependentCost` into "light" and "heavy" operations:
  Light operations consume `0 < x < 1` gas per unit, while heavy operations consume `x` gas per unit. This distinction
  provides more precision when calculating dependent costs.

## [Version 0.40.0]

### Added

- [#607](https://github.com/FuelLabs/fuel-vm/pull/607): Added `ECAL` instruction support.

### Changed

- [#612](https://github.com/FuelLabs/fuel-vm/pull/612): Reduced the memory consumption in all places where we calculate
  BMT root.
- [#615](https://github.com/FuelLabs/fuel-vm/pull/615): Made `ReceiptsCtx` of the VM modifiable with `test-helpers`
  feature.

#### Breaking

- [#618](https://github.com/FuelLabs/fuel-vm/pull/618): Transaction fees for `Create` now include the cost of metadata
  calculations, including: contract root calculation, state root calculation, and contract id calculation.
- [#613](https://github.com/FuelLabs/fuel-vm/pull/613): Transaction fees now include the cost of signature verification
  for each input. For signed inputs, the cost of an EC recovery is charged. For predicate inputs, the cost of a BMT root
  of bytecode is charged.
- [#607](https://github.com/FuelLabs/fuel-vm/pull/607): The `Interpreter` expects the third generic argument during type
  definition that specifies the implementer of the `EcalHandler` trait for `ecal` opcode.
- [#609](https://github.com/FuelLabs/fuel-vm/pull/609): Checked transactions (`Create`, `Script`, and `Mint`) now
  enforce a maximum size. The maximum size is specified by `MAX_TRANSACTION_SIZE` in the transaction parameters, under
  consensus parameters. Checking a transaction above this size raises `CheckError::TransactionSizeLimitExceeded`.
- [#617](https://github.com/FuelLabs/fuel-vm/pull/617): Makes memory outside `$is..$ssp` range not executable.
  Separates `ErrorFlag` into `InvalidFlags`, `MemoryNotExecutable` and `InvalidInstruction`. Fixes related tests.
- [#619](https://github.com/FuelLabs/fuel-vm/pull/619): Avoid possible truncation of higher bits. It may invalidate the
  code that truncated higher bits causing different behavior on 32-bit vs. 64-bit systems.

## [Version 0.39.0]

### Added

- [#603](https://github.com/FuelLabs/fuel-vm/pull/603): Added `MerkleRootCalculator`for efficient in-memory Merkle root
  calculation.
- [#603](https://github.com/FuelLabs/fuel-vm/pull/606): Added Serialization and Deserialization support
  to `MerkleRootCalculator`.

### Changed

- [#595](https://github.com/FuelLabs/fuel-vm/pull/595): Removed `wee_alloc` dependency from `fuel-asm`. It now uses the
  builtin allocator on web targets as well.

#### Breaking

- [#598](https://github.com/FuelLabs/fuel-vm/pull/598): Update cost model for `ldc` opcode to take into account contract
  size.
- [#604](https://github.com/FuelLabs/fuel-vm/pull/604): Removed `ChainId` from `PredicateId` calculation. It changes the
  generated address of the predicates and may break tests or logic that uses hard-coded predicate IDs.
- [#594](https://github.com/FuelLabs/fuel-vm/pull/594): Add new predicate input validation tests. Also improves error
  propagation so that predicate error message better reflects the reason for invalidity.
- [#596](https://github.com/FuelLabs/fuel-vm/pull/596): Remove `core::ops::{Add, Sub}` impls from `BlockHeight`.
  Use `succ` and `pred` to access adjacent blocks, or perform arithmetic directly on the wrapped integer instead.
- [#593](https://github.com/FuelLabs/fuel-vm/pull/593): Reworked `Mint` transaction to work with `Input::Contract`
  and `Output::Contract` instead of `Output::Coin`. It allows account-based fee collection for the block producer.

## [Version 0.38.0]

### Added

- [#586](https://github.com/FuelLabs/fuel-vm/pull/586): Added `default_asset` method to the `ContractIdExt` trait
  implementation, to mirror the `default` method on AssetId in the Sway std lib.

### Changed

#### Breaking

- [#578](https://github.com/FuelLabs/fuel-vm/pull/578): Support `no_std` environments for `fuel-crypto`, falling back to
  a pure-Rust crypto implementation.
- [#582](https://github.com/FuelLabs/fuel-vm/pull/582): Make `fuel-vm` and `fuel-tx` crates compatible
  with `no_std` + `alloc`. This includes reworking all error handling that used `std::io::Error`, replacing
  some `std::collection::{HashMap, HashSet}` with `hashbrown::{HashMap, HashSet}` and many changes to feature-gating of
  APIs.
- [#587](https://github.com/FuelLabs/fuel-vm/pull/587): Replace `thiserror` dependency with `derive_more`, so
  that `core::fmt::Display` is implemented without the `std` feature. Removes `std::io::Error` trait impls from the
  affected types.
- [#588](https://github.com/FuelLabs/fuel-vm/pull/588): Re-worked the size calculation of the canonical
  serialization/deserialization.
- [#700](https://github.com/FuelLabs/fuel-vm/pull/700): Add `BASE_ASSET_ID` to `GM` instruction.


#### Removed

- [#588](https://github.com/FuelLabs/fuel-vm/pull/588): Removed `SerializedSize` and `SerializedFixedSize` traits.
  Removed support for `SIZE_NO_DYNAMIC` and `SIZE_STATIC`. Removed enum attributes from derive macro for `Serialize`
  and `Deserialize` traits.

## [Version 0.37.0]

#### Breaking

- [#573](https://github.com/FuelLabs/fuel-vm/pull/573): Added `base_asset_id` as a required field
  to `FeeParameters`. `base_asset_id` is used to supply the ID of the base asset.
- [#554](https://github.com/FuelLabs/fuel-vm/pull/554): Removed `debug` feature from the `fuel-vm`. The debugger is
  always available and becomes active after calling any `set_*` method.
- [#537](https://github.com/FuelLabs/fuel-vm/pull/537): Use dependent cost for `k256`, `s256`, `mcpi`, `scwq`, `swwq`
  opcodes.
  These opcodes charged inadequately low costs in comparison to the amount of work.
  This change should make all transactions that used these opcodes much more expensive than before.
- [#533](https://github.com/FuelLabs/fuel-vm/pull/533): Use custom serialization for fuel-types to allow no_std
  compilation.

## [Version 0.36.1]

### Changed

- [#546](https://github.com/FuelLabs/fuel-vm/pull/546): Improve debug formatting of instruction in panic receipts.

### Fixed

- [#574](https://github.com/FuelLabs/fuel-vm/pull/574): Enforce fixed 32-byte input length for LHS and RHS inputs to the
  BMT's internal node sum.
- [#547](https://github.com/FuelLabs/fuel-vm/pull/547): Bump `ed25519-dalek` to `2.0.0` to deal with RustSec Advisory.

#### Breaking

- [#524](https://github.com/FuelLabs/fuel-vm/pull/524): Fix a crash in `CCP` instruction when overflowing contract
  bounds. Fix a bug in `CCP` where overflowing contract bounds in a different way would not actually copy the contract
  bytes, but just zeroes out the section. Fix a bug in `LDC` where it would revert the transaction when the contract
  bounds were exceeded, when it's just supposed to fill the rest of the bytes with zeroes.

## [Version 0.36.0]

### Changed

- [#525](https://github.com/FuelLabs/fuel-vm/pull/525): The `$hp` register is no longer restored to it's previous value
  when returning from a call, making it possible to return heap-allocated types from `CALL`.
- [#535](https://github.com/FuelLabs/fuel-vm/pull/535): Add better test coverage for TR and TRO.

#### Breaking

- [#514](https://github.com/FuelLabs/fuel-vm/pull/514/): Add `ChainId` and `GasCosts` to `ConsensusParameters`.
  Break down `ConsensusParameters` into sub-structs to match usage. Change signatures of functions to ask for
  necessary fields only.
- [#532](https://github.com/FuelLabs/fuel-vm/pull/532): The `TRO` instruction now reverts when attempting to send zero
  coins to an output. Panic reason of this `TransferZeroCoins`, and `TR` was changed to use the same panic reason as
  well.

### Fixed

- [#511](https://github.com/FuelLabs/fuel-vm/pull/511): Changes multiple panic reasons to be more accurate, and
  internally refactors instruction fetch logic to be less error-prone.

- [#529](https://github.com/FuelLabs/fuel-vm/pull/529) [#534](https://github.com/FuelLabs/fuel-vm/pull/534): Enforcing
  async WASM initialization for all NPM wrapper packages.

- [#531](https://github.com/FuelLabs/fuel-vm/pull/531): UtxoId::from_str and TxPointer::from_str no longer crash on
  invalid input with multibyte characters. Also adds clippy lints to prevent future issues.

#### Breaking

- [#527](https://github.com/FuelLabs/fuel-vm/pull/527): The balances are empty during predicate estimation/verification.

## [Version 0.35.3]

### Changed

- [#542](https://github.com/FuelLabs/fuel-vm/pull/542/): Make the `fuel-tx` WASM compatible with `serde` feature
  enabled.

## [Version 0.35.2]

### Changed

#### Breaking

- [#539](https://github.com/FuelLabs/fuel-vm/pull/539/): Rollbacked the change for the gas charging formula.
  Actualized the gas prices for opcodes.

## [Version 0.35.1]

### Added

- [#499](https://github.com/FuelLabs/fuel-vm/pull/499/): The `wasm_bindgen` support of `fuel-asm` and `fuel-types`.
  Each new release also publish a typescript analog of the `fuel-asm` and `fuel-types` crates to the npm.

## [Version 0.35.0]

The release mostly fixes funding during the audit and integration with the bridge. But the release also contains some
new features like:

- Asynchronous predicate estimation/verification.
- Multi-asset support per contract.
- Support Secp256r1 signature recovery and Ed25519 verificaiton.

### Added

- [#486](https://github.com/FuelLabs/fuel-vm/pull/486/): Adds `ed25519` signature verification and `secp256r1` signature
  recovery to `fuel-crypto`, and corresponding opcodes `ED19` and `ECR1` to `fuel-vm`.

- [#486](https://github.com/FuelLabs/fuel-vm/pull/498): Adds `PSHL`, `PSHH`, `POPH` and `POPL` instructions, which allow
  cheap push and pop stack operations with multiple registers.

- [#500](https://github.com/FuelLabs/fuel-vm/pull/500): Introduced `ParallelExecutor` trait
  and made available async versions of verify and estimate predicates.
  Updated tests to test for both parallel and sequential execution.
  Fixed a bug in `transaction/check_predicate_owners`.

#### Breaking

- [#506](https://github.com/FuelLabs/fuel-vm/pull/506): Added new `Mint` and `Burn` variants to `Receipt` enum.
  It affects serialization and deserialization with new variants.

### Changed

#### Breaking

- [#506](https://github.com/FuelLabs/fuel-vm/pull/506): The `mint` and `burn`
  opcodes accept a new `$rB` register. It is a sub-identifier used to generate an
  `AssetId` by [this rule](https://github.com/FuelLabs/fuel-specs/blob/master/src/identifiers/asset.md).
  This feature allows having multi-asset per one contract. It is a huge breaking change, and
  after this point, `ContractId` can't be equal to `AssetId`.

  The conversion like `AssetId::from(*contract_id)` is no longer valid. Instead, the `ContractId` implements
  the `ContractIdExt` trait:
    ```rust
    /// Trait extends the functionality of the `ContractId` type.
    pub trait ContractIdExt {
        /// Creates an `AssetId` from the `ContractId` and `sub_id`.
        fn asset_id(&self, sub_id: &Bytes32) -> AssetId;
    }
    ```

- [#506](https://github.com/FuelLabs/fuel-vm/pull/506): The `mint` and `burn`
  opcodes affect the `receipts_root` of the `Script` transaction.

### Removed

#### Breaking

- [#486](https://github.com/FuelLabs/fuel-vm/pull/486/): Removes apparently unused `Keystore` and `Signer` traits
  from `fuel-crypto`. Also renames `ECR` opcode to `ECK1`.

### Fixed

- [#500](https://github.com/FuelLabs/fuel-vm/pull/500): Fixed a bug where `MessageCoinPredicate` wasn't checked for
  in `check_predicate_owners`.

#### Breaking

- [#502](https://github.com/FuelLabs/fuel-vm/pull/502): The algorithm used by the
  binary Merkle tree for generating Merkle proofs has been updated to remove
  the leaf data from the proof set. This change allows BMT proofs to conform
  to the format expected by the Solidity contracts used for verifying proofs.

- [#503](https://github.com/FuelLabs/fuel-vm/pull/503): Use correct amount of gas in call
  receipts when limited by cgas. Before this change, the `Receipt::Call` could show an incorrect value for the gas
  limit.

- [#504](https://github.com/FuelLabs/fuel-vm/pull/504): The `CROO` and `CSIZ` opcodes require
  the existence of corresponding `ContractId` in the transaction's
  inputs(the same behavior as for the `CROO` opcode).

- [#504](https://github.com/FuelLabs/fuel-vm/pull/504): The size of the contract
  was incorrectly padded. It affects the end of the call frame in the memory,
  making it not 8 bytes align. Also, it affects the cost of the contract
  call(in some cases, we charged less in some more).

- [#504](https://github.com/FuelLabs/fuel-vm/pull/504): The charging for `DependentCost`
  was done incorrectly, devaluing the `dep_per_unit` part. After the fixing of
  this, the execution should become much more expensive.

- [#505](https://github.com/FuelLabs/fuel-vm/pull/505): The `data` field of the `Receipt`
  is not part of the canonical serialization and deserialization anymore. The SDK should use the
  `Receipt` type instead of `OpaqueReceipt`. The `Receipt.raw_payload` will be removed for the
  `fuel-core 0.20`. The `data` field is optional now. The SDK should update serialization and
  deserialization for `MessageOut`, `LogData`, and `ReturnData` receipts.

- [#505](https://github.com/FuelLabs/fuel-vm/pull/505): The `len` field of the `Receipt`
  is not padded anymore and represents an initial value.

## [Version 0.34.1]

Mainly new opcodes prices and small performance improvements in the `BinaryMerkleTree`.

### Changed

- [#492](https://github.com/FuelLabs/fuel-vm/pull/492): Minor improvements to BMT
  internals, including a reduction in usage of `Box`, using `expect(...)` over
  `unwrap()`, and additional comments.

#### Breaking

- [#493](https://github.com/FuelLabs/fuel-vm/pull/493): The default `GasCostsValues`
  is updated according to the benches with `fuel-core 0.19`.
  It may break some unit tests that compare actual gas usage with expected.

## [Version 0.34.0]

This release contains fixes for critical issues that we found before the audit.
Mainly, these changes pertain to the Sparse Merkle Tree (SMT) and related
code. The SMT API was extended to provide more flexibility and to allow users
to select the most appropriate method for their performance needs. Where
possible, sequential SMT updates were replaced with constructors that take in a
complete data set.

### Added

- [#476](https://github.com/FuelLabs/fuel-vm/pull/476): The `fuel_vm::Call` supports `From<[u8; Self::LEN]>`
  and `Into<[u8; Self::LEN]>`.

- [#484](https://github.com/FuelLabs/fuel-vm/pull/484): The `sparse::in_memory::MerkleTree`
  got new methods `from_set`, `root_from_set`, and `nodes_from_set` methods. These methods allow
  a more optimal way to build and calculate the SMT when you know all leaves.
  The `Contract::initial_state_root` is much faster now (by ~15 times).

### Removed

- [#478](https://github.com/FuelLabs/fuel-vm/pull/478): The `CheckedMemRange` is replaced by the `MemoryRange`.

### Changed

- [#477](https://github.com/FuelLabs/fuel-vm/pull/477): The `PanicReason::UnknownPanicReason` is `0x00`.
  The `PanicReason` now implements `From<u8>` instead of `TryFrom<u8>` and can't return an error anymore.

- [#478](https://github.com/FuelLabs/fuel-vm/pull/478): The `memcopy` method is updated
  and returns `MemoryWriteOverlap` instead of `MemoryOverflow`.

### Fixed

- [#482](https://github.com/FuelLabs/fuel-vm/pull/482): This PR address a security
  issue where updates to a Sparse Merkle Tree could deliberately overwrite existing
  leaves by setting the leaf key to the hash of an existing leaf or node. This is
  done by removing the insertion of the leaf using the leaf key.

- [#484](https://github.com/FuelLabs/fuel-vm/pull/484): Fixed bug with not-working `CreateMetadata`.

#### Breaking

- [#473](https://github.com/FuelLabs/fuel-vm/pull/473): CFS and CFSI were not validating
  that the new `$sp` value isn't below `$ssp`, allowing write access to non-owned
  memory. This is now fixed, and attempting to set an incorrect `$sp` value panics.

- [#485](https://github.com/FuelLabs/fuel-vm/pull/485): This PR addresses a security
  issue where the user may manipulate the structure of the Sparse Merkle Tree.
  SMT expects hashed storage key wrapped into a `MerkleTreeKey` structure.
  The change is breaking because it changes the `state_root` generated by the SMT
  and may change the `ContractId` if the `Create` transaction has non-empty `StoargeSlot`s.

## [Version 0.33.0]

The release contains a lot of breaking changes.
Most of them are audit blockers and affect the protocol itself.
Starting this release we plan to maintain the changelog file and describe all minor and major changes that make sense.

### Added

#### Breaking

- [#386](https://github.com/FuelLabs/fuel-vm/pull/386): The coin and message inputs
  got a new field - `predicate_gas_used`. So it breaks the constructor API
  of these inputs.

  The value of this field is zero for non-predicate inputs, but for the
  predicates, it indicates the exact amount of gas used by the predicate
  to execute. If after the execution of the predicate remaining gas is not
  zero, then the predicate execution failed.

  This field is malleable but will be used by the VM, and each predicate
  should be estimated before performing the verification logic.
  The `Transaction`, `Create`, and `Script` types implement the
  `EstimatePredicates` for these purposes.

    ```rust
    /// Provides predicate estimation functionality for the transaction.
    pub trait EstimatePredicates: Sized {
        /// Estimates predicates of the transaction.
        fn estimate_predicates(&mut self, params: &ConsensusParameters, gas_costs: &GasCosts) -> Result<(), CheckError>;
    }
    ```

  During the creation of the `Input`, the best strategy is to use a default
  value like `0` and call the `estimate_predicates` method to actualize
  the `predicate_gas_used` after.

- [#454](https://github.com/FuelLabs/fuel-vm/pull/454): VM native array-backed types
  `Address`, `AssetId`, `ContractId`, `Bytes4`, `Bytes8`, `Bytes20`, `Bytes32`,
  `Nonce`, `MessageId`, `Salt` now use more compact representation instead of
  hex-encoded string when serialized using serde format that sets
  `is_human_readable` to false.

- [#456](https://github.com/FuelLabs/fuel-vm/pull/456): Added a new type - `ChainId` to represent the identifier of the
  chain.
  It is a wrapper around the `u64`, so any `u64` can be converted into this type via `.into()` or `ChainId::new(...)`.

- [#459](https://github.com/FuelLabs/fuel-vm/pull/459) Require witness index to be specified when adding an unsigned
  coin to a transaction.
  This allows for better reuse of witness data when using the transaction builder and helper methods to make
  transactions compact.

- [#462](https://github.com/FuelLabs/fuel-vm/pull/462): Adds a `cache` parameter to `Input::check`
  and `Input::check_signature`.
  This is used to avoid redundant signature recovery when multiple inputs share the same witness index.

### Changed

- [#458](https://github.com/FuelLabs/fuel-vm/pull/458): Automatically sort storage slots for creation transactions.

#### Breaking

- [#386](https://github.com/FuelLabs/fuel-vm/pull/386): Several methods of the `TransactionFee` are
  renamed `total` -> `max_fee`
  and `bytes` -> `min_fee`. The `TransactionFee::min_fee` take into account the gas used by predicates.

- [#450](https://github.com/FuelLabs/fuel-vm/pull/450): The Merkle root of a contract's code is now calculated by
  partitioning the code into chunks of 16 KiB, instead of 8 bytes. If the last leaf is does not a full 16 KiB, it is
  padded with `0` up to the nearest multiple of 8 bytes. This affects the `ContractId` and `PredicateId` calculations,
  breaking all code that used hardcoded values.

- [#456](https://github.com/FuelLabs/fuel-vm/pull/456): The basic
  methods `UniqueIdentifier::id`, `Signable::sign_inputs`,
  and `Input::predicate_owner` use `ChainId` instead of the `ConsensusParameters`.
  It is a less strict requirement than before because you can get `ChainId`
  from `ConsensusParameters.chain_id`, and it makes the API cleaner.
  It affects all downstream functions that use listed methods.

- [#463](https://github.com/FuelLabs/fuel-vm/pull/463): Moves verification that the `Output::ContractCreated`
  output contains valid `contract_id` and `state_root`(the values from the `Output` match with calculated
  values from the bytecode, storage slots, and salt) from `fuel-vm` to `fuel-tx`.
  It means the end-user will receive this error earlier on the SDK side before `dry_run` instead of after.

### Fixed

#### Breaking

- [#457](https://github.com/FuelLabs/fuel-vm/pull/457): Transactions got one more validity rule:
  Each `Script` or `Create` transaction requires at least one input coin or message to be spendable.
  It may break code/tests that previously didn't set any spendable inputs.
  Note: `Message` with non-empty `data` field is not spendable.

- [#458](https://github.com/FuelLabs/fuel-vm/pull/458): The storage slots with the same key inside the `Create`
  transaction are forbidden.<|MERGE_RESOLUTION|>--- conflicted
+++ resolved
@@ -9,7 +9,6 @@
 
 ### Added
 
-<<<<<<< HEAD
 #### Breaking
 
 - [#707](https://github.com/FuelLabs/fuel-vm/pull/707): The change adds a new `Upgrade` transaction that allows upgrading either consensus parameters or state transition function used by the network to produce future blocks.
@@ -75,13 +74,8 @@
     - `TransactionCreateInputContract` -> `TransactionInputContainsContract`.
     - `TransactionCreateMessageData` -> `TransactionInputContainsMessageData`.
   - The combination of `serde` and `postcard` is used to serialize and deserialize `ConsensusParameters` during the upgrade. This means the protocol and state transition function requires the `serde` feature by default for `ConsensusParameters` and `fuel-types`.
-=======
-### Changed
-
-#### Breaking
 
 - [#697](https://github.com/FuelLabs/fuel-vm/pull/697): Changed the VM to internally use separate buffers for the stack and the heap to improve startup time. After this change, memory that was never part of the stack or the heap cannot be accessed, even for reading. Also, even if the whole memory is allocated, accesses spanning from the stack to the heap are not allowed. This PR also fixes a bug that required one-byte gap between the stack and the heap. Multiple errors have been changed to be more sensible ones, and sometimes the order of which error is returned has changed. `ALOC` opcode now zeroes the newly allocated memory.
->>>>>>> fbdaa4bb
 
 ## [Version 0.48.0]
 
