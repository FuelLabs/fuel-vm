# Change Log
All notable changes to this project will be documented in this file.

The format is based on [Keep a Changelog](http://keepachangelog.com/)
and this project adheres to [Semantic Versioning](http://semver.org/).

## [Unreleased]

### Added
- [#607](https://github.com/FuelLabs/fuel-vm/pull/607): Added `ECAL` instruction support.

### Changed

- [#612](https://github.com/FuelLabs/fuel-vm/pull/612): Reduced the memory consumption in all places where we calculate BMT root.

#### Breaking

<<<<<<< HEAD
- [#613](https://github.com/FuelLabs/fuel-vm/pull/613): Transaction fees for `Create` now include the cost of metadata calculations, including: contract root calculation, state root calculation, and contract id calculation.
=======
>>>>>>> 8880e585
- [#613](https://github.com/FuelLabs/fuel-vm/pull/613): Transaction fees now include the cost of signature verification for each input. For signed inputs, the cost of an EC recovery is charged. For predicate inputs, the cost of a BMT root of bytecode is charged. 
- [#607](https://github.com/FuelLabs/fuel-vm/pull/607): The `Interpreter` expects the third generic argument during type definition that specifies the implementer of the `EcalHandler` trait for `ecal` opcode.
- [#609](https://github.com/FuelLabs/fuel-vm/pull/609): Checked transactions (`Create`, `Script`, and `Mint`) now enforce a maximum size. The maximum size is specified by `MAX_TRANSACTION_SIZE` in the transaction parameters, under consensus parameters. Checking a transaction above this size raises `CheckError::TransactionSizeLimitExceeded`.
- [#617](https://github.com/FuelLabs/fuel-vm/pull/617): Makes memory outside `$is..$ssp` range not executable. Separates `ErrorFlag` into `InvalidFlags`, `MemoryNotExecutable` and `InvalidInstruction`. Fixes related tests.

## [Version 0.39.0]

### Added
- [#603](https://github.com/FuelLabs/fuel-vm/pull/603): Added `MerkleRootCalculator`for efficient in-memory Merkle root calculation.
- [#603](https://github.com/FuelLabs/fuel-vm/pull/606): Added Serialization and Deserialization support to `MerkleRootCalculator`.

### Changed

- [#595](https://github.com/FuelLabs/fuel-vm/pull/595): Removed `wee_alloc` dependency from `fuel-asm`. It now uses the builtin allocator on web targets as well.

#### Breaking

- [#598](https://github.com/FuelLabs/fuel-vm/pull/598): Update cost model for `ldc` opcode to take into account contract size.
- [#604](https://github.com/FuelLabs/fuel-vm/pull/604): Removed `ChainId` from `PredicateId` calculation. It changes the generated address of the predicates and may break tests or logic that uses hard-coded predicate IDs.
- [#594](https://github.com/FuelLabs/fuel-vm/pull/594): Add new predicate input validation tests. Also improves error propagation so that predicate error message better reflects the reason for invalidity.
- [#596](https://github.com/FuelLabs/fuel-vm/pull/596): Remove `core::ops::{Add, Sub}` impls from `BlockHeight`. Use `succ` and `pred` to access adjacent blocks, or perform arithmetic directly on the wrapped integer instead.
- [#593](https://github.com/FuelLabs/fuel-vm/pull/593): Reworked `Mint` transaction to work with `Input::Contract` and `Output::Contract` instead of `Output::Coin`. It allows account-based fee collection for the block producer.


## [Version 0.38.0]

### Added

- [#586](https://github.com/FuelLabs/fuel-vm/pull/586): Added `default_asset` method to the `ContractIdExt` trait implementation, to mirror the `default` method on AssetId in the Sway std lib.

### Changed

#### Breaking

- [#578](https://github.com/FuelLabs/fuel-vm/pull/578): Support `no_std` environments for `fuel-crypto`, falling back to a pure-Rust crypto implementation.
- [#582](https://github.com/FuelLabs/fuel-vm/pull/582): Make `fuel-vm` and `fuel-tx` crates compatible with `no_std` + `alloc`. This includes reworking all error handling that used `std::io::Error`, replacing some `std::collection::{HashMap, HashSet}` with `hashbrown::{HashMap, HashSet}` and many changes to feature-gating of APIs.
- [#587](https://github.com/FuelLabs/fuel-vm/pull/587): Replace `thiserror` dependency with `derive_more`, so that `core::fmt::Display` is implemented without the `std` feature. Removes `std::io::Error` trait impls from the affected types.
- [#588](https://github.com/FuelLabs/fuel-vm/pull/588): Re-worked the size calculation of the canonical serialization/deserialization.

#### Removed

- [#588](https://github.com/FuelLabs/fuel-vm/pull/588): Removed `SerializedSize` and `SerializedFixedSize` traits. Removed support for `SIZE_NO_DYNAMIC` and `SIZE_STATIC`. Removed enum attributes from derive macro for `Serialize` and `Deserialize` traits.

## [Version 0.37.0]

#### Breaking

- [#573](https://github.com/FuelLabs/fuel-vm/pull/573): Added `base_asset_id` as a required field to `FeeParameters`. `base_asset_id` is used to supply the ID of the base asset. 
- [#554](https://github.com/FuelLabs/fuel-vm/pull/554): Removed `debug` feature from the `fuel-vm`. The debugger is always available and becomes active after calling any `set_*` method.
- [#537](https://github.com/FuelLabs/fuel-vm/pull/537): Use dependent cost for `k256`, `s256`, `mcpi`, `scwq`, `swwq` opcodes.
    These opcodes charged inadequately low costs in comparison to the amount of work.
    This change should make all transactions that used these opcodes much more expensive than before.
- [#533](https://github.com/FuelLabs/fuel-vm/pull/533): Use custom serialization for fuel-types to allow no_std compilation.

## [Version 0.36.1]

### Changed

- [#546](https://github.com/FuelLabs/fuel-vm/pull/546): Improve debug formatting of instruction in panic receipts.

### Fixed

- [#574](https://github.com/FuelLabs/fuel-vm/pull/574): Enforce fixed 32-byte input length for LHS and RHS inputs to the BMT's internal node sum.
- [#547](https://github.com/FuelLabs/fuel-vm/pull/547): Bump `ed25519-dalek` to `2.0.0` to deal with RustSec Advisory. 

#### Breaking
- [#524](https://github.com/FuelLabs/fuel-vm/pull/524): Fix a crash in `CCP` instruction when overflowing contract bounds. Fix a bug in `CCP` where overflowing contract bounds in a different way would not actually copy the contract bytes, but just zeroes out the section. Fix a bug in `LDC` where it would revert the transaction when the contract bounds were exceeded, when it's just supposed to fill the rest of the bytes with zeroes.


## [Version 0.36.0]

### Changed

- [#525](https://github.com/FuelLabs/fuel-vm/pull/525): The `$hp` register is no longer restored to it's previous value when returning from a call, making it possible to return heap-allocated types from `CALL`.
- [#535](https://github.com/FuelLabs/fuel-vm/pull/535): Add better test coverage for TR and TRO.

#### Breaking

- [#514](https://github.com/FuelLabs/fuel-vm/pull/514/): Add `ChainId` and `GasCosts` to `ConsensusParameters`. 
    Break down `ConsensusParameters` into sub-structs to match usage. Change signatures of functions to ask for
    necessary fields only.
- [#532](https://github.com/FuelLabs/fuel-vm/pull/532): The `TRO` instruction now reverts when attempting to send zero coins to an output. Panic reason of this `TransferZeroCoins`, and `TR` was changed to use the same panic reason as well.

### Fixed

- [#511](https://github.com/FuelLabs/fuel-vm/pull/511): Changes multiple panic reasons to be more accurate, and internally refactors instruction fetch logic to be less error-prone.

- [#529](https://github.com/FuelLabs/fuel-vm/pull/529) [#534](https://github.com/FuelLabs/fuel-vm/pull/534): Enforcing async WASM initialization for all NPM wrapper packages.

- [#531](https://github.com/FuelLabs/fuel-vm/pull/531): UtxoId::from_str and TxPointer::from_str no longer crash on invalid input with multibyte characters. Also adds clippy lints to prevent future issues.

#### Breaking

- [#527](https://github.com/FuelLabs/fuel-vm/pull/527): The balances are empty during predicate estimation/verification.

## [Version 0.35.3]

### Changed

- [#542](https://github.com/FuelLabs/fuel-vm/pull/542/): Make the `fuel-tx` WASM compatible with `serde` feature enabled.

## [Version 0.35.2]

### Changed

#### Breaking

- [#539](https://github.com/FuelLabs/fuel-vm/pull/539/): Rollbacked the change for the gas charging formula. 
    Actualized the gas prices for opcodes.

## [Version 0.35.1]

### Added

- [#499](https://github.com/FuelLabs/fuel-vm/pull/499/): The `wasm_bindgen` support of `fuel-asm` and `fuel-types`.
    Each new release also publish a typescript analog of the `fuel-asm` and `fuel-types` crates to the npm.

## [Version 0.35.0]

The release mostly fixes funding during the audit and integration with the bridge. But the release also contains some new features like:
- Asynchronous predicate estimation/verification.
- Multi-asset support per contract.
- Support Secp256r1 signature recovery and Ed25519 verificaiton.


### Added

- [#486](https://github.com/FuelLabs/fuel-vm/pull/486/): Adds `ed25519` signature verification and `secp256r1` signature recovery to `fuel-crypto`, and corresponding opcodes `ED19` and `ECR1` to `fuel-vm`.

- [#486](https://github.com/FuelLabs/fuel-vm/pull/498): Adds `PSHL`, `PSHH`, `POPH` and `POPL` instructions, which allow cheap push and pop stack operations with multiple registers.

- [#500](https://github.com/FuelLabs/fuel-vm/pull/500): Introduced `ParallelExecutor` trait
    and made available async versions of verify and estimate predicates.
    Updated tests to test for both parallel and sequential execution.
    Fixed a bug in `transaction/check_predicate_owners`.

#### Breaking

- [#506](https://github.com/FuelLabs/fuel-vm/pull/506): Added new `Mint` and `Burn` variants to `Receipt` enum.
    It affects serialization and deserialization with new variants.

### Changed

#### Breaking

- [#506](https://github.com/FuelLabs/fuel-vm/pull/506): The `mint` and `burn` 
    opcodes accept a new `$rB` register. It is a sub-identifier used to generate an 
    `AssetId` by [this rule](https://github.com/FuelLabs/fuel-specs/blob/master/src/identifiers/asset.md). 
    This feature allows having multi-asset per one contract. It is a huge breaking change, and 
    after this point, `ContractId` can't be equal to `AssetId`.

    The conversion like `AssetId::from(*contract_id)` is no longer valid. Instead, the `ContractId` implements the `ContractIdExt` trait:
    ```rust
    /// Trait extends the functionality of the `ContractId` type.
    pub trait ContractIdExt {
        /// Creates an `AssetId` from the `ContractId` and `sub_id`.
        fn asset_id(&self, sub_id: &Bytes32) -> AssetId;
    }
    ```

- [#506](https://github.com/FuelLabs/fuel-vm/pull/506): The `mint` and `burn` 
    opcodes affect the `receipts_root` of the `Script` transaction.

### Removed

#### Breaking

- [#486](https://github.com/FuelLabs/fuel-vm/pull/486/): Removes apparently unused `Keystore` and `Signer` traits from `fuel-crypto`. Also renames `ECR` opcode to `ECK1`.

### Fixed

- [#500](https://github.com/FuelLabs/fuel-vm/pull/500): Fixed a bug where `MessageCoinPredicate` wasn't checked for in `check_predicate_owners`.

#### Breaking

- [#502](https://github.com/FuelLabs/fuel-vm/pull/502): The algorithm used by the
    binary Merkle tree for generating Merkle proofs has been updated to remove
    the leaf data from the proof set. This change allows BMT proofs to conform
    to the format expected by the Solidity contracts used for verifying proofs.

- [#503](https://github.com/FuelLabs/fuel-vm/pull/503): Use correct amount of gas in call
    receipts when limited by cgas. Before this change, the `Receipt::Call` could show an incorrect value for the gas limit.

- [#504](https://github.com/FuelLabs/fuel-vm/pull/504): The `CROO` and `CSIZ` opcodes require 
    the existence of corresponding `ContractId` in the transaction's 
    inputs(the same behavior as for the `CROO` opcode).

- [#504](https://github.com/FuelLabs/fuel-vm/pull/504): The size of the contract 
    was incorrectly padded. It affects the end of the call frame in the memory, 
    making it not 8 bytes align. Also, it affects the cost of the contract 
    call(in some cases, we charged less in some more).

- [#504](https://github.com/FuelLabs/fuel-vm/pull/504): The charging for `DependentCost`
    was done incorrectly, devaluing the `dep_per_unit` part. After the fixing of 
    this, the execution should become much more expensive.

- [#505](https://github.com/FuelLabs/fuel-vm/pull/505): The `data` field of the `Receipt` 
    is not part of the canonical serialization and deserialization anymore. The SDK should use the 
    `Receipt` type instead of `OpaqueReceipt`. The `Receipt.raw_payload` will be removed for the 
    `fuel-core 0.20`. The `data` field is optional now. The SDK should update serialization and 
    deserialization for `MessageOut`, `LogData`, and `ReturnData` receipts.

- [#505](https://github.com/FuelLabs/fuel-vm/pull/505): The `len` field of the `Receipt` 
    is not padded anymore and represents an initial value.

## [Version 0.34.1]

Mainly new opcodes prices and small performance improvements in the `BinaryMerkleTree`.

### Changed

- [#492](https://github.com/FuelLabs/fuel-vm/pull/492): Minor improvements to BMT
    internals, including a reduction in usage of `Box`, using `expect(...)` over
    `unwrap()`, and additional comments.

#### Breaking

- [#493](https://github.com/FuelLabs/fuel-vm/pull/493): The default `GasCostsValues`
    is updated according to the benches with `fuel-core 0.19`. 
    It may break some unit tests that compare actual gas usage with expected.

## [Version 0.34.0]

This release contains fixes for critical issues that we found before the audit. 
Mainly, these changes pertain to the Sparse Merkle Tree (SMT) and related 
code. The SMT API was extended to provide more flexibility and to allow users 
to select the most appropriate method for their performance needs. Where 
possible, sequential SMT updates were replaced with constructors that take in a
complete data set.

### Added

- [#476](https://github.com/FuelLabs/fuel-vm/pull/476): The `fuel_vm::Call` supports `From<[u8; Self::LEN]>` and `Into<[u8; Self::LEN]>`.

- [#484](https://github.com/FuelLabs/fuel-vm/pull/484): The `sparse::in_memory::MerkleTree`
    got new methods `from_set`, `root_from_set`, and `nodes_from_set` methods. These methods allow
    a more optimal way to build and calculate the SMT when you know all leaves.
    The `Contract::initial_state_root` is much faster now (by ~15 times).

### Removed

- [#478](https://github.com/FuelLabs/fuel-vm/pull/478): The `CheckedMemRange` is replaced by the `MemoryRange`.

### Changed

- [#477](https://github.com/FuelLabs/fuel-vm/pull/477): The `PanicReason::UnknownPanicReason` is `0x00`.
    The `PanicReason` now implements `From<u8>` instead of `TryFrom<u8>` and can't return an error anymore.

- [#478](https://github.com/FuelLabs/fuel-vm/pull/478): The `memcopy` method is updated
    and returns `MemoryWriteOverlap` instead of `MemoryOverflow`.

### Fixed

- [#482](https://github.com/FuelLabs/fuel-vm/pull/482): This PR address a security 
    issue where updates to a Sparse Merkle Tree could deliberately overwrite existing
    leaves by setting the leaf key to the hash of an existing leaf or node. This is 
    done by removing the insertion of the leaf using the leaf key.

- [#484](https://github.com/FuelLabs/fuel-vm/pull/484): Fixed bug with not-working `CreateMetadata`.


#### Breaking

- [#473](https://github.com/FuelLabs/fuel-vm/pull/473): CFS and CFSI were not validating
    that the new `$sp` value isn't below `$ssp`, allowing write access to non-owned
    memory. This is now fixed, and attempting to set an incorrect `$sp` value panics.

- [#485](https://github.com/FuelLabs/fuel-vm/pull/485): This PR addresses a security
    issue where the user may manipulate the structure of the Sparse Merkle Tree. 
    SMT expects hashed storage key wrapped into a `MerkleTreeKey` structure. 
    The change is breaking because it changes the `state_root` generated by the SMT 
    and may change the `ContractId` if the `Create` transaction has non-empty `StoargeSlot`s.


## [Version 0.33.0]

The release contains a lot of breaking changes. 
Most of them are audit blockers and affect the protocol itself.
Starting this release we plan to maintain the changelog file and describe all minor and major changes that make sense.

### Added

#### Breaking

- [#386](https://github.com/FuelLabs/fuel-vm/pull/386): The coin and message inputs 
    got a new field - `predicate_gas_used`. So it breaks the constructor API 
    of these inputs.

    The value of this field is zero for non-predicate inputs, but for the 
    predicates, it indicates the exact amount of gas used by the predicate 
    to execute. If after the execution of the predicate remaining gas is not 
    zero, then the predicate execution failed.
    
    This field is malleable but will be used by the VM, and each predicate 
    should be estimated before performing the verification logic. 
    The `Transaction`, `Create`, and `Script` types implement the 
    `EstimatePredicates` for these purposes.

    ```rust
    /// Provides predicate estimation functionality for the transaction.
    pub trait EstimatePredicates: Sized {
        /// Estimates predicates of the transaction.
        fn estimate_predicates(&mut self, params: &ConsensusParameters, gas_costs: &GasCosts) -> Result<(), CheckError>;
    }
    ```

    During the creation of the `Input`, the best strategy is to use a default 
    value like `0` and call the `estimate_predicates` method to actualize 
    the `predicate_gas_used` after.

- [#454](https://github.com/FuelLabs/fuel-vm/pull/454): VM native array-backed types 
`Address`, `AssetId`, `ContractId`, `Bytes4`, `Bytes8`, `Bytes20`, `Bytes32`, 
`Nonce`, `MessageId`, `Salt` now use more compact representation instead of 
hex-encoded string when serialized using serde format that sets 
`is_human_readable` to false.

- [#456](https://github.com/FuelLabs/fuel-vm/pull/456): Added a new type - `ChainId` to represent the identifier of the chain. 
It is a wrapper around the `u64`, so any `u64` can be converted into this type via `.into()` or `ChainId::new(...)`.

- [#459](https://github.com/FuelLabs/fuel-vm/pull/459) Require witness index to be specified when adding an unsigned coin to a transaction.
This allows for better reuse of witness data when using the transaction builder and helper methods to make transactions compact.

- [#462](https://github.com/FuelLabs/fuel-vm/pull/462): Adds a `cache` parameter to `Input::check` and `Input::check_signature`.
  This is used to avoid redundant signature recovery when multiple inputs share the same witness index.

### Changed

- [#458](https://github.com/FuelLabs/fuel-vm/pull/458): Automatically sort storage slots for creation transactions.

#### Breaking

- [#386](https://github.com/FuelLabs/fuel-vm/pull/386): Several methods of the `TransactionFee` are renamed `total` -> `max_fee`
  and `bytes` -> `min_fee`. The `TransactionFee::min_fee` take into account the gas used by predicates.

- [#450](https://github.com/FuelLabs/fuel-vm/pull/450): The Merkle root of a contract's code is now calculated by partitioning the code into chunks of 16 KiB, instead of 8 bytes. If the last leaf is does not a full 16 KiB, it is padded with `0` up to the nearest multiple of 8 bytes. This affects the `ContractId` and `PredicateId` calculations, breaking all code that used hardcoded values.

- [#456](https://github.com/FuelLabs/fuel-vm/pull/456): The basic methods `UniqueIdentifier::id`, `Signable::sign_inputs`, 
and `Input::predicate_owner` use `ChainId` instead of the `ConsensusParameters`. 
It is a less strict requirement than before because you can get `ChainId` 
from `ConsensusParameters.chain_id`, and it makes the API cleaner. 
It affects all downstream functions that use listed methods.

- [#463](https://github.com/FuelLabs/fuel-vm/pull/463): Moves verification that the `Output::ContractCreated` 
output contains valid `contract_id` and `state_root`(the values from the `Output` match with calculated 
values from the bytecode, storage slots, and salt) from `fuel-vm` to `fuel-tx`. 
It means the end-user will receive this error earlier on the SDK side before `dry_run` instead of after.

### Fixed

#### Breaking

- [#457](https://github.com/FuelLabs/fuel-vm/pull/457): Transactions got one more validity rule: 
Each `Script` or `Create` transaction requires at least one input coin or message to be spendable. 
It may break code/tests that previously didn't set any spendable inputs. 
Note: `Message` with non-empty `data` field is not spendable.

- [#458](https://github.com/FuelLabs/fuel-vm/pull/458): The storage slots with the same key inside the `Create` transaction are forbidden.<|MERGE_RESOLUTION|>--- conflicted
+++ resolved
@@ -15,10 +15,7 @@
 
 #### Breaking
 
-<<<<<<< HEAD
-- [#613](https://github.com/FuelLabs/fuel-vm/pull/613): Transaction fees for `Create` now include the cost of metadata calculations, including: contract root calculation, state root calculation, and contract id calculation.
-=======
->>>>>>> 8880e585
+- [#618](https://github.com/FuelLabs/fuel-vm/pull/618): Transaction fees for `Create` now include the cost of metadata calculations, including: contract root calculation, state root calculation, and contract id calculation.
 - [#613](https://github.com/FuelLabs/fuel-vm/pull/613): Transaction fees now include the cost of signature verification for each input. For signed inputs, the cost of an EC recovery is charged. For predicate inputs, the cost of a BMT root of bytecode is charged. 
 - [#607](https://github.com/FuelLabs/fuel-vm/pull/607): The `Interpreter` expects the third generic argument during type definition that specifies the implementer of the `EcalHandler` trait for `ecal` opcode.
 - [#609](https://github.com/FuelLabs/fuel-vm/pull/609): Checked transactions (`Create`, `Script`, and `Mint`) now enforce a maximum size. The maximum size is specified by `MAX_TRANSACTION_SIZE` in the transaction parameters, under consensus parameters. Checking a transaction above this size raises `CheckError::TransactionSizeLimitExceeded`.
