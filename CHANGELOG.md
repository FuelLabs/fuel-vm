--- conflicted
+++ resolved
@@ -20,12 +20,8 @@
 
 - [#725](https://github.com/FuelLabs/fuel-vm/pull/725): `UtxoId::from_str` now rejects inputs with multiple `0x` prefixes. Many `::from_str` implementations also reject extra data in the end of the input, instead of silently ignoring it. `UtxoId::from_str` allows a single `:` between the fields. Unused `GasUnit` struct removed.
 - [#726](https://github.com/FuelLabs/fuel-vm/pull/726): Removed code related to Binary Merkle Sum Trees (BMSTs). The BMST is deprecated and not used in production environments. 
-<<<<<<< HEAD
 - [#732](https://github.com/FuelLabs/fuel-vm/pull/732): Makes the VM generic over the memory type, allowing reuse of relatively expensive-to-allocate VM memories through `VmMemoryPool`. Functions and traits which require VM initalization such as `estimate_predicates` now take either the memory or `VmMemoryPool` as an argument. The `Interpterter::eq` method now only compares accessible memory regions.
-
-=======
 - [#729](https://github.com/FuelLabs/fuel-vm/pull/729): Removed default implementation of `Node::key_size_bits`, implementors must now define it themselves. Also some helper traits have been merged together, or their types changed.
->>>>>>> da275339
 
 ## [Version 0.49.0]
 
