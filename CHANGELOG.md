--- conflicted
+++ resolved
@@ -12,7 +12,6 @@
 
 #### Breaking
 
-<<<<<<< HEAD
 - [#386](https://github.com/FuelLabs/fuel-vm/pull/386): The coin and message inputs 
     got a new field - `predicate_gas_used`. So it breaks the constructor API 
     of these inputs.
@@ -39,9 +38,8 @@
     value like `0` and call the `estimate_predicates` method to actualize 
     the `predicate_gas_used` after.
 
-=======
 - [#454](https://github.com/FuelLabs/fuel-vm/pull/454): VM native array-backed types `Address`, `AssetId`, `ContractId`, `Bytes4`, `Bytes8`, `Bytes20`, `Bytes32`, `Nonce`, `MessageId`, `Salt` now use more compact representation instead of hex-encoded string when serialized using serde format that sets `is_human_readable` to false.
->>>>>>> 9b91a19e
+
 - [#456](https://github.com/FuelLabs/fuel-vm/pull/456): Added a new type - `ChainId` to represent the identifier of the chain. 
 It is a wrapper around the `u64`, so any `u64` can be converted into this type via `.into()` or `ChainId::new(...)`.
 
@@ -62,9 +60,6 @@
 
 ### Fixed
 
-- Some fix here 1
-- Some fix here 2
-
 #### Breaking
 
 - [#458](https://github.com/FuelLabs/fuel-vm/pull/458): The storage slots with the same key inside of the `Create` transaction are forbidden.