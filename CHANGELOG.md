--- conflicted
+++ resolved
@@ -8,11 +8,8 @@
 ## [Unreleased]
 
 ### Added
-<<<<<<< HEAD
 - [899](https://github.com/FuelLabs/fuel-vm/pull/899): Add a feature that propose `u32` `tx_pointer` instead of `u16` in `fuel-tx` and `fuel-vm`.
-=======
 - [896](https://github.com/FuelLabs/fuel-vm/pull/896): Expose `leaf_sum` and allow binary `MerkleTree` to be built from existing precomputed leafs.
->>>>>>> b2bce26d
 
 ### Breaking
 - [900](https://github.com/FuelLabs/fuel-vm/pull/900): Change the error variant `DuplicateMessageInputId` to `DuplicateInputNonce` which now contains a nonce instead of `MessageId` for performance improvements.
