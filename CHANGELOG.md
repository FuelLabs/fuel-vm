# Change Log

All notable changes to this project will be documented in this file.

The format is based on [Keep a Changelog](http://keepachangelog.com/)
and this project adheres to [Semantic Versioning](http://semver.org/).

## [Unreleased]

### Added
- [#781](https://github.com/FuelLabs/fuel-vm/pull/781): Added `base_asset_id` to checked metadata.

<<<<<<< HEAD
### Changed

#### Breaking
- [#783](https://github.com/FuelLabs/fuel-vm/pull/783): Remove unnecessary look up for old values by adding new methods to the `StorageMutate` trait.  The old `insert` and `remove` are now `replace` and `take`. The new `insert` and `remove` don't return a value.
- [#783](https://github.com/FuelLabs/fuel-vm/pull/783): Renamed methods of `StorageWrite` trait from `write`, `replace`, `take` to `write_bytes`, `replace_bytes`, `take_bytes`.
=======
### Fixed

#### Breaking
- [#785](https://github.com/FuelLabs/fuel-vm/pull/785): Require `ContractCreated` output in the `Create` transaction. The `TransactionBuilder<Create>` has a `add_contract_created` method to simplify the creation of the `ContractCreated` output for tests.
>>>>>>> 045772ff

## [Version 0.54.1]

### Changed
- [#776](https://github.com/FuelLabs/fuel-vm/pull/776): Charge for max length in LDC opcode.

## [Version 0.54.0]

### Added

- [#770](https://github.com/FuelLabs/fuel-vm/pull/770): Cache contract inputs in the VM.

### Changed
- [#768](https://github.com/FuelLabs/fuel-vm/pull/768): Charge for LDC opcode before loading the contract into memory.

- [#771](https://github.com/FuelLabs/fuel-vm/pull/771): Take into account spent gas during synchronous predicates estimation.

#### Breaking
- [#769](https://github.com/FuelLabs/fuel-vm/pull/769): Use `DependentCost` for `CFE` and `CFEI` opcodes.
- [#767](https://github.com/FuelLabs/fuel-vm/pull/767): Fixed no zeroing malleable fields for `Create` transaction.
- [#765](https://github.com/FuelLabs/fuel-vm/pull/765): Corrected the gas units for WDOP and WQOP.

### Removed
- [#772](https://github.com/FuelLabs/fuel-vm/pull/772): Removed redundant `self.receipts.root()` call.

## [Version 0.53.0]

### Added

- [#751](https://github.com/FuelLabs/fuel-vm/pull/751):  Improve test coverage.

### Changed

- [#753](https://github.com/FuelLabs/fuel-vm/pull/753): Fix an ownership check bug in `CCP` instruction.

## [Version 0.52.0]

### Changed

#### Breaking

- [#748](https://github.com/FuelLabs/fuel-vm/pull/748): Make `VmMemoryPool::get_new` async.
- [#747](https://github.com/FuelLabs/fuel-vm/pull/747): Use `DependentCost` for `aloc` opcode. The cost of the `aloc` opcode is now dependent on the size of the allocation.

## [Version 0.51.0]

### Added

- [#732](https://github.com/FuelLabs/fuel-vm/pull/732):  Adds `reset` method to VM memory.

#### Breaking

- [#732](https://github.com/FuelLabs/fuel-vm/pull/732): Makes the VM generic over the memory type, allowing reuse of relatively expensive-to-allocate VM memories through `VmMemoryPool`. Functions and traits which require VM initalization such as `estimate_predicates` now take either the memory or `VmMemoryPool` as an argument. The `Interpterter::eq` method now only compares accessible memory regions. `Memory` was renamed into `MemoryInstance` and `Memory` is a trait now.

### Changed

#### Breaking

- [#743](https://github.com/FuelLabs/fuel-vm/pull/743): Zeroes `$flag` on `CALL`, so that contracts can assume clean `$flag` state.
- [#737](https://github.com/FuelLabs/fuel-vm/pull/737): Panic on instructions with non-zero reserved part.

## [Version 0.50.0]

### Changed

- [#725](https://github.com/FuelLabs/fuel-vm/pull/725): Adds more clippy lints to catch possible integer overflow and casting bugs on compile time.
- [#729](https://github.com/FuelLabs/fuel-vm/pull/729): Adds more clippy lints to `fuel-merkle` to catch possible integer overflow and casting bugs on compile time. It also does some internal refactoring.

### Added

#### Breaking

- [#725](https://github.com/FuelLabs/fuel-vm/pull/725): `UtxoId::from_str` now rejects inputs with multiple `0x` prefixes. Many `::from_str` implementations also reject extra data in the end of the input, instead of silently ignoring it. `UtxoId::from_str` allows a single `:` between the fields. Unused `GasUnit` struct removed.
- [#726](https://github.com/FuelLabs/fuel-vm/pull/726): Removed code related to Binary Merkle Sum Trees (BMSTs). The BMST is deprecated and not used in production environments. 
- [#729](https://github.com/FuelLabs/fuel-vm/pull/729): Removed default implementation of `Node::key_size_bits`, implementors must now define it themselves. Also some helper traits have been merged together, or their types changed.
### Fixed

#### Breaking

- [#736](https://github.com/FuelLabs/fuel-vm/pull/736): LDC instruction now works in internal contexts as well. Call frames use code size padded to word alignment.

## [Version 0.49.0]

### Added

- [#721](https://github.com/FuelLabs/fuel-vm/pull/721): Added additional logic to the BMT proof verification algorithm to check the length of the provided proof set against the index provided in the proof.

#### Breaking

- [#719](https://github.com/FuelLabs/fuel-vm/pull/719): Fix overflow in `LDC` instruction when contract size with padding would overflow.
- [#715](https://github.com/FuelLabs/fuel-vm/pull/715): The `Interpreter` supports the processing of the `Upload` transaction. The change affects `InterpreterStorage`, adding `StorageMutate<UploadedBytes>` constrain.
- [#714](https://github.com/FuelLabs/fuel-vm/pull/714): The change adds a new `Upload` transaction that allows uploading huge byte code on chain subsection by subsection. This transaction is chargeable and is twice as expensive as the `Create` transaction. Anyone can submit this transaction.
- [#712](https://github.com/FuelLabs/fuel-vm/pull/712): The `Interpreter` supports the processing of the `Upgrade` transaction. The change affects `InterpreterStorage`, adding 5 new methods that must be implemented.
- [#707](https://github.com/FuelLabs/fuel-vm/pull/707): The change adds a new `Upgrade` transaction that allows upgrading either consensus parameters or state transition function used by the network to produce future blocks.
    The purpose of the upgrade is defined by the `Upgrade Purpose` type:
    
    ```rust
    pub enum UpgradePurpose {
        /// The upgrade is performed to change the consensus parameters.
        ConsensusParameters {
            /// The index of the witness in the [`Witnesses`] field that contains
            /// the serialized consensus parameters.
            witness_index: u16,
            /// The hash of the serialized consensus parameters.
            /// Since the serialized consensus parameters live inside witnesses(malleable
            /// data), any party can override them. The `checksum` is used to verify that the
            /// data was not modified.
            checksum: Bytes32,
        },
        /// The upgrade is performed to change the state transition function.
        StateTransition {
            /// The Merkle root of the new bytecode of the state transition function.
            /// The bytecode must be present on the blockchain(should be known by the
            /// network) at the moment of inclusion of this transaction.
            root: Bytes32,
        },
    }
    ```
    
    The `Upgrade` transaction is chargeable, and the sender should pay for it. Transaction inputs should contain only base assets.
    
    Only the privileged address can upgrade the network. The privileged address can be either a real account or a predicate.
    
    Since serialized consensus parameters are small(< 2kb), they can be part of the upgrade transaction and live inside of witness data. The bytecode of the blockchain state transition function is huge ~1.6MB(relative to consensus parameters), and it is impossible to fit it into one transaction. So when we perform the upgrade of the state transition function, it should already be available on the blockchain. The transaction to actually upload the bytecode(`Upload` transaction) will implemented in the https://github.com/FuelLabs/fuel-core/issues/1754.

### Changed

- [#707](https://github.com/FuelLabs/fuel-vm/pull/707): Used the same pattern everywhere in the codebase: 
    ```rust
                 Self::Script(tx) => tx.encode_static(buffer),
                 Self::Create(tx) => tx.encode_static(buffer),
                 Self::Mint(tx) => tx.encode_static(buffer),
                 Self::Upgrade(tx) => tx.encode_static(buffer),
    ```
  
    Instead of:
    ```rust
                 Transaction::Script(script) => script.encode_static(buffer),
                 Transaction::Create(create) => create.encode_static(buffer),
                 Transaction::Mint(mint) => mint.encode_static(buffer),
                 Transaction::Upgrade(upgrade) => upgrade.encode_static(buffer),
    ```

#### Breaking

- [#714](https://github.com/FuelLabs/fuel-vm/pull/714): Added `max_bytecode_subsections` field to the `TxParameters` to limit the number of subsections that can be uploaded.
- [#707](https://github.com/FuelLabs/fuel-vm/pull/707): Side small breaking for tests changes from the `Upgrade` transaction:
  - Moved `fuel-tx-test-helpers` logic into the `fuel_tx::test_helpers` module.
  - Added a new rule for `Create` transaction: all inputs should use base asset otherwise it returns `TransactionInputContainsNonBaseAssetId` error.
  - Renamed some errors because now they are used for several transactions(`Upgrade` uses some errors from `Create` and some from `Script` transactions):
    - `TransactionScriptOutputContractCreated` -> `TransactionOutputContainsContractCreated`.
    - `TransactionCreateOutputContract` -> `TransactionOutputContainsContract`.
    - `TransactionCreateOutputVariable` -> `TransactionOutputContainsVariable`.
    - `TransactionCreateOutputChangeNotBaseAsset` -> `TransactionChangeChangeUsesNotBaseAsset`.
    - `TransactionCreateInputContract` -> `TransactionInputContainsContract`.
    - `TransactionCreateMessageData` -> `TransactionInputContainsMessageData`.
  - The combination of `serde` and `postcard` is used to serialize and deserialize `ConsensusParameters` during the upgrade. This means the protocol and state transition function requires the `serde` feature by default for `ConsensusParameters` and `fuel-types`.

- [#697](https://github.com/FuelLabs/fuel-vm/pull/697): Changed the VM to internally use separate buffers for the stack and the heap to improve startup time. After this change, memory that was never part of the stack or the heap cannot be accessed, even for reading. Also, even if the whole memory is allocated, accesses spanning from the stack to the heap are not allowed. This PR also fixes a bug that required one-byte gap between the stack and the heap. Multiple errors have been changed to be more sensible ones, and sometimes the order of which error is returned has changed. `ALOC` opcode now zeroes the newly allocated memory.

## [Version 0.48.0]

### Added

- [#705](https://github.com/FuelLabs/fuel-vm/pull/705): Added `privileged_address` to the `ConsensusParameters` for permissioned operations(like upgrade of the network).
- [#648](https://github.com/FuelLabs/fuel-vm/pull/648): Added support for generating proofs for Sparse Merkle Trees (SMTs) and proof verification. Proofs can be used to attest to the inclusion or exclusion of data from the set.

### Changed

#### Breaking

- [#709](https://github.com/FuelLabs/fuel-vm/pull/709): Removed `bytecode_length` from the `Create` transaction.
- [#706](https://github.com/FuelLabs/fuel-vm/pull/706): Unified `Create` and `Script` logic via `ChargeableTransaction`. The change is breaking because affects JSON serialization and deserialization. Now `Script` and `Create` transactions have `body` fields that include unique transactions.
- [#703](https://github.com/FuelLabs/fuel-vm/pull/703): Reshuffled fields `Script` and `Create` transactions to unify part used by all chargeable transactions. It breaks the serialization and deserialization and requires adoption on the SDK side.
- [#708](https://github.com/FuelLabs/fuel-vm/pull/708): Hidden `Default` params under the "test-helper" feature to avoid accidental use in production code. It is a huge breaking change for any code that has used them before in production, and instead, it should be fetched from the network. In the case of tests simply use the "test-helper" feature in your `[dev-dependencies]` section.
- [#702](https://github.com/FuelLabs/fuel-vm/pull/702): Wrapped `FeeParameters`, `PredicateParameters`, `TxParameters`, `ScriptParameters` and `ContractParameters` into an enum to support versioning. 
- [#701](https://github.com/FuelLabs/fuel-vm/pull/701): Wrapped `ConsensusParameters` and `GasCosts` into an enum to support versioning. Moved `block_gas_limit` from `fuel_core_chain_config::ChainConfig` to `ConsensusPataremeters`. Reduced default `MAX_SIZE` to be [110kb](https://github.com/FuelLabs/fuel-core/pull/1761) and `MAX_CONTRACT_SIZE` to be [100kb](https://github.com/FuelLabs/fuel-core/pull/1761).
- [#692](https://github.com/FuelLabs/fuel-vm/pull/692): Add GTF getters for tx size and address.
- [#698](https://github.com/FuelLabs/fuel-vm/pull/698): Store input, output and witness limits to u16, while keeping the values limited to 255.

## [Version 0.47.1]

### Added

- [#689](https://github.com/FuelLabs/fuel-vm/pull/689): Re-add fields to the checked tx `Metadata` for min and max gas.
- [#689](https://github.com/FuelLabs/fuel-vm/pull/689): Add test helpers and additional getters.

## [Version 0.47.0]

### Added

- [#686](https://github.com/FuelLabs/fuel-vm/pull/686): Implement `serde` for `InterpreterError`.

### Changed

#### Breaking

- [#685](https://github.com/FuelLabs/fuel-vm/pull/685):
  The `MaxFee` is a mandatory policy to set. The `MaxFee` policy is used to check that the transaction is valid.
  Added a new stage for the `Checked` transaction - `Ready`. This type can be constructed with the
  `gas_price` before being transacted by the `Interpreter`.
- [#671](https://github.com/FuelLabs/fuel-vm/pull/671): Support dynamically sized values in the ContractsState table by
  using a vector data type (`Vec<u8>`).
- [#682](https://github.com/FuelLabs/fuel-vm/pull/682): Include `Tip` policy in fee calculation
- [#683](https://github.com/FuelLabs/fuel-vm/pull/683): Simplify `InterpreterStorage` by removing dependency
  on `MerkleRootStorage` and removing `merkle_` prefix from method names.
- [#678](https://github.com/FuelLabs/fuel-vm/pull/678): Zero malleable fields before execution. Remove some now-obsolete
  GTF getters. Don't update `tx.receiptsRoot` after pushing receipts, and do it after execution instead.
- [#672](https://github.com/FuelLabs/fuel-vm/pull/672): Remove `GasPrice` policy
- [#672](https://github.com/FuelLabs/fuel-vm/pull/672): Add `gas_price` field to transaction execution
- [#684](https://github.com/FuelLabs/fuel-vm/pull/684): Remove `maturity` field from `Input` coin types. Also remove
  related `GTF` getter.
- [#675](https://github.com/FuelLabs/fuel-vm/pull/675): Add `GTF` access for `asset_id` and `to` fields for `Change`
  outputs.

## [Version 0.46.0]

### Changed

#### Breaking

- [#679](https://github.com/FuelLabs/fuel-vm/pull/679): Require less restricted constraint on `MerkleRootStorage` trait.
  Now it requires `StorageInspect` instead of the `StorageMutate`.
- [#673](https://github.com/FuelLabs/fuel-vm/pull/673): Removed `ContractsInfo` table. Contract salts and roots are no
  longer stored in on-chain data.
- [#673](https://github.com/FuelLabs/fuel-vm/pull/673): Opcode `CROO` now calculates the given contract's root on
  demand. `CROO` has therefore been changed to a `DependentCost` gas cost.

### Changed

- [#672](https://github.com/FuelLabs/fuel-vm/pull/672): Add `Tip` policy

## [Version 0.45.0]

### Changed

#### Breaking

- [#668](https://github.com/FuelLabs/fuel-vm/pull/668): Remove `non_exhaustive` from versionable types for security
  reasons

## [Version 0.44.0]

#### Changed

- [#653](https://github.com/FuelLabs/fuel-vm/pull/653): `ECAL` opcode handler can now hold internal state.
- [#657](https://github.com/FuelLabs/fuel-vm/pull/657): Add debugger methods to remove or replace all breakpoints at
  once.

#### Breaking

- [#654](https://github.com/FuelLabs/fuel-vm/pull/654): Make public types versionable by making non-exhaustive.
- [#658](https://github.com/FuelLabs/fuel-vm/pull/658): Make `key!`-generated types
  like `Address`, `AssetId`, `ContractId` and `Bytes32` consume one less byte when serialized with a binary serde
  serializer like postcard.

## [Version 0.43.2]

### Changed

- [#645](https://github.com/FuelLabs/fuel-vm/pull/645): Add wasm support for `fuel-tx` crate.

## [Version 0.43.1]

### Fixed

- [#643](https://github.com/FuelLabs/fuel-vm/pull/643): Fixed json deserialization of array fuel types from the file.

## [Version 0.43.0]

### Changed

#### Breaking

- [#640](https://github.com/FuelLabs/fuel-vm/pull/640): Update VM initialization cost to dependent cost; this is
  required because the time it takes to initialize the VM depends on the size of the transaction.

## [Version 0.42.1]

### Changed

#### Breaking

- [#637](https://github.com/FuelLabs/fuel-vm/pull/637): Charge for the actual size of the contract in `ccp` opcode.

## [Version 0.42.0]

### Changed

#### Breaking

- [#676](https://github.com/FuelLabs/fuel-vm/pull/676) Add `gas_price` to `Mint` transaction
- [#629](https://github.com/FuelLabs/fuel-vm/pull/629): Charge the user for VM initialization.
- [#628](https://github.com/FuelLabs/fuel-vm/pull/628): Renamed `transaction::CheckError`
  to `transaction::ValidityError`.
  Created a new `checked_transaction::CheckError` that combines `ValidityError`
  and `PredicateVerificationFailed` errors into one. It allows the return of the
  `PredicateVerificationFailed` to the end user instead of losing the reason why predicate verification failed.
- [#625](https://github.com/FuelLabs/fuel-vm/pull/625): Use `ArithmeticError` only for arithmetic operations, and
  introduce new errors like `BalanceOverflow` for others. Whenever an error is internally caused by a type conversion
  to `usize`, so that an overflowing value wouldn't map to a valid index anyway, return the missing item error instead.
- [#623](https://github.com/FuelLabs/fuel-vm/pull/623):
  Added support for transaction policies. The `Script` and `Create`
  transactions received a new field, `policies`. Policies allow the addition
  of some limits to the transaction to protect the user or specify some details regarding execution.
  This change makes the `GasPrice` and `Maturity` fields optional, allowing to save space in the future.
  Also, this will enable us to support multidimensional prices later.
  `GasLimit` was renamed to `ScriptGasLimit`.

  Along with this change, we introduced two new policies:
    - `WitnessLimit` - allows the limitation of the maximum size of witnesses in bytes for the contract. Because of the
      changes in the gas calculation model(the blockchain also charges the user for the witness data), the user should
      protect himself from the block producer or third parties blowing up witness data and draining the user's funds.
    - `MaxFee` - allows the upper bound for the maximum fee that users agree to pay for the transaction.

  This change brings the following modification to the gas model:
    - The `ScriptGasLimit` only limits script execution. Previously, the `ScriptGasLimit` also limited the predicate
      execution time, instead predicate gas is now directly included into `min_fee`. So, it is not possible to use
      the `ScriptGasLimit` for transaction cost limitations. A new `MaxFee` policy is a way to do that. The `GasLimit`
      field was removed from the `Create` transaction because it only relates to the script execution (which
      the `Create` transaction doesn't have).
    - The blockchain charges the user for the size of witness data (before it was free). There is no separate price for
      the storage, so it uses gas to charge the user. This change affects `min_gas` and `min_fee` calculation.
    - A new policy called `WitnessLimit` also impacts the `max_gas` and `max_fee` calculation in addition
      to `ScriptGasLimit`(in the case of `Create` transaction only `WitnessLimit` affects the `max_gas` and `max_fee`).
    - The minimal gas also charges the user for transaction ID calculation.

  The change has the following modification to the transaction layout:
    - The `Create` transaction doesn't have the `ScriptGasLimit` field anymore. Because the `Create` transaction doesn't
      have any script to execute
    - The `Create` and `Script` transactions don't have explicit `maturity` and `gas_price` fields. Instead, these
      fields can be set via a new `policies` field.
    - The `Create` and `Script` transactions have a new `policies` field with a unique canonical serialization and
      deserialization for optimal space consumption.

  Other breaking changes caused by the change:
    - Each transaction requires setting the `GasPrice` policy.
    - Previously, `ScriptGasLimit` should be less than the `MAX_GAS_PER_TX` constant. After removing this field from
      the `Create` transaction, it is impossible to require it. Instead, it requires that `max_gas <= MAX_GAS_PER_TX`
      for any transaction. Consequently, any `Script` transaction that uses `MAX_GAS_PER_TX` as a `ScriptGasLimit` will
      always fail because of a new rule. Setting the estimated gas usage instead solves the problem.
    - If the `max_fee > policies.max_fee`, then transaction will be rejected.
    - If the `witnessses_size > policies.witness_limit`, then transaction will be rejected.
    - GTF opcode changed its hardcoded constants for fields. It should be updated according to the values from the
      specification on the Sway side.
- [#633](https://github.com/FuelLabs/fuel-vm/pull/633): Limit receipt count to `u16::MAX`.
- [#634](https://github.com/FuelLabs/fuel-vm/pull/634): Charge for storage per new byte written. Write opcodes now
  return the number of new storage slots created, instead of just a boolean on whether the value existed before.

### Fixed

- [#627](https://github.com/FuelLabs/fuel-vm/pull/627): Added removal of obsolete SMT nodes along the path
  during `update` and `delete` operations.

## [Version 0.41.0]

#### Breaking

- [#622](https://github.com/FuelLabs/fuel-vm/pull/622): Divide `DependentCost` into "light" and "heavy" operations:
  Light operations consume `0 < x < 1` gas per unit, while heavy operations consume `x` gas per unit. This distinction
  provides more precision when calculating dependent costs.

## [Version 0.40.0]

### Added

- [#607](https://github.com/FuelLabs/fuel-vm/pull/607): Added `ECAL` instruction support.

### Changed

- [#612](https://github.com/FuelLabs/fuel-vm/pull/612): Reduced the memory consumption in all places where we calculate
  BMT root.
- [#615](https://github.com/FuelLabs/fuel-vm/pull/615): Made `ReceiptsCtx` of the VM modifiable with `test-helpers`
  feature.

#### Breaking

- [#618](https://github.com/FuelLabs/fuel-vm/pull/618): Transaction fees for `Create` now include the cost of metadata
  calculations, including: contract root calculation, state root calculation, and contract id calculation.
- [#613](https://github.com/FuelLabs/fuel-vm/pull/613): Transaction fees now include the cost of signature verification
  for each input. For signed inputs, the cost of an EC recovery is charged. For predicate inputs, the cost of a BMT root
  of bytecode is charged.
- [#607](https://github.com/FuelLabs/fuel-vm/pull/607): The `Interpreter` expects the third generic argument during type
  definition that specifies the implementer of the `EcalHandler` trait for `ecal` opcode.
- [#609](https://github.com/FuelLabs/fuel-vm/pull/609): Checked transactions (`Create`, `Script`, and `Mint`) now
  enforce a maximum size. The maximum size is specified by `MAX_TRANSACTION_SIZE` in the transaction parameters, under
  consensus parameters. Checking a transaction above this size raises `CheckError::TransactionSizeLimitExceeded`.
- [#617](https://github.com/FuelLabs/fuel-vm/pull/617): Makes memory outside `$is..$ssp` range not executable.
  Separates `ErrorFlag` into `InvalidFlags`, `MemoryNotExecutable` and `InvalidInstruction`. Fixes related tests.
- [#619](https://github.com/FuelLabs/fuel-vm/pull/619): Avoid possible truncation of higher bits. It may invalidate the
  code that truncated higher bits causing different behavior on 32-bit vs. 64-bit systems.

## [Version 0.39.0]

### Added

- [#603](https://github.com/FuelLabs/fuel-vm/pull/603): Added `MerkleRootCalculator`for efficient in-memory Merkle root
  calculation.
- [#603](https://github.com/FuelLabs/fuel-vm/pull/606): Added Serialization and Deserialization support
  to `MerkleRootCalculator`.

### Changed

- [#595](https://github.com/FuelLabs/fuel-vm/pull/595): Removed `wee_alloc` dependency from `fuel-asm`. It now uses the
  builtin allocator on web targets as well.

#### Breaking

- [#598](https://github.com/FuelLabs/fuel-vm/pull/598): Update cost model for `ldc` opcode to take into account contract
  size.
- [#604](https://github.com/FuelLabs/fuel-vm/pull/604): Removed `ChainId` from `PredicateId` calculation. It changes the
  generated address of the predicates and may break tests or logic that uses hard-coded predicate IDs.
- [#594](https://github.com/FuelLabs/fuel-vm/pull/594): Add new predicate input validation tests. Also improves error
  propagation so that predicate error message better reflects the reason for invalidity.
- [#596](https://github.com/FuelLabs/fuel-vm/pull/596): Remove `core::ops::{Add, Sub}` impls from `BlockHeight`.
  Use `succ` and `pred` to access adjacent blocks, or perform arithmetic directly on the wrapped integer instead.
- [#593](https://github.com/FuelLabs/fuel-vm/pull/593): Reworked `Mint` transaction to work with `Input::Contract`
  and `Output::Contract` instead of `Output::Coin`. It allows account-based fee collection for the block producer.

## [Version 0.38.0]

### Added

- [#586](https://github.com/FuelLabs/fuel-vm/pull/586): Added `default_asset` method to the `ContractIdExt` trait
  implementation, to mirror the `default` method on AssetId in the Sway std lib.

### Changed

#### Breaking

- [#578](https://github.com/FuelLabs/fuel-vm/pull/578): Support `no_std` environments for `fuel-crypto`, falling back to
  a pure-Rust crypto implementation.
- [#582](https://github.com/FuelLabs/fuel-vm/pull/582): Make `fuel-vm` and `fuel-tx` crates compatible
  with `no_std` + `alloc`. This includes reworking all error handling that used `std::io::Error`, replacing
  some `std::collection::{HashMap, HashSet}` with `hashbrown::{HashMap, HashSet}` and many changes to feature-gating of
  APIs.
- [#587](https://github.com/FuelLabs/fuel-vm/pull/587): Replace `thiserror` dependency with `derive_more`, so
  that `core::fmt::Display` is implemented without the `std` feature. Removes `std::io::Error` trait impls from the
  affected types.
- [#588](https://github.com/FuelLabs/fuel-vm/pull/588): Re-worked the size calculation of the canonical
  serialization/deserialization.
- [#700](https://github.com/FuelLabs/fuel-vm/pull/700): Add `BASE_ASSET_ID` to `GM` instruction.


#### Removed

- [#588](https://github.com/FuelLabs/fuel-vm/pull/588): Removed `SerializedSize` and `SerializedFixedSize` traits.
  Removed support for `SIZE_NO_DYNAMIC` and `SIZE_STATIC`. Removed enum attributes from derive macro for `Serialize`
  and `Deserialize` traits.

## [Version 0.37.0]

#### Breaking

- [#573](https://github.com/FuelLabs/fuel-vm/pull/573): Added `base_asset_id` as a required field
  to `FeeParameters`. `base_asset_id` is used to supply the ID of the base asset.
- [#554](https://github.com/FuelLabs/fuel-vm/pull/554): Removed `debug` feature from the `fuel-vm`. The debugger is
  always available and becomes active after calling any `set_*` method.
- [#537](https://github.com/FuelLabs/fuel-vm/pull/537): Use dependent cost for `k256`, `s256`, `mcpi`, `scwq`, `swwq`
  opcodes.
  These opcodes charged inadequately low costs in comparison to the amount of work.
  This change should make all transactions that used these opcodes much more expensive than before.
- [#533](https://github.com/FuelLabs/fuel-vm/pull/533): Use custom serialization for fuel-types to allow no_std
  compilation.

## [Version 0.36.1]

### Changed

- [#546](https://github.com/FuelLabs/fuel-vm/pull/546): Improve debug formatting of instruction in panic receipts.

### Fixed

- [#574](https://github.com/FuelLabs/fuel-vm/pull/574): Enforce fixed 32-byte input length for LHS and RHS inputs to the
  BMT's internal node sum.
- [#547](https://github.com/FuelLabs/fuel-vm/pull/547): Bump `ed25519-dalek` to `2.0.0` to deal with RustSec Advisory.

#### Breaking

- [#524](https://github.com/FuelLabs/fuel-vm/pull/524): Fix a crash in `CCP` instruction when overflowing contract
  bounds. Fix a bug in `CCP` where overflowing contract bounds in a different way would not actually copy the contract
  bytes, but just zeroes out the section. Fix a bug in `LDC` where it would revert the transaction when the contract
  bounds were exceeded, when it's just supposed to fill the rest of the bytes with zeroes.

## [Version 0.36.0]

### Changed

- [#525](https://github.com/FuelLabs/fuel-vm/pull/525): The `$hp` register is no longer restored to it's previous value
  when returning from a call, making it possible to return heap-allocated types from `CALL`.
- [#535](https://github.com/FuelLabs/fuel-vm/pull/535): Add better test coverage for TR and TRO.

#### Breaking

- [#514](https://github.com/FuelLabs/fuel-vm/pull/514/): Add `ChainId` and `GasCosts` to `ConsensusParameters`.
  Break down `ConsensusParameters` into sub-structs to match usage. Change signatures of functions to ask for
  necessary fields only.
- [#532](https://github.com/FuelLabs/fuel-vm/pull/532): The `TRO` instruction now reverts when attempting to send zero
  coins to an output. Panic reason of this `TransferZeroCoins`, and `TR` was changed to use the same panic reason as
  well.

### Fixed

- [#511](https://github.com/FuelLabs/fuel-vm/pull/511): Changes multiple panic reasons to be more accurate, and
  internally refactors instruction fetch logic to be less error-prone.

- [#529](https://github.com/FuelLabs/fuel-vm/pull/529) [#534](https://github.com/FuelLabs/fuel-vm/pull/534): Enforcing
  async WASM initialization for all NPM wrapper packages.

- [#531](https://github.com/FuelLabs/fuel-vm/pull/531): UtxoId::from_str and TxPointer::from_str no longer crash on
  invalid input with multibyte characters. Also adds clippy lints to prevent future issues.

#### Breaking

- [#527](https://github.com/FuelLabs/fuel-vm/pull/527): The balances are empty during predicate estimation/verification.

## [Version 0.35.3]

### Changed

- [#542](https://github.com/FuelLabs/fuel-vm/pull/542/): Make the `fuel-tx` WASM compatible with `serde` feature
  enabled.

## [Version 0.35.2]

### Changed

#### Breaking

- [#539](https://github.com/FuelLabs/fuel-vm/pull/539/): Rollbacked the change for the gas charging formula.
  Actualized the gas prices for opcodes.

## [Version 0.35.1]

### Added

- [#499](https://github.com/FuelLabs/fuel-vm/pull/499/): The `wasm_bindgen` support of `fuel-asm` and `fuel-types`.
  Each new release also publish a typescript analog of the `fuel-asm` and `fuel-types` crates to the npm.

## [Version 0.35.0]

The release mostly fixes funding during the audit and integration with the bridge. But the release also contains some
new features like:

- Asynchronous predicate estimation/verification.
- Multi-asset support per contract.
- Support Secp256r1 signature recovery and Ed25519 verificaiton.

### Added

- [#486](https://github.com/FuelLabs/fuel-vm/pull/486/): Adds `ed25519` signature verification and `secp256r1` signature
  recovery to `fuel-crypto`, and corresponding opcodes `ED19` and `ECR1` to `fuel-vm`.

- [#486](https://github.com/FuelLabs/fuel-vm/pull/498): Adds `PSHL`, `PSHH`, `POPH` and `POPL` instructions, which allow
  cheap push and pop stack operations with multiple registers.

- [#500](https://github.com/FuelLabs/fuel-vm/pull/500): Introduced `ParallelExecutor` trait
  and made available async versions of verify and estimate predicates.
  Updated tests to test for both parallel and sequential execution.
  Fixed a bug in `transaction/check_predicate_owners`.

#### Breaking

- [#506](https://github.com/FuelLabs/fuel-vm/pull/506): Added new `Mint` and `Burn` variants to `Receipt` enum.
  It affects serialization and deserialization with new variants.

### Changed

#### Breaking

- [#506](https://github.com/FuelLabs/fuel-vm/pull/506): The `mint` and `burn`
  opcodes accept a new `$rB` register. It is a sub-identifier used to generate an
  `AssetId` by [this rule](https://github.com/FuelLabs/fuel-specs/blob/master/src/identifiers/asset.md).
  This feature allows having multi-asset per one contract. It is a huge breaking change, and
  after this point, `ContractId` can't be equal to `AssetId`.

  The conversion like `AssetId::from(*contract_id)` is no longer valid. Instead, the `ContractId` implements
  the `ContractIdExt` trait:
    ```rust
    /// Trait extends the functionality of the `ContractId` type.
    pub trait ContractIdExt {
        /// Creates an `AssetId` from the `ContractId` and `sub_id`.
        fn asset_id(&self, sub_id: &Bytes32) -> AssetId;
    }
    ```

- [#506](https://github.com/FuelLabs/fuel-vm/pull/506): The `mint` and `burn`
  opcodes affect the `receipts_root` of the `Script` transaction.

### Removed

#### Breaking

- [#486](https://github.com/FuelLabs/fuel-vm/pull/486/): Removes apparently unused `Keystore` and `Signer` traits
  from `fuel-crypto`. Also renames `ECR` opcode to `ECK1`.

### Fixed

- [#500](https://github.com/FuelLabs/fuel-vm/pull/500): Fixed a bug where `MessageCoinPredicate` wasn't checked for
  in `check_predicate_owners`.

#### Breaking

- [#502](https://github.com/FuelLabs/fuel-vm/pull/502): The algorithm used by the
  binary Merkle tree for generating Merkle proofs has been updated to remove
  the leaf data from the proof set. This change allows BMT proofs to conform
  to the format expected by the Solidity contracts used for verifying proofs.

- [#503](https://github.com/FuelLabs/fuel-vm/pull/503): Use correct amount of gas in call
  receipts when limited by cgas. Before this change, the `Receipt::Call` could show an incorrect value for the gas
  limit.

- [#504](https://github.com/FuelLabs/fuel-vm/pull/504): The `CROO` and `CSIZ` opcodes require
  the existence of corresponding `ContractId` in the transaction's
  inputs(the same behavior as for the `CROO` opcode).

- [#504](https://github.com/FuelLabs/fuel-vm/pull/504): The size of the contract
  was incorrectly padded. It affects the end of the call frame in the memory,
  making it not 8 bytes align. Also, it affects the cost of the contract
  call(in some cases, we charged less in some more).

- [#504](https://github.com/FuelLabs/fuel-vm/pull/504): The charging for `DependentCost`
  was done incorrectly, devaluing the `dep_per_unit` part. After the fixing of
  this, the execution should become much more expensive.

- [#505](https://github.com/FuelLabs/fuel-vm/pull/505): The `data` field of the `Receipt`
  is not part of the canonical serialization and deserialization anymore. The SDK should use the
  `Receipt` type instead of `OpaqueReceipt`. The `Receipt.raw_payload` will be removed for the
  `fuel-core 0.20`. The `data` field is optional now. The SDK should update serialization and
  deserialization for `MessageOut`, `LogData`, and `ReturnData` receipts.

- [#505](https://github.com/FuelLabs/fuel-vm/pull/505): The `len` field of the `Receipt`
  is not padded anymore and represents an initial value.

## [Version 0.34.1]

Mainly new opcodes prices and small performance improvements in the `BinaryMerkleTree`.

### Changed

- [#492](https://github.com/FuelLabs/fuel-vm/pull/492): Minor improvements to BMT
  internals, including a reduction in usage of `Box`, using `expect(...)` over
  `unwrap()`, and additional comments.

#### Breaking

- [#493](https://github.com/FuelLabs/fuel-vm/pull/493): The default `GasCostsValues`
  is updated according to the benches with `fuel-core 0.19`.
  It may break some unit tests that compare actual gas usage with expected.

## [Version 0.34.0]

This release contains fixes for critical issues that we found before the audit.
Mainly, these changes pertain to the Sparse Merkle Tree (SMT) and related
code. The SMT API was extended to provide more flexibility and to allow users
to select the most appropriate method for their performance needs. Where
possible, sequential SMT updates were replaced with constructors that take in a
complete data set.

### Added

- [#476](https://github.com/FuelLabs/fuel-vm/pull/476): The `fuel_vm::Call` supports `From<[u8; Self::LEN]>`
  and `Into<[u8; Self::LEN]>`.

- [#484](https://github.com/FuelLabs/fuel-vm/pull/484): The `sparse::in_memory::MerkleTree`
  got new methods `from_set`, `root_from_set`, and `nodes_from_set` methods. These methods allow
  a more optimal way to build and calculate the SMT when you know all leaves.
  The `Contract::initial_state_root` is much faster now (by ~15 times).

### Removed

- [#478](https://github.com/FuelLabs/fuel-vm/pull/478): The `CheckedMemRange` is replaced by the `MemoryRange`.

### Changed

- [#477](https://github.com/FuelLabs/fuel-vm/pull/477): The `PanicReason::UnknownPanicReason` is `0x00`.
  The `PanicReason` now implements `From<u8>` instead of `TryFrom<u8>` and can't return an error anymore.

- [#478](https://github.com/FuelLabs/fuel-vm/pull/478): The `memcopy` method is updated
  and returns `MemoryWriteOverlap` instead of `MemoryOverflow`.

### Fixed

- [#482](https://github.com/FuelLabs/fuel-vm/pull/482): This PR address a security
  issue where updates to a Sparse Merkle Tree could deliberately overwrite existing
  leaves by setting the leaf key to the hash of an existing leaf or node. This is
  done by removing the insertion of the leaf using the leaf key.

- [#484](https://github.com/FuelLabs/fuel-vm/pull/484): Fixed bug with not-working `CreateMetadata`.

#### Breaking

- [#473](https://github.com/FuelLabs/fuel-vm/pull/473): CFS and CFSI were not validating
  that the new `$sp` value isn't below `$ssp`, allowing write access to non-owned
  memory. This is now fixed, and attempting to set an incorrect `$sp` value panics.

- [#485](https://github.com/FuelLabs/fuel-vm/pull/485): This PR addresses a security
  issue where the user may manipulate the structure of the Sparse Merkle Tree.
  SMT expects hashed storage key wrapped into a `MerkleTreeKey` structure.
  The change is breaking because it changes the `state_root` generated by the SMT
  and may change the `ContractId` if the `Create` transaction has non-empty `StoargeSlot`s.

## [Version 0.33.0]

The release contains a lot of breaking changes.
Most of them are audit blockers and affect the protocol itself.
Starting this release we plan to maintain the changelog file and describe all minor and major changes that make sense.

### Added

#### Breaking

- [#386](https://github.com/FuelLabs/fuel-vm/pull/386): The coin and message inputs
  got a new field - `predicate_gas_used`. So it breaks the constructor API
  of these inputs.

  The value of this field is zero for non-predicate inputs, but for the
  predicates, it indicates the exact amount of gas used by the predicate
  to execute. If after the execution of the predicate remaining gas is not
  zero, then the predicate execution failed.

  This field is malleable but will be used by the VM, and each predicate
  should be estimated before performing the verification logic.
  The `Transaction`, `Create`, and `Script` types implement the
  `EstimatePredicates` for these purposes.

    ```rust
    /// Provides predicate estimation functionality for the transaction.
    pub trait EstimatePredicates: Sized {
        /// Estimates predicates of the transaction.
        fn estimate_predicates(&mut self, params: &ConsensusParameters, gas_costs: &GasCosts) -> Result<(), CheckError>;
    }
    ```

  During the creation of the `Input`, the best strategy is to use a default
  value like `0` and call the `estimate_predicates` method to actualize
  the `predicate_gas_used` after.

- [#454](https://github.com/FuelLabs/fuel-vm/pull/454): VM native array-backed types
  `Address`, `AssetId`, `ContractId`, `Bytes4`, `Bytes8`, `Bytes20`, `Bytes32`,
  `Nonce`, `MessageId`, `Salt` now use more compact representation instead of
  hex-encoded string when serialized using serde format that sets
  `is_human_readable` to false.

- [#456](https://github.com/FuelLabs/fuel-vm/pull/456): Added a new type - `ChainId` to represent the identifier of the
  chain.
  It is a wrapper around the `u64`, so any `u64` can be converted into this type via `.into()` or `ChainId::new(...)`.

- [#459](https://github.com/FuelLabs/fuel-vm/pull/459) Require witness index to be specified when adding an unsigned
  coin to a transaction.
  This allows for better reuse of witness data when using the transaction builder and helper methods to make
  transactions compact.

- [#462](https://github.com/FuelLabs/fuel-vm/pull/462): Adds a `cache` parameter to `Input::check`
  and `Input::check_signature`.
  This is used to avoid redundant signature recovery when multiple inputs share the same witness index.

### Changed

- [#458](https://github.com/FuelLabs/fuel-vm/pull/458): Automatically sort storage slots for creation transactions.

#### Breaking

- [#386](https://github.com/FuelLabs/fuel-vm/pull/386): Several methods of the `TransactionFee` are
  renamed `total` -> `max_fee`
  and `bytes` -> `min_fee`. The `TransactionFee::min_fee` take into account the gas used by predicates.

- [#450](https://github.com/FuelLabs/fuel-vm/pull/450): The Merkle root of a contract's code is now calculated by
  partitioning the code into chunks of 16 KiB, instead of 8 bytes. If the last leaf is does not a full 16 KiB, it is
  padded with `0` up to the nearest multiple of 8 bytes. This affects the `ContractId` and `PredicateId` calculations,
  breaking all code that used hardcoded values.

- [#456](https://github.com/FuelLabs/fuel-vm/pull/456): The basic
  methods `UniqueIdentifier::id`, `Signable::sign_inputs`,
  and `Input::predicate_owner` use `ChainId` instead of the `ConsensusParameters`.
  It is a less strict requirement than before because you can get `ChainId`
  from `ConsensusParameters.chain_id`, and it makes the API cleaner.
  It affects all downstream functions that use listed methods.

- [#463](https://github.com/FuelLabs/fuel-vm/pull/463): Moves verification that the `Output::ContractCreated`
  output contains valid `contract_id` and `state_root`(the values from the `Output` match with calculated
  values from the bytecode, storage slots, and salt) from `fuel-vm` to `fuel-tx`.
  It means the end-user will receive this error earlier on the SDK side before `dry_run` instead of after.

### Fixed

#### Breaking

- [#457](https://github.com/FuelLabs/fuel-vm/pull/457): Transactions got one more validity rule:
  Each `Script` or `Create` transaction requires at least one input coin or message to be spendable.
  It may break code/tests that previously didn't set any spendable inputs.
  Note: `Message` with non-empty `data` field is not spendable.

- [#458](https://github.com/FuelLabs/fuel-vm/pull/458): The storage slots with the same key inside the `Create`
  transaction are forbidden.<|MERGE_RESOLUTION|>--- conflicted
+++ resolved
@@ -10,18 +10,16 @@
 ### Added
 - [#781](https://github.com/FuelLabs/fuel-vm/pull/781): Added `base_asset_id` to checked metadata.
 
-<<<<<<< HEAD
 ### Changed
 
 #### Breaking
 - [#783](https://github.com/FuelLabs/fuel-vm/pull/783): Remove unnecessary look up for old values by adding new methods to the `StorageMutate` trait.  The old `insert` and `remove` are now `replace` and `take`. The new `insert` and `remove` don't return a value.
 - [#783](https://github.com/FuelLabs/fuel-vm/pull/783): Renamed methods of `StorageWrite` trait from `write`, `replace`, `take` to `write_bytes`, `replace_bytes`, `take_bytes`.
-=======
+
 ### Fixed
 
 #### Breaking
 - [#785](https://github.com/FuelLabs/fuel-vm/pull/785): Require `ContractCreated` output in the `Create` transaction. The `TransactionBuilder<Create>` has a `add_contract_created` method to simplify the creation of the `ContractCreated` output for tests.
->>>>>>> 045772ff
 
 ## [Version 0.54.1]
 
