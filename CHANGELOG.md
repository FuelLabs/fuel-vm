# Change Log
All notable changes to this project will be documented in this file.

The format is based on [Keep a Changelog](http://keepachangelog.com/)
and this project adheres to [Semantic Versioning](http://semver.org/).

## [Unreleased]

### Changed

#### Breaking

<<<<<<< HEAD
- [#628](https://github.com/FuelLabs/fuel-vm/pull/628): Renamed `transaction::CheckError` to `transaction::ValidityError`. 
    Created a new `checked_transaction::CheckError` that combines `ValidityError` 
    and `PredicateVerificationFailed` errors into one. It allows the return of the 
    `PredicateVerificationFailed` to the end user instead of losing the reason why predicate verification failed.
- [#623](https://github.com/FuelLabs/fuel-vm/pull/623): 
    Added support for transaction policies. The `Script` and `Create` 
    transactions received a new field, `policies`. Policies allow the addition 
    of some limits to the transaction to protect the user or specify some details regarding execution.
    This change makes the `GasPrice` and `Maturity` fields optional, allowing to save space in the future. 
    Also, this will enable us to support multidimensional prices later.
    `GasLimit` was renamed to `ScriptGasLimit`.
    
    Along with this change, we introduced two new policies:
=======
- [#623](https://github.com/FuelLabs/fuel-vm/pull/623):
  Added support for transaction policies. The `Script` and `Create`
  transactions received a new field, `policies`. Policies allow the addition
  of some limits to the transaction to protect the user or specify some details regarding execution.
  This change makes the `GasPrice` and `Maturity` fields optional, allowing to save space in the future.
  Also, this will enable us to support multidimensional prices later.
  `GasLimit` was renamed to `ScriptGasLimit`.

  Along with this change, we introduced two new policies:
>>>>>>> 25e0a5e0
    - `WitnessLimit` - allows the limitation of the maximum size of witnesses in bytes for the contract. Because of the changes in the gas calculation model(the blockchain also charges the user for the witness data), the user should protect himself from the block producer or third parties blowing up witness data and draining the user's funds.
    - `MaxFee` - allows the upper bound for the maximum fee that users agree to pay for the transaction.

  This change brings the following modification to the gas model:
    - The `ScriptGasLimit` only limits script execution. Previously, the `ScriptGasLimit` also limited the predicate execution time, instead predicate gas is now directly included into `min_fee`. So, it is not possible to use the `ScriptGasLimit` for transaction cost limitations. A new `MaxFee` policy is a way to do that. The `GasLimit` field was removed from the `Create` transaction because it only relates to the script execution (which the `Create` transaction doesn't have).
    - The blockchain charges the user for the size of witness data (before it was free). There is no separate price for the storage, so it uses gas to charge the user. This change affects `min_gas` and `min_fee` calculation.
    - A new policy called `WitnessLimit` also impacts the `max_gas` and `max_fee` calculation in addition to `ScriptGasLimit`(in the case of `Create` transaction only `WitnessLimit` affects the `max_gas` and `max_fee`).
    - The minimal gas also charges the user for transaction ID calculation.

  The change has the following modification to the transaction layout:
    - The `Create` transaction doesn't have the `ScriptGasLimit` field anymore. Because the `Create` transaction doesn't have any script to execute
    - The `Create` and `Script` transactions don't have explicit `maturity` and `gas_price` fields. Instead, these fields can be set via a new `policies` field.
    - The `Create` and `Script` transactions have a new `policies` field with a unique canonical serialization and deserialization for optimal space consumption.

  Other breaking changes caused by the change:
    - Each transaction requires setting the `GasPrice` policy.
    - Previously, `ScriptGasLimit` should be less than the `MAX_GAS_PER_TX` constant. After removing this field from the `Create` transaction, it is impossible to require it. Instead, it requires that `max_gas <= MAX_GAS_PER_TX` for any transaction. Consequently, any `Script` transaction that uses `MAX_GAS_PER_TX` as a `ScriptGasLimit` will always fail because of a new rule. Setting the estimated gas usage instead solves the problem.
    - If the `max_fee > policies.max_fee`, then transaction will be rejected.
    - If the `witnessses_size > policies.witness_limit`, then transaction will be rejected.
    - GTF opcode changed its hardcoded constants for fields. It should be updated according to the values from the specification on the Sway side.

## [Version 0.41.0]

#### Breaking

- [#622](https://github.com/FuelLabs/fuel-vm/pull/622): Divide `DependentCost` into "light" and "heavy" operations: Light operations consume `0 < x < 1` gas per unit, while heavy operations consume `x` gas per unit. This distinction provides more precision when calculating dependent costs.

## [Version 0.40.0]

### Added
- [#607](https://github.com/FuelLabs/fuel-vm/pull/607): Added `ECAL` instruction support.

### Changed

- [#612](https://github.com/FuelLabs/fuel-vm/pull/612): Reduced the memory consumption in all places where we calculate BMT root.
- [#615](https://github.com/FuelLabs/fuel-vm/pull/615): Made `ReceiptsCtx` of the VM modifiable with `test-helpers` feature.

#### Breaking

- [#618](https://github.com/FuelLabs/fuel-vm/pull/618): Transaction fees for `Create` now include the cost of metadata calculations, including: contract root calculation, state root calculation, and contract id calculation.
- [#613](https://github.com/FuelLabs/fuel-vm/pull/613): Transaction fees now include the cost of signature verification for each input. For signed inputs, the cost of an EC recovery is charged. For predicate inputs, the cost of a BMT root of bytecode is charged. 
- [#607](https://github.com/FuelLabs/fuel-vm/pull/607): The `Interpreter` expects the third generic argument during type definition that specifies the implementer of the `EcalHandler` trait for `ecal` opcode.
- [#609](https://github.com/FuelLabs/fuel-vm/pull/609): Checked transactions (`Create`, `Script`, and `Mint`) now enforce a maximum size. The maximum size is specified by `MAX_TRANSACTION_SIZE` in the transaction parameters, under consensus parameters. Checking a transaction above this size raises `CheckError::TransactionSizeLimitExceeded`.
- [#617](https://github.com/FuelLabs/fuel-vm/pull/617): Makes memory outside `$is..$ssp` range not executable. Separates `ErrorFlag` into `InvalidFlags`, `MemoryNotExecutable` and `InvalidInstruction`. Fixes related tests.
- [#619](https://github.com/FuelLabs/fuel-vm/pull/619): Avoid possible truncation of higher bits. It may invalidate the code that truncated higher bits causing different behavior on 32-bit vs. 64-bit systems.

## [Version 0.39.0]

### Added
- [#603](https://github.com/FuelLabs/fuel-vm/pull/603): Added `MerkleRootCalculator`for efficient in-memory Merkle root calculation.
- [#603](https://github.com/FuelLabs/fuel-vm/pull/606): Added Serialization and Deserialization support to `MerkleRootCalculator`.

### Changed

- [#595](https://github.com/FuelLabs/fuel-vm/pull/595): Removed `wee_alloc` dependency from `fuel-asm`. It now uses the builtin allocator on web targets as well.

#### Breaking

- [#598](https://github.com/FuelLabs/fuel-vm/pull/598): Update cost model for `ldc` opcode to take into account contract size.
- [#604](https://github.com/FuelLabs/fuel-vm/pull/604): Removed `ChainId` from `PredicateId` calculation. It changes the generated address of the predicates and may break tests or logic that uses hard-coded predicate IDs.
- [#594](https://github.com/FuelLabs/fuel-vm/pull/594): Add new predicate input validation tests. Also improves error propagation so that predicate error message better reflects the reason for invalidity.
- [#596](https://github.com/FuelLabs/fuel-vm/pull/596): Remove `core::ops::{Add, Sub}` impls from `BlockHeight`. Use `succ` and `pred` to access adjacent blocks, or perform arithmetic directly on the wrapped integer instead.
- [#593](https://github.com/FuelLabs/fuel-vm/pull/593): Reworked `Mint` transaction to work with `Input::Contract` and `Output::Contract` instead of `Output::Coin`. It allows account-based fee collection for the block producer.


## [Version 0.38.0]

### Added

- [#586](https://github.com/FuelLabs/fuel-vm/pull/586): Added `default_asset` method to the `ContractIdExt` trait implementation, to mirror the `default` method on AssetId in the Sway std lib.

### Changed

#### Breaking

- [#578](https://github.com/FuelLabs/fuel-vm/pull/578): Support `no_std` environments for `fuel-crypto`, falling back to a pure-Rust crypto implementation.
- [#582](https://github.com/FuelLabs/fuel-vm/pull/582): Make `fuel-vm` and `fuel-tx` crates compatible with `no_std` + `alloc`. This includes reworking all error handling that used `std::io::Error`, replacing some `std::collection::{HashMap, HashSet}` with `hashbrown::{HashMap, HashSet}` and many changes to feature-gating of APIs.
- [#587](https://github.com/FuelLabs/fuel-vm/pull/587): Replace `thiserror` dependency with `derive_more`, so that `core::fmt::Display` is implemented without the `std` feature. Removes `std::io::Error` trait impls from the affected types.
- [#588](https://github.com/FuelLabs/fuel-vm/pull/588): Re-worked the size calculation of the canonical serialization/deserialization.

#### Removed

- [#588](https://github.com/FuelLabs/fuel-vm/pull/588): Removed `SerializedSize` and `SerializedFixedSize` traits. Removed support for `SIZE_NO_DYNAMIC` and `SIZE_STATIC`. Removed enum attributes from derive macro for `Serialize` and `Deserialize` traits.

## [Version 0.37.0]

#### Breaking

- [#573](https://github.com/FuelLabs/fuel-vm/pull/573): Added `base_asset_id` as a required field to `FeeParameters`. `base_asset_id` is used to supply the ID of the base asset. 
- [#554](https://github.com/FuelLabs/fuel-vm/pull/554): Removed `debug` feature from the `fuel-vm`. The debugger is always available and becomes active after calling any `set_*` method.
- [#537](https://github.com/FuelLabs/fuel-vm/pull/537): Use dependent cost for `k256`, `s256`, `mcpi`, `scwq`, `swwq` opcodes.
    These opcodes charged inadequately low costs in comparison to the amount of work.
    This change should make all transactions that used these opcodes much more expensive than before.
- [#533](https://github.com/FuelLabs/fuel-vm/pull/533): Use custom serialization for fuel-types to allow no_std compilation.

## [Version 0.36.1]

### Changed

- [#546](https://github.com/FuelLabs/fuel-vm/pull/546): Improve debug formatting of instruction in panic receipts.

### Fixed

- [#574](https://github.com/FuelLabs/fuel-vm/pull/574): Enforce fixed 32-byte input length for LHS and RHS inputs to the BMT's internal node sum.
- [#547](https://github.com/FuelLabs/fuel-vm/pull/547): Bump `ed25519-dalek` to `2.0.0` to deal with RustSec Advisory. 

#### Breaking
- [#524](https://github.com/FuelLabs/fuel-vm/pull/524): Fix a crash in `CCP` instruction when overflowing contract bounds. Fix a bug in `CCP` where overflowing contract bounds in a different way would not actually copy the contract bytes, but just zeroes out the section. Fix a bug in `LDC` where it would revert the transaction when the contract bounds were exceeded, when it's just supposed to fill the rest of the bytes with zeroes.


## [Version 0.36.0]

### Changed

- [#525](https://github.com/FuelLabs/fuel-vm/pull/525): The `$hp` register is no longer restored to it's previous value when returning from a call, making it possible to return heap-allocated types from `CALL`.
- [#535](https://github.com/FuelLabs/fuel-vm/pull/535): Add better test coverage for TR and TRO.

#### Breaking

- [#514](https://github.com/FuelLabs/fuel-vm/pull/514/): Add `ChainId` and `GasCosts` to `ConsensusParameters`. 
    Break down `ConsensusParameters` into sub-structs to match usage. Change signatures of functions to ask for
    necessary fields only.
- [#532](https://github.com/FuelLabs/fuel-vm/pull/532): The `TRO` instruction now reverts when attempting to send zero coins to an output. Panic reason of this `TransferZeroCoins`, and `TR` was changed to use the same panic reason as well.

### Fixed

- [#511](https://github.com/FuelLabs/fuel-vm/pull/511): Changes multiple panic reasons to be more accurate, and internally refactors instruction fetch logic to be less error-prone.

- [#529](https://github.com/FuelLabs/fuel-vm/pull/529) [#534](https://github.com/FuelLabs/fuel-vm/pull/534): Enforcing async WASM initialization for all NPM wrapper packages.

- [#531](https://github.com/FuelLabs/fuel-vm/pull/531): UtxoId::from_str and TxPointer::from_str no longer crash on invalid input with multibyte characters. Also adds clippy lints to prevent future issues.

#### Breaking

- [#527](https://github.com/FuelLabs/fuel-vm/pull/527): The balances are empty during predicate estimation/verification.

## [Version 0.35.3]

### Changed

- [#542](https://github.com/FuelLabs/fuel-vm/pull/542/): Make the `fuel-tx` WASM compatible with `serde` feature enabled.

## [Version 0.35.2]

### Changed

#### Breaking

- [#539](https://github.com/FuelLabs/fuel-vm/pull/539/): Rollbacked the change for the gas charging formula. 
    Actualized the gas prices for opcodes.

## [Version 0.35.1]

### Added

- [#499](https://github.com/FuelLabs/fuel-vm/pull/499/): The `wasm_bindgen` support of `fuel-asm` and `fuel-types`.
    Each new release also publish a typescript analog of the `fuel-asm` and `fuel-types` crates to the npm.

## [Version 0.35.0]

The release mostly fixes funding during the audit and integration with the bridge. But the release also contains some new features like:
- Asynchronous predicate estimation/verification.
- Multi-asset support per contract.
- Support Secp256r1 signature recovery and Ed25519 verificaiton.


### Added

- [#486](https://github.com/FuelLabs/fuel-vm/pull/486/): Adds `ed25519` signature verification and `secp256r1` signature recovery to `fuel-crypto`, and corresponding opcodes `ED19` and `ECR1` to `fuel-vm`.

- [#486](https://github.com/FuelLabs/fuel-vm/pull/498): Adds `PSHL`, `PSHH`, `POPH` and `POPL` instructions, which allow cheap push and pop stack operations with multiple registers.

- [#500](https://github.com/FuelLabs/fuel-vm/pull/500): Introduced `ParallelExecutor` trait
    and made available async versions of verify and estimate predicates.
    Updated tests to test for both parallel and sequential execution.
    Fixed a bug in `transaction/check_predicate_owners`.

#### Breaking

- [#506](https://github.com/FuelLabs/fuel-vm/pull/506): Added new `Mint` and `Burn` variants to `Receipt` enum.
    It affects serialization and deserialization with new variants.

### Changed

#### Breaking

- [#506](https://github.com/FuelLabs/fuel-vm/pull/506): The `mint` and `burn` 
    opcodes accept a new `$rB` register. It is a sub-identifier used to generate an 
    `AssetId` by [this rule](https://github.com/FuelLabs/fuel-specs/blob/master/src/identifiers/asset.md). 
    This feature allows having multi-asset per one contract. It is a huge breaking change, and 
    after this point, `ContractId` can't be equal to `AssetId`.

    The conversion like `AssetId::from(*contract_id)` is no longer valid. Instead, the `ContractId` implements the `ContractIdExt` trait:
    ```rust
    /// Trait extends the functionality of the `ContractId` type.
    pub trait ContractIdExt {
        /// Creates an `AssetId` from the `ContractId` and `sub_id`.
        fn asset_id(&self, sub_id: &Bytes32) -> AssetId;
    }
    ```

- [#506](https://github.com/FuelLabs/fuel-vm/pull/506): The `mint` and `burn` 
    opcodes affect the `receipts_root` of the `Script` transaction.

### Removed

#### Breaking

- [#486](https://github.com/FuelLabs/fuel-vm/pull/486/): Removes apparently unused `Keystore` and `Signer` traits from `fuel-crypto`. Also renames `ECR` opcode to `ECK1`.

### Fixed

- [#500](https://github.com/FuelLabs/fuel-vm/pull/500): Fixed a bug where `MessageCoinPredicate` wasn't checked for in `check_predicate_owners`.

#### Breaking

- [#502](https://github.com/FuelLabs/fuel-vm/pull/502): The algorithm used by the
    binary Merkle tree for generating Merkle proofs has been updated to remove
    the leaf data from the proof set. This change allows BMT proofs to conform
    to the format expected by the Solidity contracts used for verifying proofs.

- [#503](https://github.com/FuelLabs/fuel-vm/pull/503): Use correct amount of gas in call
    receipts when limited by cgas. Before this change, the `Receipt::Call` could show an incorrect value for the gas limit.

- [#504](https://github.com/FuelLabs/fuel-vm/pull/504): The `CROO` and `CSIZ` opcodes require 
    the existence of corresponding `ContractId` in the transaction's 
    inputs(the same behavior as for the `CROO` opcode).

- [#504](https://github.com/FuelLabs/fuel-vm/pull/504): The size of the contract 
    was incorrectly padded. It affects the end of the call frame in the memory, 
    making it not 8 bytes align. Also, it affects the cost of the contract 
    call(in some cases, we charged less in some more).

- [#504](https://github.com/FuelLabs/fuel-vm/pull/504): The charging for `DependentCost`
    was done incorrectly, devaluing the `dep_per_unit` part. After the fixing of 
    this, the execution should become much more expensive.

- [#505](https://github.com/FuelLabs/fuel-vm/pull/505): The `data` field of the `Receipt` 
    is not part of the canonical serialization and deserialization anymore. The SDK should use the 
    `Receipt` type instead of `OpaqueReceipt`. The `Receipt.raw_payload` will be removed for the 
    `fuel-core 0.20`. The `data` field is optional now. The SDK should update serialization and 
    deserialization for `MessageOut`, `LogData`, and `ReturnData` receipts.

- [#505](https://github.com/FuelLabs/fuel-vm/pull/505): The `len` field of the `Receipt` 
    is not padded anymore and represents an initial value.

## [Version 0.34.1]

Mainly new opcodes prices and small performance improvements in the `BinaryMerkleTree`.

### Changed

- [#492](https://github.com/FuelLabs/fuel-vm/pull/492): Minor improvements to BMT
    internals, including a reduction in usage of `Box`, using `expect(...)` over
    `unwrap()`, and additional comments.

#### Breaking

- [#493](https://github.com/FuelLabs/fuel-vm/pull/493): The default `GasCostsValues`
    is updated according to the benches with `fuel-core 0.19`. 
    It may break some unit tests that compare actual gas usage with expected.

## [Version 0.34.0]

This release contains fixes for critical issues that we found before the audit. 
Mainly, these changes pertain to the Sparse Merkle Tree (SMT) and related 
code. The SMT API was extended to provide more flexibility and to allow users 
to select the most appropriate method for their performance needs. Where 
possible, sequential SMT updates were replaced with constructors that take in a
complete data set.

### Added

- [#476](https://github.com/FuelLabs/fuel-vm/pull/476): The `fuel_vm::Call` supports `From<[u8; Self::LEN]>` and `Into<[u8; Self::LEN]>`.

- [#484](https://github.com/FuelLabs/fuel-vm/pull/484): The `sparse::in_memory::MerkleTree`
    got new methods `from_set`, `root_from_set`, and `nodes_from_set` methods. These methods allow
    a more optimal way to build and calculate the SMT when you know all leaves.
    The `Contract::initial_state_root` is much faster now (by ~15 times).

### Removed

- [#478](https://github.com/FuelLabs/fuel-vm/pull/478): The `CheckedMemRange` is replaced by the `MemoryRange`.

### Changed

- [#477](https://github.com/FuelLabs/fuel-vm/pull/477): The `PanicReason::UnknownPanicReason` is `0x00`.
    The `PanicReason` now implements `From<u8>` instead of `TryFrom<u8>` and can't return an error anymore.

- [#478](https://github.com/FuelLabs/fuel-vm/pull/478): The `memcopy` method is updated
    and returns `MemoryWriteOverlap` instead of `MemoryOverflow`.

### Fixed

- [#482](https://github.com/FuelLabs/fuel-vm/pull/482): This PR address a security 
    issue where updates to a Sparse Merkle Tree could deliberately overwrite existing
    leaves by setting the leaf key to the hash of an existing leaf or node. This is 
    done by removing the insertion of the leaf using the leaf key.

- [#484](https://github.com/FuelLabs/fuel-vm/pull/484): Fixed bug with not-working `CreateMetadata`.


#### Breaking

- [#473](https://github.com/FuelLabs/fuel-vm/pull/473): CFS and CFSI were not validating
    that the new `$sp` value isn't below `$ssp`, allowing write access to non-owned
    memory. This is now fixed, and attempting to set an incorrect `$sp` value panics.

- [#485](https://github.com/FuelLabs/fuel-vm/pull/485): This PR addresses a security
    issue where the user may manipulate the structure of the Sparse Merkle Tree. 
    SMT expects hashed storage key wrapped into a `MerkleTreeKey` structure. 
    The change is breaking because it changes the `state_root` generated by the SMT 
    and may change the `ContractId` if the `Create` transaction has non-empty `StoargeSlot`s.


## [Version 0.33.0]

The release contains a lot of breaking changes. 
Most of them are audit blockers and affect the protocol itself.
Starting this release we plan to maintain the changelog file and describe all minor and major changes that make sense.

### Added

#### Breaking

- [#386](https://github.com/FuelLabs/fuel-vm/pull/386): The coin and message inputs 
    got a new field - `predicate_gas_used`. So it breaks the constructor API 
    of these inputs.

    The value of this field is zero for non-predicate inputs, but for the 
    predicates, it indicates the exact amount of gas used by the predicate 
    to execute. If after the execution of the predicate remaining gas is not 
    zero, then the predicate execution failed.
    
    This field is malleable but will be used by the VM, and each predicate 
    should be estimated before performing the verification logic. 
    The `Transaction`, `Create`, and `Script` types implement the 
    `EstimatePredicates` for these purposes.

    ```rust
    /// Provides predicate estimation functionality for the transaction.
    pub trait EstimatePredicates: Sized {
        /// Estimates predicates of the transaction.
        fn estimate_predicates(&mut self, params: &ConsensusParameters, gas_costs: &GasCosts) -> Result<(), CheckError>;
    }
    ```

    During the creation of the `Input`, the best strategy is to use a default 
    value like `0` and call the `estimate_predicates` method to actualize 
    the `predicate_gas_used` after.

- [#454](https://github.com/FuelLabs/fuel-vm/pull/454): VM native array-backed types 
`Address`, `AssetId`, `ContractId`, `Bytes4`, `Bytes8`, `Bytes20`, `Bytes32`, 
`Nonce`, `MessageId`, `Salt` now use more compact representation instead of 
hex-encoded string when serialized using serde format that sets 
`is_human_readable` to false.

- [#456](https://github.com/FuelLabs/fuel-vm/pull/456): Added a new type - `ChainId` to represent the identifier of the chain. 
It is a wrapper around the `u64`, so any `u64` can be converted into this type via `.into()` or `ChainId::new(...)`.

- [#459](https://github.com/FuelLabs/fuel-vm/pull/459) Require witness index to be specified when adding an unsigned coin to a transaction.
This allows for better reuse of witness data when using the transaction builder and helper methods to make transactions compact.

- [#462](https://github.com/FuelLabs/fuel-vm/pull/462): Adds a `cache` parameter to `Input::check` and `Input::check_signature`.
  This is used to avoid redundant signature recovery when multiple inputs share the same witness index.

### Changed

- [#458](https://github.com/FuelLabs/fuel-vm/pull/458): Automatically sort storage slots for creation transactions.

#### Breaking

- [#386](https://github.com/FuelLabs/fuel-vm/pull/386): Several methods of the `TransactionFee` are renamed `total` -> `max_fee`
  and `bytes` -> `min_fee`. The `TransactionFee::min_fee` take into account the gas used by predicates.

- [#450](https://github.com/FuelLabs/fuel-vm/pull/450): The Merkle root of a contract's code is now calculated by partitioning the code into chunks of 16 KiB, instead of 8 bytes. If the last leaf is does not a full 16 KiB, it is padded with `0` up to the nearest multiple of 8 bytes. This affects the `ContractId` and `PredicateId` calculations, breaking all code that used hardcoded values.

- [#456](https://github.com/FuelLabs/fuel-vm/pull/456): The basic methods `UniqueIdentifier::id`, `Signable::sign_inputs`, 
and `Input::predicate_owner` use `ChainId` instead of the `ConsensusParameters`. 
It is a less strict requirement than before because you can get `ChainId` 
from `ConsensusParameters.chain_id`, and it makes the API cleaner. 
It affects all downstream functions that use listed methods.

- [#463](https://github.com/FuelLabs/fuel-vm/pull/463): Moves verification that the `Output::ContractCreated` 
output contains valid `contract_id` and `state_root`(the values from the `Output` match with calculated 
values from the bytecode, storage slots, and salt) from `fuel-vm` to `fuel-tx`. 
It means the end-user will receive this error earlier on the SDK side before `dry_run` instead of after.

### Fixed

#### Breaking

- [#457](https://github.com/FuelLabs/fuel-vm/pull/457): Transactions got one more validity rule: 
Each `Script` or `Create` transaction requires at least one input coin or message to be spendable. 
It may break code/tests that previously didn't set any spendable inputs. 
Note: `Message` with non-empty `data` field is not spendable.

- [#458](https://github.com/FuelLabs/fuel-vm/pull/458): The storage slots with the same key inside the `Create` transaction are forbidden.<|MERGE_RESOLUTION|>--- conflicted
+++ resolved
@@ -10,21 +10,10 @@
 
 #### Breaking
 
-<<<<<<< HEAD
-- [#628](https://github.com/FuelLabs/fuel-vm/pull/628): Renamed `transaction::CheckError` to `transaction::ValidityError`. 
-    Created a new `checked_transaction::CheckError` that combines `ValidityError` 
-    and `PredicateVerificationFailed` errors into one. It allows the return of the 
-    `PredicateVerificationFailed` to the end user instead of losing the reason why predicate verification failed.
-- [#623](https://github.com/FuelLabs/fuel-vm/pull/623): 
-    Added support for transaction policies. The `Script` and `Create` 
-    transactions received a new field, `policies`. Policies allow the addition 
-    of some limits to the transaction to protect the user or specify some details regarding execution.
-    This change makes the `GasPrice` and `Maturity` fields optional, allowing to save space in the future. 
-    Also, this will enable us to support multidimensional prices later.
-    `GasLimit` was renamed to `ScriptGasLimit`.
-    
-    Along with this change, we introduced two new policies:
-=======
+- [#628](https://github.com/FuelLabs/fuel-vm/pull/628): Renamed `transaction::CheckError` to `transaction::ValidityError`.
+  Created a new `checked_transaction::CheckError` that combines `ValidityError`
+  and `PredicateVerificationFailed` errors into one. It allows the return of the
+  `PredicateVerificationFailed` to the end user instead of losing the reason why predicate verification failed.
 - [#623](https://github.com/FuelLabs/fuel-vm/pull/623):
   Added support for transaction policies. The `Script` and `Create`
   transactions received a new field, `policies`. Policies allow the addition
@@ -34,7 +23,6 @@
   `GasLimit` was renamed to `ScriptGasLimit`.
 
   Along with this change, we introduced two new policies:
->>>>>>> 25e0a5e0
     - `WitnessLimit` - allows the limitation of the maximum size of witnesses in bytes for the contract. Because of the changes in the gas calculation model(the blockchain also charges the user for the witness data), the user should protect himself from the block producer or third parties blowing up witness data and draining the user's funds.
     - `MaxFee` - allows the upper bound for the maximum fee that users agree to pay for the transaction.
 
