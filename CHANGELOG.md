# Change Log
All notable changes to this project will be documented in this file.

The format is based on [Keep a Changelog](http://keepachangelog.com/)
and this project adheres to [Semantic Versioning](http://semver.org/).

## [Unreleased]

<<<<<<< HEAD
#### Breaking

- [#678](https://github.com/FuelLabs/fuel-vm/pull/678): Zero malleable fields before execution. Remove some now-obsolete GTF getters. Don't update `tx.receiptsRoot` after pushing receipts, and do it after execution instead.
=======
### Changed
#### Breaking

- [#1632](https://github.com/FuelLabs/fuel-core/pull/1632): Removed `ContractsInfo` table. Contract salts and roots are no longer stored in on-chain data.
- [#1632](https://github.com/FuelLabs/fuel-core/pull/1632): Opcode `CROO` now calculates the given contract's root on demand. `CROO` has therefore been changed to a `DependentCost` gas cost.
>>>>>>> 2f90c90b

## [Version 0.45.0]

### Changed
#### Breaking

- [#668](https://github.com/FuelLabs/fuel-vm/pull/668): Remove `non_exhaustive` from versionable types for security reasons

## [Version 0.44.0]

#### Changed

- [#653](https://github.com/FuelLabs/fuel-vm/pull/653): `ECAL` opcode handler can now hold internal state.
- [#657](https://github.com/FuelLabs/fuel-vm/pull/657): Add debugger methods to remove or replace all breakpoints at once.

#### Breaking

- [#654](https://github.com/FuelLabs/fuel-vm/pull/654): Make public types versionable by making non-exhaustive.
- [#658](https://github.com/FuelLabs/fuel-vm/pull/658): Make `key!`-generated types like `Address`, `AssetId`, `ContractId` and `Bytes32` consume one less byte when serialized with a binary serde serializer like postcard.

## [Version 0.43.2]

### Changed

- [#645](https://github.com/FuelLabs/fuel-vm/pull/645): Add wasm support for `fuel-tx` crate.

## [Version 0.43.1]

### Fixed

- [#643](https://github.com/FuelLabs/fuel-vm/pull/643): Fixed json deserialization of array fuel types from the file.

## [Version 0.43.0]

### Changed

#### Breaking

- [#640](https://github.com/FuelLabs/fuel-vm/pull/640): Update VM initialization cost to dependent cost; this is required because the time it takes to initialize the VM depends on the size of the transaction.

## [Version 0.42.1]

### Changed

#### Breaking

- [#637](https://github.com/FuelLabs/fuel-vm/pull/637): Charge for the actual size of the contract in `ccp` opcode.

## [Version 0.42.0]

### Changed

#### Breaking

- [#629](https://github.com/FuelLabs/fuel-vm/pull/629): Charge the user for VM initialization.
- [#628](https://github.com/FuelLabs/fuel-vm/pull/628): Renamed `transaction::CheckError` to `transaction::ValidityError`.
  Created a new `checked_transaction::CheckError` that combines `ValidityError`
  and `PredicateVerificationFailed` errors into one. It allows the return of the
  `PredicateVerificationFailed` to the end user instead of losing the reason why predicate verification failed.
- [#625](https://github.com/FuelLabs/fuel-vm/pull/625): Use `ArithmeticError` only for arithmetic operations, and introduce new errors like `BalanceOverflow` for others. Whenever an error is internally caused by a type conversion to `usize`, so that an overflowing value wouldn't map to a valid index anyway, return the missing item error instead.
- [#623](https://github.com/FuelLabs/fuel-vm/pull/623):
  Added support for transaction policies. The `Script` and `Create`
  transactions received a new field, `policies`. Policies allow the addition
  of some limits to the transaction to protect the user or specify some details regarding execution.
  This change makes the `GasPrice` and `Maturity` fields optional, allowing to save space in the future.
  Also, this will enable us to support multidimensional prices later.
  `GasLimit` was renamed to `ScriptGasLimit`.

  Along with this change, we introduced two new policies:
    - `WitnessLimit` - allows the limitation of the maximum size of witnesses in bytes for the contract. Because of the changes in the gas calculation model(the blockchain also charges the user for the witness data), the user should protect himself from the block producer or third parties blowing up witness data and draining the user's funds.
    - `MaxFee` - allows the upper bound for the maximum fee that users agree to pay for the transaction.

  This change brings the following modification to the gas model:
    - The `ScriptGasLimit` only limits script execution. Previously, the `ScriptGasLimit` also limited the predicate execution time, instead predicate gas is now directly included into `min_fee`. So, it is not possible to use the `ScriptGasLimit` for transaction cost limitations. A new `MaxFee` policy is a way to do that. The `GasLimit` field was removed from the `Create` transaction because it only relates to the script execution (which the `Create` transaction doesn't have).
    - The blockchain charges the user for the size of witness data (before it was free). There is no separate price for the storage, so it uses gas to charge the user. This change affects `min_gas` and `min_fee` calculation.
    - A new policy called `WitnessLimit` also impacts the `max_gas` and `max_fee` calculation in addition to `ScriptGasLimit`(in the case of `Create` transaction only `WitnessLimit` affects the `max_gas` and `max_fee`).
    - The minimal gas also charges the user for transaction ID calculation.

  The change has the following modification to the transaction layout:
    - The `Create` transaction doesn't have the `ScriptGasLimit` field anymore. Because the `Create` transaction doesn't have any script to execute
    - The `Create` and `Script` transactions don't have explicit `maturity` and `gas_price` fields. Instead, these fields can be set via a new `policies` field.
    - The `Create` and `Script` transactions have a new `policies` field with a unique canonical serialization and deserialization for optimal space consumption.

  Other breaking changes caused by the change:
    - Each transaction requires setting the `GasPrice` policy.
    - Previously, `ScriptGasLimit` should be less than the `MAX_GAS_PER_TX` constant. After removing this field from the `Create` transaction, it is impossible to require it. Instead, it requires that `max_gas <= MAX_GAS_PER_TX` for any transaction. Consequently, any `Script` transaction that uses `MAX_GAS_PER_TX` as a `ScriptGasLimit` will always fail because of a new rule. Setting the estimated gas usage instead solves the problem.
    - If the `max_fee > policies.max_fee`, then transaction will be rejected.
    - If the `witnessses_size > policies.witness_limit`, then transaction will be rejected.
    - GTF opcode changed its hardcoded constants for fields. It should be updated according to the values from the specification on the Sway side.
- [#633](https://github.com/FuelLabs/fuel-vm/pull/633): Limit receipt count to `u16::MAX`.
- [#634](https://github.com/FuelLabs/fuel-vm/pull/634): Charge for storage per new byte written. Write opcodes now return the number of new storage slots created, instead of just a boolean on whether the value existed before.

### Fixed

- [#627](https://github.com/FuelLabs/fuel-vm/pull/627): Added removal of obsolete SMT nodes along the path during `update` and `delete` operations.

## [Version 0.41.0]

#### Breaking

- [#622](https://github.com/FuelLabs/fuel-vm/pull/622): Divide `DependentCost` into "light" and "heavy" operations: Light operations consume `0 < x < 1` gas per unit, while heavy operations consume `x` gas per unit. This distinction provides more precision when calculating dependent costs.

## [Version 0.40.0]

### Added
- [#607](https://github.com/FuelLabs/fuel-vm/pull/607): Added `ECAL` instruction support.

### Changed

- [#612](https://github.com/FuelLabs/fuel-vm/pull/612): Reduced the memory consumption in all places where we calculate BMT root.
- [#615](https://github.com/FuelLabs/fuel-vm/pull/615): Made `ReceiptsCtx` of the VM modifiable with `test-helpers` feature.

#### Breaking

- [#618](https://github.com/FuelLabs/fuel-vm/pull/618): Transaction fees for `Create` now include the cost of metadata calculations, including: contract root calculation, state root calculation, and contract id calculation.
- [#613](https://github.com/FuelLabs/fuel-vm/pull/613): Transaction fees now include the cost of signature verification for each input. For signed inputs, the cost of an EC recovery is charged. For predicate inputs, the cost of a BMT root of bytecode is charged. 
- [#607](https://github.com/FuelLabs/fuel-vm/pull/607): The `Interpreter` expects the third generic argument during type definition that specifies the implementer of the `EcalHandler` trait for `ecal` opcode.
- [#609](https://github.com/FuelLabs/fuel-vm/pull/609): Checked transactions (`Create`, `Script`, and `Mint`) now enforce a maximum size. The maximum size is specified by `MAX_TRANSACTION_SIZE` in the transaction parameters, under consensus parameters. Checking a transaction above this size raises `CheckError::TransactionSizeLimitExceeded`.
- [#617](https://github.com/FuelLabs/fuel-vm/pull/617): Makes memory outside `$is..$ssp` range not executable. Separates `ErrorFlag` into `InvalidFlags`, `MemoryNotExecutable` and `InvalidInstruction`. Fixes related tests.
- [#619](https://github.com/FuelLabs/fuel-vm/pull/619): Avoid possible truncation of higher bits. It may invalidate the code that truncated higher bits causing different behavior on 32-bit vs. 64-bit systems.

## [Version 0.39.0]

### Added
- [#603](https://github.com/FuelLabs/fuel-vm/pull/603): Added `MerkleRootCalculator`for efficient in-memory Merkle root calculation.
- [#603](https://github.com/FuelLabs/fuel-vm/pull/606): Added Serialization and Deserialization support to `MerkleRootCalculator`.

### Changed

- [#595](https://github.com/FuelLabs/fuel-vm/pull/595): Removed `wee_alloc` dependency from `fuel-asm`. It now uses the builtin allocator on web targets as well.

#### Breaking

- [#598](https://github.com/FuelLabs/fuel-vm/pull/598): Update cost model for `ldc` opcode to take into account contract size.
- [#604](https://github.com/FuelLabs/fuel-vm/pull/604): Removed `ChainId` from `PredicateId` calculation. It changes the generated address of the predicates and may break tests or logic that uses hard-coded predicate IDs.
- [#594](https://github.com/FuelLabs/fuel-vm/pull/594): Add new predicate input validation tests. Also improves error propagation so that predicate error message better reflects the reason for invalidity.
- [#596](https://github.com/FuelLabs/fuel-vm/pull/596): Remove `core::ops::{Add, Sub}` impls from `BlockHeight`. Use `succ` and `pred` to access adjacent blocks, or perform arithmetic directly on the wrapped integer instead.
- [#593](https://github.com/FuelLabs/fuel-vm/pull/593): Reworked `Mint` transaction to work with `Input::Contract` and `Output::Contract` instead of `Output::Coin`. It allows account-based fee collection for the block producer.


## [Version 0.38.0]

### Added

- [#586](https://github.com/FuelLabs/fuel-vm/pull/586): Added `default_asset` method to the `ContractIdExt` trait implementation, to mirror the `default` method on AssetId in the Sway std lib.

### Changed

#### Breaking

- [#578](https://github.com/FuelLabs/fuel-vm/pull/578): Support `no_std` environments for `fuel-crypto`, falling back to a pure-Rust crypto implementation.
- [#582](https://github.com/FuelLabs/fuel-vm/pull/582): Make `fuel-vm` and `fuel-tx` crates compatible with `no_std` + `alloc`. This includes reworking all error handling that used `std::io::Error`, replacing some `std::collection::{HashMap, HashSet}` with `hashbrown::{HashMap, HashSet}` and many changes to feature-gating of APIs.
- [#587](https://github.com/FuelLabs/fuel-vm/pull/587): Replace `thiserror` dependency with `derive_more`, so that `core::fmt::Display` is implemented without the `std` feature. Removes `std::io::Error` trait impls from the affected types.
- [#588](https://github.com/FuelLabs/fuel-vm/pull/588): Re-worked the size calculation of the canonical serialization/deserialization.

#### Removed

- [#588](https://github.com/FuelLabs/fuel-vm/pull/588): Removed `SerializedSize` and `SerializedFixedSize` traits. Removed support for `SIZE_NO_DYNAMIC` and `SIZE_STATIC`. Removed enum attributes from derive macro for `Serialize` and `Deserialize` traits.

## [Version 0.37.0]

#### Breaking

- [#573](https://github.com/FuelLabs/fuel-vm/pull/573): Added `base_asset_id` as a required field to `FeeParameters`. `base_asset_id` is used to supply the ID of the base asset. 
- [#554](https://github.com/FuelLabs/fuel-vm/pull/554): Removed `debug` feature from the `fuel-vm`. The debugger is always available and becomes active after calling any `set_*` method.
- [#537](https://github.com/FuelLabs/fuel-vm/pull/537): Use dependent cost for `k256`, `s256`, `mcpi`, `scwq`, `swwq` opcodes.
    These opcodes charged inadequately low costs in comparison to the amount of work.
    This change should make all transactions that used these opcodes much more expensive than before.
- [#533](https://github.com/FuelLabs/fuel-vm/pull/533): Use custom serialization for fuel-types to allow no_std compilation.

## [Version 0.36.1]

### Changed

- [#546](https://github.com/FuelLabs/fuel-vm/pull/546): Improve debug formatting of instruction in panic receipts.

### Fixed

- [#574](https://github.com/FuelLabs/fuel-vm/pull/574): Enforce fixed 32-byte input length for LHS and RHS inputs to the BMT's internal node sum.
- [#547](https://github.com/FuelLabs/fuel-vm/pull/547): Bump `ed25519-dalek` to `2.0.0` to deal with RustSec Advisory. 

#### Breaking
- [#524](https://github.com/FuelLabs/fuel-vm/pull/524): Fix a crash in `CCP` instruction when overflowing contract bounds. Fix a bug in `CCP` where overflowing contract bounds in a different way would not actually copy the contract bytes, but just zeroes out the section. Fix a bug in `LDC` where it would revert the transaction when the contract bounds were exceeded, when it's just supposed to fill the rest of the bytes with zeroes.


## [Version 0.36.0]

### Changed

- [#525](https://github.com/FuelLabs/fuel-vm/pull/525): The `$hp` register is no longer restored to it's previous value when returning from a call, making it possible to return heap-allocated types from `CALL`.
- [#535](https://github.com/FuelLabs/fuel-vm/pull/535): Add better test coverage for TR and TRO.

#### Breaking

- [#514](https://github.com/FuelLabs/fuel-vm/pull/514/): Add `ChainId` and `GasCosts` to `ConsensusParameters`. 
    Break down `ConsensusParameters` into sub-structs to match usage. Change signatures of functions to ask for
    necessary fields only.
- [#532](https://github.com/FuelLabs/fuel-vm/pull/532): The `TRO` instruction now reverts when attempting to send zero coins to an output. Panic reason of this `TransferZeroCoins`, and `TR` was changed to use the same panic reason as well.

### Fixed

- [#511](https://github.com/FuelLabs/fuel-vm/pull/511): Changes multiple panic reasons to be more accurate, and internally refactors instruction fetch logic to be less error-prone.

- [#529](https://github.com/FuelLabs/fuel-vm/pull/529) [#534](https://github.com/FuelLabs/fuel-vm/pull/534): Enforcing async WASM initialization for all NPM wrapper packages.

- [#531](https://github.com/FuelLabs/fuel-vm/pull/531): UtxoId::from_str and TxPointer::from_str no longer crash on invalid input with multibyte characters. Also adds clippy lints to prevent future issues.

#### Breaking

- [#527](https://github.com/FuelLabs/fuel-vm/pull/527): The balances are empty during predicate estimation/verification.

## [Version 0.35.3]

### Changed

- [#542](https://github.com/FuelLabs/fuel-vm/pull/542/): Make the `fuel-tx` WASM compatible with `serde` feature enabled.

## [Version 0.35.2]

### Changed

#### Breaking

- [#539](https://github.com/FuelLabs/fuel-vm/pull/539/): Rollbacked the change for the gas charging formula. 
    Actualized the gas prices for opcodes.

## [Version 0.35.1]

### Added

- [#499](https://github.com/FuelLabs/fuel-vm/pull/499/): The `wasm_bindgen` support of `fuel-asm` and `fuel-types`.
    Each new release also publish a typescript analog of the `fuel-asm` and `fuel-types` crates to the npm.

## [Version 0.35.0]

The release mostly fixes funding during the audit and integration with the bridge. But the release also contains some new features like:
- Asynchronous predicate estimation/verification.
- Multi-asset support per contract.
- Support Secp256r1 signature recovery and Ed25519 verificaiton.


### Added

- [#486](https://github.com/FuelLabs/fuel-vm/pull/486/): Adds `ed25519` signature verification and `secp256r1` signature recovery to `fuel-crypto`, and corresponding opcodes `ED19` and `ECR1` to `fuel-vm`.

- [#486](https://github.com/FuelLabs/fuel-vm/pull/498): Adds `PSHL`, `PSHH`, `POPH` and `POPL` instructions, which allow cheap push and pop stack operations with multiple registers.

- [#500](https://github.com/FuelLabs/fuel-vm/pull/500): Introduced `ParallelExecutor` trait
    and made available async versions of verify and estimate predicates.
    Updated tests to test for both parallel and sequential execution.
    Fixed a bug in `transaction/check_predicate_owners`.

#### Breaking

- [#506](https://github.com/FuelLabs/fuel-vm/pull/506): Added new `Mint` and `Burn` variants to `Receipt` enum.
    It affects serialization and deserialization with new variants.

### Changed

#### Breaking

- [#506](https://github.com/FuelLabs/fuel-vm/pull/506): The `mint` and `burn` 
    opcodes accept a new `$rB` register. It is a sub-identifier used to generate an 
    `AssetId` by [this rule](https://github.com/FuelLabs/fuel-specs/blob/master/src/identifiers/asset.md). 
    This feature allows having multi-asset per one contract. It is a huge breaking change, and 
    after this point, `ContractId` can't be equal to `AssetId`.

    The conversion like `AssetId::from(*contract_id)` is no longer valid. Instead, the `ContractId` implements the `ContractIdExt` trait:
    ```rust
    /// Trait extends the functionality of the `ContractId` type.
    pub trait ContractIdExt {
        /// Creates an `AssetId` from the `ContractId` and `sub_id`.
        fn asset_id(&self, sub_id: &Bytes32) -> AssetId;
    }
    ```

- [#506](https://github.com/FuelLabs/fuel-vm/pull/506): The `mint` and `burn` 
    opcodes affect the `receipts_root` of the `Script` transaction.

### Removed

#### Breaking

- [#486](https://github.com/FuelLabs/fuel-vm/pull/486/): Removes apparently unused `Keystore` and `Signer` traits from `fuel-crypto`. Also renames `ECR` opcode to `ECK1`.

### Fixed

- [#500](https://github.com/FuelLabs/fuel-vm/pull/500): Fixed a bug where `MessageCoinPredicate` wasn't checked for in `check_predicate_owners`.

#### Breaking

- [#502](https://github.com/FuelLabs/fuel-vm/pull/502): The algorithm used by the
    binary Merkle tree for generating Merkle proofs has been updated to remove
    the leaf data from the proof set. This change allows BMT proofs to conform
    to the format expected by the Solidity contracts used for verifying proofs.

- [#503](https://github.com/FuelLabs/fuel-vm/pull/503): Use correct amount of gas in call
    receipts when limited by cgas. Before this change, the `Receipt::Call` could show an incorrect value for the gas limit.

- [#504](https://github.com/FuelLabs/fuel-vm/pull/504): The `CROO` and `CSIZ` opcodes require 
    the existence of corresponding `ContractId` in the transaction's 
    inputs(the same behavior as for the `CROO` opcode).

- [#504](https://github.com/FuelLabs/fuel-vm/pull/504): The size of the contract 
    was incorrectly padded. It affects the end of the call frame in the memory, 
    making it not 8 bytes align. Also, it affects the cost of the contract 
    call(in some cases, we charged less in some more).

- [#504](https://github.com/FuelLabs/fuel-vm/pull/504): The charging for `DependentCost`
    was done incorrectly, devaluing the `dep_per_unit` part. After the fixing of 
    this, the execution should become much more expensive.

- [#505](https://github.com/FuelLabs/fuel-vm/pull/505): The `data` field of the `Receipt` 
    is not part of the canonical serialization and deserialization anymore. The SDK should use the 
    `Receipt` type instead of `OpaqueReceipt`. The `Receipt.raw_payload` will be removed for the 
    `fuel-core 0.20`. The `data` field is optional now. The SDK should update serialization and 
    deserialization for `MessageOut`, `LogData`, and `ReturnData` receipts.

- [#505](https://github.com/FuelLabs/fuel-vm/pull/505): The `len` field of the `Receipt` 
    is not padded anymore and represents an initial value.

## [Version 0.34.1]

Mainly new opcodes prices and small performance improvements in the `BinaryMerkleTree`.

### Changed

- [#492](https://github.com/FuelLabs/fuel-vm/pull/492): Minor improvements to BMT
    internals, including a reduction in usage of `Box`, using `expect(...)` over
    `unwrap()`, and additional comments.

#### Breaking

- [#493](https://github.com/FuelLabs/fuel-vm/pull/493): The default `GasCostsValues`
    is updated according to the benches with `fuel-core 0.19`. 
    It may break some unit tests that compare actual gas usage with expected.

## [Version 0.34.0]

This release contains fixes for critical issues that we found before the audit. 
Mainly, these changes pertain to the Sparse Merkle Tree (SMT) and related 
code. The SMT API was extended to provide more flexibility and to allow users 
to select the most appropriate method for their performance needs. Where 
possible, sequential SMT updates were replaced with constructors that take in a
complete data set.

### Added

- [#476](https://github.com/FuelLabs/fuel-vm/pull/476): The `fuel_vm::Call` supports `From<[u8; Self::LEN]>` and `Into<[u8; Self::LEN]>`.

- [#484](https://github.com/FuelLabs/fuel-vm/pull/484): The `sparse::in_memory::MerkleTree`
    got new methods `from_set`, `root_from_set`, and `nodes_from_set` methods. These methods allow
    a more optimal way to build and calculate the SMT when you know all leaves.
    The `Contract::initial_state_root` is much faster now (by ~15 times).

### Removed

- [#478](https://github.com/FuelLabs/fuel-vm/pull/478): The `CheckedMemRange` is replaced by the `MemoryRange`.

### Changed

- [#477](https://github.com/FuelLabs/fuel-vm/pull/477): The `PanicReason::UnknownPanicReason` is `0x00`.
    The `PanicReason` now implements `From<u8>` instead of `TryFrom<u8>` and can't return an error anymore.

- [#478](https://github.com/FuelLabs/fuel-vm/pull/478): The `memcopy` method is updated
    and returns `MemoryWriteOverlap` instead of `MemoryOverflow`.

### Fixed

- [#482](https://github.com/FuelLabs/fuel-vm/pull/482): This PR address a security 
    issue where updates to a Sparse Merkle Tree could deliberately overwrite existing
    leaves by setting the leaf key to the hash of an existing leaf or node. This is 
    done by removing the insertion of the leaf using the leaf key.

- [#484](https://github.com/FuelLabs/fuel-vm/pull/484): Fixed bug with not-working `CreateMetadata`.


#### Breaking

- [#473](https://github.com/FuelLabs/fuel-vm/pull/473): CFS and CFSI were not validating
    that the new `$sp` value isn't below `$ssp`, allowing write access to non-owned
    memory. This is now fixed, and attempting to set an incorrect `$sp` value panics.

- [#485](https://github.com/FuelLabs/fuel-vm/pull/485): This PR addresses a security
    issue where the user may manipulate the structure of the Sparse Merkle Tree. 
    SMT expects hashed storage key wrapped into a `MerkleTreeKey` structure. 
    The change is breaking because it changes the `state_root` generated by the SMT 
    and may change the `ContractId` if the `Create` transaction has non-empty `StoargeSlot`s.


## [Version 0.33.0]

The release contains a lot of breaking changes. 
Most of them are audit blockers and affect the protocol itself.
Starting this release we plan to maintain the changelog file and describe all minor and major changes that make sense.

### Added

#### Breaking

- [#386](https://github.com/FuelLabs/fuel-vm/pull/386): The coin and message inputs 
    got a new field - `predicate_gas_used`. So it breaks the constructor API 
    of these inputs.

    The value of this field is zero for non-predicate inputs, but for the 
    predicates, it indicates the exact amount of gas used by the predicate 
    to execute. If after the execution of the predicate remaining gas is not 
    zero, then the predicate execution failed.
    
    This field is malleable but will be used by the VM, and each predicate 
    should be estimated before performing the verification logic. 
    The `Transaction`, `Create`, and `Script` types implement the 
    `EstimatePredicates` for these purposes.

    ```rust
    /// Provides predicate estimation functionality for the transaction.
    pub trait EstimatePredicates: Sized {
        /// Estimates predicates of the transaction.
        fn estimate_predicates(&mut self, params: &ConsensusParameters, gas_costs: &GasCosts) -> Result<(), CheckError>;
    }
    ```

    During the creation of the `Input`, the best strategy is to use a default 
    value like `0` and call the `estimate_predicates` method to actualize 
    the `predicate_gas_used` after.

- [#454](https://github.com/FuelLabs/fuel-vm/pull/454): VM native array-backed types 
`Address`, `AssetId`, `ContractId`, `Bytes4`, `Bytes8`, `Bytes20`, `Bytes32`, 
`Nonce`, `MessageId`, `Salt` now use more compact representation instead of 
hex-encoded string when serialized using serde format that sets 
`is_human_readable` to false.

- [#456](https://github.com/FuelLabs/fuel-vm/pull/456): Added a new type - `ChainId` to represent the identifier of the chain. 
It is a wrapper around the `u64`, so any `u64` can be converted into this type via `.into()` or `ChainId::new(...)`.

- [#459](https://github.com/FuelLabs/fuel-vm/pull/459) Require witness index to be specified when adding an unsigned coin to a transaction.
This allows for better reuse of witness data when using the transaction builder and helper methods to make transactions compact.

- [#462](https://github.com/FuelLabs/fuel-vm/pull/462): Adds a `cache` parameter to `Input::check` and `Input::check_signature`.
  This is used to avoid redundant signature recovery when multiple inputs share the same witness index.

### Changed

- [#458](https://github.com/FuelLabs/fuel-vm/pull/458): Automatically sort storage slots for creation transactions.

#### Breaking

- [#386](https://github.com/FuelLabs/fuel-vm/pull/386): Several methods of the `TransactionFee` are renamed `total` -> `max_fee`
  and `bytes` -> `min_fee`. The `TransactionFee::min_fee` take into account the gas used by predicates.

- [#450](https://github.com/FuelLabs/fuel-vm/pull/450): The Merkle root of a contract's code is now calculated by partitioning the code into chunks of 16 KiB, instead of 8 bytes. If the last leaf is does not a full 16 KiB, it is padded with `0` up to the nearest multiple of 8 bytes. This affects the `ContractId` and `PredicateId` calculations, breaking all code that used hardcoded values.

- [#456](https://github.com/FuelLabs/fuel-vm/pull/456): The basic methods `UniqueIdentifier::id`, `Signable::sign_inputs`, 
and `Input::predicate_owner` use `ChainId` instead of the `ConsensusParameters`. 
It is a less strict requirement than before because you can get `ChainId` 
from `ConsensusParameters.chain_id`, and it makes the API cleaner. 
It affects all downstream functions that use listed methods.

- [#463](https://github.com/FuelLabs/fuel-vm/pull/463): Moves verification that the `Output::ContractCreated` 
output contains valid `contract_id` and `state_root`(the values from the `Output` match with calculated 
values from the bytecode, storage slots, and salt) from `fuel-vm` to `fuel-tx`. 
It means the end-user will receive this error earlier on the SDK side before `dry_run` instead of after.

### Fixed

#### Breaking

- [#457](https://github.com/FuelLabs/fuel-vm/pull/457): Transactions got one more validity rule: 
Each `Script` or `Create` transaction requires at least one input coin or message to be spendable. 
It may break code/tests that previously didn't set any spendable inputs. 
Note: `Message` with non-empty `data` field is not spendable.

- [#458](https://github.com/FuelLabs/fuel-vm/pull/458): The storage slots with the same key inside the `Create` transaction are forbidden.<|MERGE_RESOLUTION|>--- conflicted
+++ resolved
@@ -6,17 +6,12 @@
 
 ## [Unreleased]
 
-<<<<<<< HEAD
-#### Breaking
-
-- [#678](https://github.com/FuelLabs/fuel-vm/pull/678): Zero malleable fields before execution. Remove some now-obsolete GTF getters. Don't update `tx.receiptsRoot` after pushing receipts, and do it after execution instead.
-=======
 ### Changed
 #### Breaking
 
 - [#1632](https://github.com/FuelLabs/fuel-core/pull/1632): Removed `ContractsInfo` table. Contract salts and roots are no longer stored in on-chain data.
 - [#1632](https://github.com/FuelLabs/fuel-core/pull/1632): Opcode `CROO` now calculates the given contract's root on demand. `CROO` has therefore been changed to a `DependentCost` gas cost.
->>>>>>> 2f90c90b
+- [#678](https://github.com/FuelLabs/fuel-vm/pull/678): Zero malleable fields before execution. Remove some now-obsolete GTF getters. Don't update `tx.receiptsRoot` after pushing receipts, and do it after execution instead.
 
 ## [Version 0.45.0]
 
