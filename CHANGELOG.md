--- conflicted
+++ resolved
@@ -11,11 +11,8 @@
 
 #### Breaking
 
-<<<<<<< HEAD
 - [#748](https://github.com/FuelLabs/fuel-vm/pull/748): Make `VmMemoryPool::get_new` async.
-=======
 - [#747](https://github.com/FuelLabs/fuel-vm/pull/747): Use `DependentCost` for `aloc` opcode. The cost of the `aloc` opcode is now dependent on the size of the allocation.
->>>>>>> d4830e57
 
 ## [Version 0.51.0]
 
