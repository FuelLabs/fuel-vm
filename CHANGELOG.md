--- conflicted
+++ resolved
@@ -7,14 +7,10 @@
 
 ## [Unreleased]
 
-<<<<<<< HEAD
 ## Fixed
 - [895](https://github.com/FuelLabs/fuel-vm/pull/895): Fix elided lifetimes compilation warnings that became errors after the release of rust 1.83.0. 
 - [895](https://github.com/FuelLabs/fuel-vm/pull/895): Bump proptest-derive to version `0.5.1` to fix non-local impl errors on the derivation of `proptest_derive::Arbitrary` introduced by rust 1.83.0. 
-=======
-### Fixed
 - [889](https://github.com/FuelLabs/fuel-vm/pull/889): Debugger breakpoint caused receipts to be produced incorrectly.
->>>>>>> 3c938303
 
 ## [Version 0.59.1]
 
