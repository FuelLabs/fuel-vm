# Change Log
All notable changes to this project will be documented in this file.

The format is based on [Keep a Changelog](http://keepachangelog.com/)
and this project adheres to [Semantic Versioning](http://semver.org/).

## [Unreleased]

### Changed

<<<<<<< HEAD
#### Breaking
- [#593](https://github.com/FuelLabs/fuel-vm/pull/593): Reworked `Mint` transaction to work with `Input::Contract` and `Output::Contract` instead of `Output::Coin`. It allows account-based fee collection for the block producer.
=======
- [#595](https://github.com/FuelLabs/fuel-vm/pull/595): Removed `wee_alloc` dependency from `fuel-asm`. It now uses the builtin allocator on web targets as well.


#### Breaking

- [#596](https://github.com/FuelLabs/fuel-vm/pull/596): Remove `core::ops::{Add, Sub}` impls from `BlockHeight`. Use `succ` and `pred` to access adjacent blocks, or perform arithmetic directly on the wrapped integer instead.

>>>>>>> b68b22a2

## [Version 0.38.0]

### Added

- [#586](https://github.com/FuelLabs/fuel-vm/pull/586): Added `default_asset` method to the `ContractIdExt` trait implementation, to mirror the `default` method on AssetId in the Sway std lib.

### Changed

#### Breaking

- [#578](https://github.com/FuelLabs/fuel-vm/pull/578): Support `no_std` environments for `fuel-crypto`, falling back to a pure-Rust crypto implementation.
- [#582](https://github.com/FuelLabs/fuel-vm/pull/582): Make `fuel-vm` and `fuel-tx` crates compatible with `no_std` + `alloc`. This includes reworking all error handling that used `std::io::Error`, replacing some `std::collection::{HashMap, HashSet}` with `hashbrown::{HashMap, HashSet}` and many changes to feature-gating of APIs.
- [#587](https://github.com/FuelLabs/fuel-vm/pull/587): Replace `thiserror` dependency with `derive_more`, so that `core::fmt::Display` is implemented without the `std` feature. Removes `std::io::Error` trait impls from the affected types.
- [#588](https://github.com/FuelLabs/fuel-vm/pull/588): Re-worked the size calculation of the canonical serialization/deserialization.

#### Removed

- [#588](https://github.com/FuelLabs/fuel-vm/pull/588): Removed `SerializedSize` and `SerializedFixedSize` traits. Removed support for `SIZE_NO_DYNAMIC` and `SIZE_STATIC`. Removed enum attributes from derive macro for `Serialize` and `Deserialize` traits.

## [Version 0.37.0]

#### Breaking

- [#573](https://github.com/FuelLabs/fuel-vm/pull/573): Added `base_asset_id` as a required field to `FeeParameters`. `base_asset_id` is used to supply the ID of the base asset. 
- [#554](https://github.com/FuelLabs/fuel-vm/pull/554): Removed `debug` feature from the `fuel-vm`. The debugger is always available and becomes active after calling any `set_*` method.
- [#537](https://github.com/FuelLabs/fuel-vm/pull/537): Use dependent cost for `k256`, `s256`, `mcpi`, `scwq`, `swwq` opcodes.
    These opcodes charged inadequately low costs in comparison to the amount of work.
    This change should make all transactions that used these opcodes much more expensive than before.
- [#533](https://github.com/FuelLabs/fuel-vm/pull/533): Use custom serialization for fuel-types to allow no_std compilation.

## [Version 0.36.1]

### Changed

- [#546](https://github.com/FuelLabs/fuel-vm/pull/546): Improve debug formatting of instruction in panic receipts.

### Fixed

- [#574](https://github.com/FuelLabs/fuel-vm/pull/574): Enforce fixed 32-byte input length for LHS and RHS inputs to the BMT's internal node sum.
- [#547](https://github.com/FuelLabs/fuel-vm/pull/547): Bump `ed25519-dalek` to `2.0.0` to deal with RustSec Advisory. 

#### Breaking
- [#524](https://github.com/FuelLabs/fuel-vm/pull/524): Fix a crash in `CCP` instruction when overflowing contract bounds. Fix a bug in `CCP` where overflowing contract bounds in a different way would not actually copy the contract bytes, but just zeroes out the section. Fix a bug in `LDC` where it would revert the transaction when the contract bounds were exceeded, when it's just supposed to fill the rest of the bytes with zeroes.


## [Version 0.36.0]

### Changed

- [#525](https://github.com/FuelLabs/fuel-vm/pull/525): The `$hp` register is no longer restored to it's previous value when returning from a call, making it possible to return heap-allocated types from `CALL`.
- [#535](https://github.com/FuelLabs/fuel-vm/pull/535): Add better test coverage for TR and TRO.

#### Breaking

- [#514](https://github.com/FuelLabs/fuel-vm/pull/514/): Add `ChainId` and `GasCosts` to `ConsensusParameters`. 
    Break down `ConsensusParameters` into sub-structs to match usage. Change signatures of functions to ask for
    necessary fields only.
- [#532](https://github.com/FuelLabs/fuel-vm/pull/532): The `TRO` instruction now reverts when attempting to send zero coins to an output. Panic reason of this `TransferZeroCoins`, and `TR` was changed to use the same panic reason as well.

### Fixed

- [#511](https://github.com/FuelLabs/fuel-vm/pull/511): Changes multiple panic reasons to be more accurate, and internally refactors instruction fetch logic to be less error-prone.

- [#529](https://github.com/FuelLabs/fuel-vm/pull/529) [#534](https://github.com/FuelLabs/fuel-vm/pull/534): Enforcing async WASM initialization for all NPM wrapper packages.

- [#531](https://github.com/FuelLabs/fuel-vm/pull/531): UtxoId::from_str and TxPointer::from_str no longer crash on invalid input with multibyte characters. Also adds clippy lints to prevent future issues.

#### Breaking

- [#527](https://github.com/FuelLabs/fuel-vm/pull/527): The balances are empty during predicate estimation/verification.

## [Version 0.35.3]

### Changed

- [#542](https://github.com/FuelLabs/fuel-vm/pull/542/): Make the `fuel-tx` WASM compatible with `serde` feature enabled.

## [Version 0.35.2]

### Changed

#### Breaking

- [#539](https://github.com/FuelLabs/fuel-vm/pull/539/): Rollbacked the change for the gas charging formula. 
    Actualized the gas prices for opcodes.

## [Version 0.35.1]

### Added

- [#499](https://github.com/FuelLabs/fuel-vm/pull/499/): The `wasm_bindgen` support of `fuel-asm` and `fuel-types`.
    Each new release also publish a typescript analog of the `fuel-asm` and `fuel-types` crates to the npm.

## [Version 0.35.0]

The release mostly fixes funding during the audit and integration with the bridge. But the release also contains some new features like:
- Asynchronous predicate estimation/verification.
- Multi-asset support per contract.
- Support Secp256r1 signature recovery and Ed25519 verificaiton.


### Added

- [#486](https://github.com/FuelLabs/fuel-vm/pull/486/): Adds `ed25519` signature verification and `secp256r1` signature recovery to `fuel-crypto`, and corresponding opcodes `ED19` and `ECR1` to `fuel-vm`.

- [#486](https://github.com/FuelLabs/fuel-vm/pull/498): Adds `PSHL`, `PSHH`, `POPH` and `POPL` instructions, which allow cheap push and pop stack operations with multiple registers.

- [#500](https://github.com/FuelLabs/fuel-vm/pull/500): Introduced `ParallelExecutor` trait
    and made available async versions of verify and estimate predicates.
    Updated tests to test for both parallel and sequential execution.
    Fixed a bug in `transaction/check_predicate_owners`.

#### Breaking

- [#506](https://github.com/FuelLabs/fuel-vm/pull/506): Added new `Mint` and `Burn` variants to `Receipt` enum.
    It affects serialization and deserialization with new variants.

### Changed

#### Breaking

- [#506](https://github.com/FuelLabs/fuel-vm/pull/506): The `mint` and `burn` 
    opcodes accept a new `$rB` register. It is a sub-identifier used to generate an 
    `AssetId` by [this rule](https://github.com/FuelLabs/fuel-specs/blob/master/src/identifiers/asset.md). 
    This feature allows having multi-asset per one contract. It is a huge breaking change, and 
    after this point, `ContractId` can't be equal to `AssetId`.

    The conversion like `AssetId::from(*contract_id)` is no longer valid. Instead, the `ContractId` implements the `ContractIdExt` trait:
    ```rust
    /// Trait extends the functionality of the `ContractId` type.
    pub trait ContractIdExt {
        /// Creates an `AssetId` from the `ContractId` and `sub_id`.
        fn asset_id(&self, sub_id: &Bytes32) -> AssetId;
    }
    ```

- [#506](https://github.com/FuelLabs/fuel-vm/pull/506): The `mint` and `burn` 
    opcodes affect the `receipts_root` of the `Script` transaction.

### Removed

#### Breaking

- [#486](https://github.com/FuelLabs/fuel-vm/pull/486/): Removes apparently unused `Keystore` and `Signer` traits from `fuel-crypto`. Also renames `ECR` opcode to `ECK1`.

### Fixed

- [#500](https://github.com/FuelLabs/fuel-vm/pull/500): Fixed a bug where `MessageCoinPredicate` wasn't checked for in `check_predicate_owners`.

#### Breaking

- [#502](https://github.com/FuelLabs/fuel-vm/pull/502): The algorithm used by the
    binary Merkle tree for generating Merkle proofs has been updated to remove
    the leaf data from the proof set. This change allows BMT proofs to conform
    to the format expected by the Solidity contracts used for verifying proofs.

- [#503](https://github.com/FuelLabs/fuel-vm/pull/503): Use correct amount of gas in call
    receipts when limited by cgas. Before this change, the `Receipt::Call` could show an incorrect value for the gas limit.

- [#504](https://github.com/FuelLabs/fuel-vm/pull/504): The `CROO` and `CSIZ` opcodes require 
    the existence of corresponding `ContractId` in the transaction's 
    inputs(the same behavior as for the `CROO` opcode).

- [#504](https://github.com/FuelLabs/fuel-vm/pull/504): The size of the contract 
    was incorrectly padded. It affects the end of the call frame in the memory, 
    making it not 8 bytes align. Also, it affects the cost of the contract 
    call(in some cases, we charged less in some more).

- [#504](https://github.com/FuelLabs/fuel-vm/pull/504): The charging for `DependentCost`
    was done incorrectly, devaluing the `dep_per_unit` part. After the fixing of 
    this, the execution should become much more expensive.

- [#505](https://github.com/FuelLabs/fuel-vm/pull/505): The `data` field of the `Receipt` 
    is not part of the canonical serialization and deserialization anymore. The SDK should use the 
    `Receipt` type instead of `OpaqueReceipt`. The `Receipt.raw_payload` will be removed for the 
    `fuel-core 0.20`. The `data` field is optional now. The SDK should update serialization and 
    deserialization for `MessageOut`, `LogData`, and `ReturnData` receipts.

- [#505](https://github.com/FuelLabs/fuel-vm/pull/505): The `len` field of the `Receipt` 
    is not padded anymore and represents an initial value.

## [Version 0.34.1]

Mainly new opcodes prices and small performance improvements in the `BinaryMerkleTree`.

### Changed

- [#492](https://github.com/FuelLabs/fuel-vm/pull/492): Minor improvements to BMT
    internals, including a reduction in usage of `Box`, using `expect(...)` over
    `unwrap()`, and additional comments.

#### Breaking

- [#493](https://github.com/FuelLabs/fuel-vm/pull/493): The default `GasCostsValues`
    is updated according to the benches with `fuel-core 0.19`. 
    It may break some unit tests that compare actual gas usage with expected.

## [Version 0.34.0]

This release contains fixes for critical issues that we found before the audit. 
Mainly, these changes pertain to the Sparse Merkle Tree (SMT) and related 
code. The SMT API was extended to provide more flexibility and to allow users 
to select the most appropriate method for their performance needs. Where 
possible, sequential SMT updates were replaced with constructors that take in a
complete data set.

### Added

- [#476](https://github.com/FuelLabs/fuel-vm/pull/476): The `fuel_vm::Call` supports `From<[u8; Self::LEN]>` and `Into<[u8; Self::LEN]>`.

- [#484](https://github.com/FuelLabs/fuel-vm/pull/484): The `sparse::in_memory::MerkleTree`
    got new methods `from_set`, `root_from_set`, and `nodes_from_set` methods. These methods allow
    a more optimal way to build and calculate the SMT when you know all leaves.
    The `Contract::initial_state_root` is much faster now (by ~15 times).

### Removed

- [#478](https://github.com/FuelLabs/fuel-vm/pull/478): The `CheckedMemRange` is replaced by the `MemoryRange`.

### Changed

- [#477](https://github.com/FuelLabs/fuel-vm/pull/477): The `PanicReason::UnknownPanicReason` is `0x00`.
    The `PanicReason` now implements `From<u8>` instead of `TryFrom<u8>` and can't return an error anymore.

- [#478](https://github.com/FuelLabs/fuel-vm/pull/478): The `memcopy` method is updated
    and returns `MemoryWriteOverlap` instead of `MemoryOverflow`.

### Fixed

- [#482](https://github.com/FuelLabs/fuel-vm/pull/482): This PR address a security 
    issue where updates to a Sparse Merkle Tree could deliberately overwrite existing
    leaves by setting the leaf key to the hash of an existing leaf or node. This is 
    done by removing the insertion of the leaf using the leaf key.

- [#484](https://github.com/FuelLabs/fuel-vm/pull/484): Fixed bug with not-working `CreateMetadata`.


#### Breaking

- [#473](https://github.com/FuelLabs/fuel-vm/pull/473): CFS and CFSI were not validating
    that the new `$sp` value isn't below `$ssp`, allowing write access to non-owned
    memory. This is now fixed, and attempting to set an incorrect `$sp` value panics.

- [#485](https://github.com/FuelLabs/fuel-vm/pull/485): This PR addresses a security
    issue where the user may manipulate the structure of the Sparse Merkle Tree. 
    SMT expects hashed storage key wrapped into a `MerkleTreeKey` structure. 
    The change is breaking because it changes the `state_root` generated by the SMT 
    and may change the `ContractId` if the `Create` transaction has non-empty `StoargeSlot`s.


## [Version 0.33.0]

The release contains a lot of breaking changes. 
Most of them are audit blockers and affect the protocol itself.
Starting this release we plan to maintain the changelog file and describe all minor and major changes that make sense.

### Added

#### Breaking

- [#386](https://github.com/FuelLabs/fuel-vm/pull/386): The coin and message inputs 
    got a new field - `predicate_gas_used`. So it breaks the constructor API 
    of these inputs.

    The value of this field is zero for non-predicate inputs, but for the 
    predicates, it indicates the exact amount of gas used by the predicate 
    to execute. If after the execution of the predicate remaining gas is not 
    zero, then the predicate execution failed.
    
    This field is malleable but will be used by the VM, and each predicate 
    should be estimated before performing the verification logic. 
    The `Transaction`, `Create`, and `Script` types implement the 
    `EstimatePredicates` for these purposes.

    ```rust
    /// Provides predicate estimation functionality for the transaction.
    pub trait EstimatePredicates: Sized {
        /// Estimates predicates of the transaction.
        fn estimate_predicates(&mut self, params: &ConsensusParameters, gas_costs: &GasCosts) -> Result<(), CheckError>;
    }
    ```

    During the creation of the `Input`, the best strategy is to use a default 
    value like `0` and call the `estimate_predicates` method to actualize 
    the `predicate_gas_used` after.

- [#454](https://github.com/FuelLabs/fuel-vm/pull/454): VM native array-backed types 
`Address`, `AssetId`, `ContractId`, `Bytes4`, `Bytes8`, `Bytes20`, `Bytes32`, 
`Nonce`, `MessageId`, `Salt` now use more compact representation instead of 
hex-encoded string when serialized using serde format that sets 
`is_human_readable` to false.

- [#456](https://github.com/FuelLabs/fuel-vm/pull/456): Added a new type - `ChainId` to represent the identifier of the chain. 
It is a wrapper around the `u64`, so any `u64` can be converted into this type via `.into()` or `ChainId::new(...)`.

- [#459](https://github.com/FuelLabs/fuel-vm/pull/459) Require witness index to be specified when adding an unsigned coin to a transaction.
This allows for better reuse of witness data when using the transaction builder and helper methods to make transactions compact.

- [#462](https://github.com/FuelLabs/fuel-vm/pull/462): Adds a `cache` parameter to `Input::check` and `Input::check_signature`.
  This is used to avoid redundant signature recovery when multiple inputs share the same witness index.

### Changed

- [#458](https://github.com/FuelLabs/fuel-vm/pull/458): Automatically sort storage slots for creation transactions.

#### Breaking

- [#386](https://github.com/FuelLabs/fuel-vm/pull/386): Several methods of the `TransactionFee` are renamed `total` -> `max_fee`
  and `bytes` -> `min_fee`. The `TransactionFee::min_fee` take into account the gas used by predicates.

- [#450](https://github.com/FuelLabs/fuel-vm/pull/450): The Merkle root of a contract's code is now calculated by partitioning the code into chunks of 16 KiB, instead of 8 bytes. If the last leaf is does not a full 16 KiB, it is padded with `0` up to the nearest multiple of 8 bytes. This affects the `ContractId` and `PredicateId` calculations, breaking all code that used hardcoded values.

- [#456](https://github.com/FuelLabs/fuel-vm/pull/456): The basic methods `UniqueIdentifier::id`, `Signable::sign_inputs`, 
and `Input::predicate_owner` use `ChainId` instead of the `ConsensusParameters`. 
It is a less strict requirement than before because you can get `ChainId` 
from `ConsensusParameters.chain_id`, and it makes the API cleaner. 
It affects all downstream functions that use listed methods.

- [#463](https://github.com/FuelLabs/fuel-vm/pull/463): Moves verification that the `Output::ContractCreated` 
output contains valid `contract_id` and `state_root`(the values from the `Output` match with calculated 
values from the bytecode, storage slots, and salt) from `fuel-vm` to `fuel-tx`. 
It means the end-user will receive this error earlier on the SDK side before `dry_run` instead of after.

### Fixed

#### Breaking

- [#457](https://github.com/FuelLabs/fuel-vm/pull/457): Transactions got one more validity rule: 
Each `Script` or `Create` transaction requires at least one input coin or message to be spendable. 
It may break code/tests that previously didn't set any spendable inputs. 
Note: `Message` with non-empty `data` field is not spendable.

- [#458](https://github.com/FuelLabs/fuel-vm/pull/458): The storage slots with the same key inside the `Create` transaction are forbidden.<|MERGE_RESOLUTION|>--- conflicted
+++ resolved
@@ -8,18 +8,14 @@
 
 ### Changed
 
-<<<<<<< HEAD
-#### Breaking
+- [#595](https://github.com/FuelLabs/fuel-vm/pull/595): Removed `wee_alloc` dependency from `fuel-asm`. It now uses the builtin allocator on web targets as well.
+
+
+#### Breaking
+
+- [#596](https://github.com/FuelLabs/fuel-vm/pull/596): Remove `core::ops::{Add, Sub}` impls from `BlockHeight`. Use `succ` and `pred` to access adjacent blocks, or perform arithmetic directly on the wrapped integer instead.
 - [#593](https://github.com/FuelLabs/fuel-vm/pull/593): Reworked `Mint` transaction to work with `Input::Contract` and `Output::Contract` instead of `Output::Coin`. It allows account-based fee collection for the block producer.
-=======
-- [#595](https://github.com/FuelLabs/fuel-vm/pull/595): Removed `wee_alloc` dependency from `fuel-asm`. It now uses the builtin allocator on web targets as well.
-
-
-#### Breaking
-
-- [#596](https://github.com/FuelLabs/fuel-vm/pull/596): Remove `core::ops::{Add, Sub}` impls from `BlockHeight`. Use `succ` and `pred` to access adjacent blocks, or perform arithmetic directly on the wrapped integer instead.
-
->>>>>>> b68b22a2
+
 
 ## [Version 0.38.0]
 
