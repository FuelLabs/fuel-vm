--- conflicted
+++ resolved
@@ -8,18 +8,13 @@
 ## [Unreleased]
 
 ### Added
-<<<<<<< HEAD
+- [#670](https://github.com/FuelLabs/fuel-vm/pull/670): Add DA compression functionality to `Transaction` and any types within
 - [#733](https://github.com/FuelLabs/fuel-vm/pull/733): Add LibAFL based fuzzer and update `secp256k1` version to 0.29.1.
-=======
-
-- [#670](https://github.com/FuelLabs/fuel-vm/pull/670): Add DA compression functionality to `Transaction` and any types within
-
-### Changed
-
-#### Breaking
-
+
+### Changed
+
+#### Breaking
 - [#670](https://github.com/FuelLabs/fuel-vm/pull/670): The `predicate` field of `fuel_tx::input::Coin` is now a wrapper struct `PredicateCode`.
->>>>>>> d28a1431
 
 ## [Version 0.56.0]
 
