--- conflicted
+++ resolved
@@ -9,11 +9,7 @@
 ### Changed
 #### Breaking
 
-<<<<<<< HEAD
 - [#671](https://github.com/FuelLabs/fuel-vm/pull/671): Support dynamically sized Contract state by changing the storage slot data type to a vector of bytes (`Vec<u8>`).
-- [#1632](https://github.com/FuelLabs/fuel-core/pull/1632): Removed `ContractsInfo` table. Contract salts and roots are no longer stored in on-chain data.
-- [#1632](https://github.com/FuelLabs/fuel-core/pull/1632): Opcode `CROO` now calculates the given contract's root on demand. `CROO` has therefore been changed to a `DependentCost` gas cost.
-=======
 - [#683](https://github.com/FuelLabs/fuel-vm/pull/683): Simplify `InterpreterStorage` by removing dependency on `MerkleRootStorage` and removing `merkle_` prefix from method names.
 - [#672](https://github.com/FuelLabs/fuel-vm/pull/672): Remove `GasPrice` policy
 - [#672](https://github.com/FuelLabs/fuel-vm/pull/672): Add `gas_price` field to transaction execution
@@ -31,7 +27,6 @@
 ### Changed
 
 - [#672](https://github.com/FuelLabs/fuel-vm/pull/672): Add `Tip` policy
->>>>>>> 166db564
 
 ## [Version 0.45.0]
 
