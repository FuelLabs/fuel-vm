--- conflicted
+++ resolved
@@ -10,16 +10,14 @@
 ### Added
 - [#781](https://github.com/FuelLabs/fuel-vm/pull/781): Added `base_asset_id` to checked metadata.
 
-<<<<<<< HEAD
 #### Breaking
 
 - [#780](https://github.com/FuelLabs/fuel-vm/pull/780): Added `Blob` transaction, and `BSIZ` and `BLDD` instructions. Also allows `LDC` to load blobs.
-=======
+
 ### Fixed
 
 #### Breaking
 - [#785](https://github.com/FuelLabs/fuel-vm/pull/785): Require `ContractCreated` output in the `Create` transaction. The `TransactionBuilder<Create>` has a `add_contract_created` method to simplify the creation of the `ContractCreated` output for tests.
->>>>>>> 045772ff
 
 ## [Version 0.54.1]
 
