# Change Log
All notable changes to this project will be documented in this file.

The format is based on [Keep a Changelog](http://keepachangelog.com/)
and this project adheres to [Semantic Versioning](http://semver.org/).

## [Unreleased]

<<<<<<< HEAD
### Breaking

- [#672](https://github.com/FuelLabs/fuel-vm/pull/672): Remove `GasPrice` policy
- [#672](https://github.com/FuelLabs/fuel-vm/pull/672): Add `gas_price` field to transaction execution
=======
## [Version 0.46.0]

### Changed
#### Breaking

- [#679](https://github.com/FuelLabs/fuel-vm/pull/679): Require less restricted constraint on `MerkleRootStorage` trait. Now it requires `StorageInspect` instead of the `StorageMutate`.
>>>>>>> 47bb2d1e
- [#1632](https://github.com/FuelLabs/fuel-core/pull/1632): Removed `ContractsInfo` table. Contract salts and roots are no longer stored in on-chain data.
- [#1632](https://github.com/FuelLabs/fuel-core/pull/1632): Opcode `CROO` now calculates the given contract's root on demand. `CROO` has therefore been changed to a `DependentCost` gas cost.

### Changed

- [#672](https://github.com/FuelLabs/fuel-vm/pull/672): Add `Tip` policy

## [Version 0.45.0]

### Changed
#### Breaking

- [#668](https://github.com/FuelLabs/fuel-vm/pull/668): Remove `non_exhaustive` from versionable types for security reasons

## [Version 0.44.0]

#### Changed

- [#653](https://github.com/FuelLabs/fuel-vm/pull/653): `ECAL` opcode handler can now hold internal state.
- [#657](https://github.com/FuelLabs/fuel-vm/pull/657): Add debugger methods to remove or replace all breakpoints at once.

#### Breaking

- [#654](https://github.com/FuelLabs/fuel-vm/pull/654): Make public types versionable by making non-exhaustive.
- [#658](https://github.com/FuelLabs/fuel-vm/pull/658): Make `key!`-generated types like `Address`, `AssetId`, `ContractId` and `Bytes32` consume one less byte when serialized with a binary serde serializer like postcard.

## [Version 0.43.2]

### Changed

- [#645](https://github.com/FuelLabs/fuel-vm/pull/645): Add wasm support for `fuel-tx` crate.

## [Version 0.43.1]

### Fixed

- [#643](https://github.com/FuelLabs/fuel-vm/pull/643): Fixed json deserialization of array fuel types from the file.

## [Version 0.43.0]

### Changed

#### Breaking

- [#640](https://github.com/FuelLabs/fuel-vm/pull/640): Update VM initialization cost to dependent cost; this is required because the time it takes to initialize the VM depends on the size of the transaction.

## [Version 0.42.1]

### Changed

#### Breaking

- [#637](https://github.com/FuelLabs/fuel-vm/pull/637): Charge for the actual size of the contract in `ccp` opcode.

## [Version 0.42.0]

### Changed

#### Breaking

- [#676](https://github.com/FuelLabs/fuel-vm/pull/676) Add `gas_price` to `Mint` transaction
- [#629](https://github.com/FuelLabs/fuel-vm/pull/629): Charge the user for VM initialization.
- [#628](https://github.com/FuelLabs/fuel-vm/pull/628): Renamed `transaction::CheckError` to `transaction::ValidityError`.
  Created a new `checked_transaction::CheckError` that combines `ValidityError`
  and `PredicateVerificationFailed` errors into one. It allows the return of the
  `PredicateVerificationFailed` to the end user instead of losing the reason why predicate verification failed.
- [#625](https://github.com/FuelLabs/fuel-vm/pull/625): Use `ArithmeticError` only for arithmetic operations, and introduce new errors like `BalanceOverflow` for others. Whenever an error is internally caused by a type conversion to `usize`, so that an overflowing value wouldn't map to a valid index anyway, return the missing item error instead.
- [#623](https://github.com/FuelLabs/fuel-vm/pull/623):
  Added support for transaction policies. The `Script` and `Create`
  transactions received a new field, `policies`. Policies allow the addition
  of some limits to the transaction to protect the user or specify some details regarding execution.
  This change makes the `GasPrice` and `Maturity` fields optional, allowing to save space in the future.
  Also, this will enable us to support multidimensional prices later.
  `GasLimit` was renamed to `ScriptGasLimit`.

  Along with this change, we introduced two new policies:
    - `WitnessLimit` - allows the limitation of the maximum size of witnesses in bytes for the contract. Because of the changes in the gas calculation model(the blockchain also charges the user for the witness data), the user should protect himself from the block producer or third parties blowing up witness data and draining the user's funds.
    - `MaxFee` - allows the upper bound for the maximum fee that users agree to pay for the transaction.

  This change brings the following modification to the gas model:
    - The `ScriptGasLimit` only limits script execution. Previously, the `ScriptGasLimit` also limited the predicate execution time, instead predicate gas is now directly included into `min_fee`. So, it is not possible to use the `ScriptGasLimit` for transaction cost limitations. A new `MaxFee` policy is a way to do that. The `GasLimit` field was removed from the `Create` transaction because it only relates to the script execution (which the `Create` transaction doesn't have).
    - The blockchain charges the user for the size of witness data (before it was free). There is no separate price for the storage, so it uses gas to charge the user. This change affects `min_gas` and `min_fee` calculation.
    - A new policy called `WitnessLimit` also impacts the `max_gas` and `max_fee` calculation in addition to `ScriptGasLimit`(in the case of `Create` transaction only `WitnessLimit` affects the `max_gas` and `max_fee`).
    - The minimal gas also charges the user for transaction ID calculation.

  The change has the following modification to the transaction layout:
    - The `Create` transaction doesn't have the `ScriptGasLimit` field anymore. Because the `Create` transaction doesn't have any script to execute
    - The `Create` and `Script` transactions don't have explicit `maturity` and `gas_price` fields. Instead, these fields can be set via a new `policies` field.
    - The `Create` and `Script` transactions have a new `policies` field with a unique canonical serialization and deserialization for optimal space consumption.

  Other breaking changes caused by the change:
    - Each transaction requires setting the `GasPrice` policy.
    - Previously, `ScriptGasLimit` should be less than the `MAX_GAS_PER_TX` constant. After removing this field from the `Create` transaction, it is impossible to require it. Instead, it requires that `max_gas <= MAX_GAS_PER_TX` for any transaction. Consequently, any `Script` transaction that uses `MAX_GAS_PER_TX` as a `ScriptGasLimit` will always fail because of a new rule. Setting the estimated gas usage instead solves the problem.
    - If the `max_fee > policies.max_fee`, then transaction will be rejected.
    - If the `witnessses_size > policies.witness_limit`, then transaction will be rejected.
    - GTF opcode changed its hardcoded constants for fields. It should be updated according to the values from the specification on the Sway side.
- [#633](https://github.com/FuelLabs/fuel-vm/pull/633): Limit receipt count to `u16::MAX`.
- [#634](https://github.com/FuelLabs/fuel-vm/pull/634): Charge for storage per new byte written. Write opcodes now return the number of new storage slots created, instead of just a boolean on whether the value existed before.

### Fixed

- [#627](https://github.com/FuelLabs/fuel-vm/pull/627): Added removal of obsolete SMT nodes along the path during `update` and `delete` operations.

## [Version 0.41.0]

#### Breaking

- [#622](https://github.com/FuelLabs/fuel-vm/pull/622): Divide `DependentCost` into "light" and "heavy" operations: Light operations consume `0 < x < 1` gas per unit, while heavy operations consume `x` gas per unit. This distinction provides more precision when calculating dependent costs.

## [Version 0.40.0]

### Added
- [#607](https://github.com/FuelLabs/fuel-vm/pull/607): Added `ECAL` instruction support.

### Changed

- [#612](https://github.com/FuelLabs/fuel-vm/pull/612): Reduced the memory consumption in all places where we calculate BMT root.
- [#615](https://github.com/FuelLabs/fuel-vm/pull/615): Made `ReceiptsCtx` of the VM modifiable with `test-helpers` feature.

#### Breaking

- [#618](https://github.com/FuelLabs/fuel-vm/pull/618): Transaction fees for `Create` now include the cost of metadata calculations, including: contract root calculation, state root calculation, and contract id calculation.
- [#613](https://github.com/FuelLabs/fuel-vm/pull/613): Transaction fees now include the cost of signature verification for each input. For signed inputs, the cost of an EC recovery is charged. For predicate inputs, the cost of a BMT root of bytecode is charged. 
- [#607](https://github.com/FuelLabs/fuel-vm/pull/607): The `Interpreter` expects the third generic argument during type definition that specifies the implementer of the `EcalHandler` trait for `ecal` opcode.
- [#609](https://github.com/FuelLabs/fuel-vm/pull/609): Checked transactions (`Create`, `Script`, and `Mint`) now enforce a maximum size. The maximum size is specified by `MAX_TRANSACTION_SIZE` in the transaction parameters, under consensus parameters. Checking a transaction above this size raises `CheckError::TransactionSizeLimitExceeded`.
- [#617](https://github.com/FuelLabs/fuel-vm/pull/617): Makes memory outside `$is..$ssp` range not executable. Separates `ErrorFlag` into `InvalidFlags`, `MemoryNotExecutable` and `InvalidInstruction`. Fixes related tests.
- [#619](https://github.com/FuelLabs/fuel-vm/pull/619): Avoid possible truncation of higher bits. It may invalidate the code that truncated higher bits causing different behavior on 32-bit vs. 64-bit systems.

## [Version 0.39.0]

### Added
- [#603](https://github.com/FuelLabs/fuel-vm/pull/603): Added `MerkleRootCalculator`for efficient in-memory Merkle root calculation.
- [#603](https://github.com/FuelLabs/fuel-vm/pull/606): Added Serialization and Deserialization support to `MerkleRootCalculator`.

### Changed

- [#595](https://github.com/FuelLabs/fuel-vm/pull/595): Removed `wee_alloc` dependency from `fuel-asm`. It now uses the builtin allocator on web targets as well.

#### Breaking

- [#598](https://github.com/FuelLabs/fuel-vm/pull/598): Update cost model for `ldc` opcode to take into account contract size.
- [#604](https://github.com/FuelLabs/fuel-vm/pull/604): Removed `ChainId` from `PredicateId` calculation. It changes the generated address of the predicates and may break tests or logic that uses hard-coded predicate IDs.
- [#594](https://github.com/FuelLabs/fuel-vm/pull/594): Add new predicate input validation tests. Also improves error propagation so that predicate error message better reflects the reason for invalidity.
- [#596](https://github.com/FuelLabs/fuel-vm/pull/596): Remove `core::ops::{Add, Sub}` impls from `BlockHeight`. Use `succ` and `pred` to access adjacent blocks, or perform arithmetic directly on the wrapped integer instead.
- [#593](https://github.com/FuelLabs/fuel-vm/pull/593): Reworked `Mint` transaction to work with `Input::Contract` and `Output::Contract` instead of `Output::Coin`. It allows account-based fee collection for the block producer.


## [Version 0.38.0]

### Added

- [#586](https://github.com/FuelLabs/fuel-vm/pull/586): Added `default_asset` method to the `ContractIdExt` trait implementation, to mirror the `default` method on AssetId in the Sway std lib.

### Changed

#### Breaking

- [#578](https://github.com/FuelLabs/fuel-vm/pull/578): Support `no_std` environments for `fuel-crypto`, falling back to a pure-Rust crypto implementation.
- [#582](https://github.com/FuelLabs/fuel-vm/pull/582): Make `fuel-vm` and `fuel-tx` crates compatible with `no_std` + `alloc`. This includes reworking all error handling that used `std::io::Error`, replacing some `std::collection::{HashMap, HashSet}` with `hashbrown::{HashMap, HashSet}` and many changes to feature-gating of APIs.
- [#587](https://github.com/FuelLabs/fuel-vm/pull/587): Replace `thiserror` dependency with `derive_more`, so that `core::fmt::Display` is implemented without the `std` feature. Removes `std::io::Error` trait impls from the affected types.
- [#588](https://github.com/FuelLabs/fuel-vm/pull/588): Re-worked the size calculation of the canonical serialization/deserialization.

#### Removed

- [#588](https://github.com/FuelLabs/fuel-vm/pull/588): Removed `SerializedSize` and `SerializedFixedSize` traits. Removed support for `SIZE_NO_DYNAMIC` and `SIZE_STATIC`. Removed enum attributes from derive macro for `Serialize` and `Deserialize` traits.

## [Version 0.37.0]

#### Breaking

- [#573](https://github.com/FuelLabs/fuel-vm/pull/573): Added `base_asset_id` as a required field to `FeeParameters`. `base_asset_id` is used to supply the ID of the base asset. 
- [#554](https://github.com/FuelLabs/fuel-vm/pull/554): Removed `debug` feature from the `fuel-vm`. The debugger is always available and becomes active after calling any `set_*` method.
- [#537](https://github.com/FuelLabs/fuel-vm/pull/537): Use dependent cost for `k256`, `s256`, `mcpi`, `scwq`, `swwq` opcodes.
    These opcodes charged inadequately low costs in comparison to the amount of work.
    This change should make all transactions that used these opcodes much more expensive than before.
- [#533](https://github.com/FuelLabs/fuel-vm/pull/533): Use custom serialization for fuel-types to allow no_std compilation.

## [Version 0.36.1]

### Changed

- [#546](https://github.com/FuelLabs/fuel-vm/pull/546): Improve debug formatting of instruction in panic receipts.

### Fixed

- [#574](https://github.com/FuelLabs/fuel-vm/pull/574): Enforce fixed 32-byte input length for LHS and RHS inputs to the BMT's internal node sum.
- [#547](https://github.com/FuelLabs/fuel-vm/pull/547): Bump `ed25519-dalek` to `2.0.0` to deal with RustSec Advisory. 

#### Breaking
- [#524](https://github.com/FuelLabs/fuel-vm/pull/524): Fix a crash in `CCP` instruction when overflowing contract bounds. Fix a bug in `CCP` where overflowing contract bounds in a different way would not actually copy the contract bytes, but just zeroes out the section. Fix a bug in `LDC` where it would revert the transaction when the contract bounds were exceeded, when it's just supposed to fill the rest of the bytes with zeroes.


## [Version 0.36.0]

### Changed

- [#525](https://github.com/FuelLabs/fuel-vm/pull/525): The `$hp` register is no longer restored to it's previous value when returning from a call, making it possible to return heap-allocated types from `CALL`.
- [#535](https://github.com/FuelLabs/fuel-vm/pull/535): Add better test coverage for TR and TRO.

#### Breaking

- [#514](https://github.com/FuelLabs/fuel-vm/pull/514/): Add `ChainId` and `GasCosts` to `ConsensusParameters`. 
    Break down `ConsensusParameters` into sub-structs to match usage. Change signatures of functions to ask for
    necessary fields only.
- [#532](https://github.com/FuelLabs/fuel-vm/pull/532): The `TRO` instruction now reverts when attempting to send zero coins to an output. Panic reason of this `TransferZeroCoins`, and `TR` was changed to use the same panic reason as well.

### Fixed

- [#511](https://github.com/FuelLabs/fuel-vm/pull/511): Changes multiple panic reasons to be more accurate, and internally refactors instruction fetch logic to be less error-prone.

- [#529](https://github.com/FuelLabs/fuel-vm/pull/529) [#534](https://github.com/FuelLabs/fuel-vm/pull/534): Enforcing async WASM initialization for all NPM wrapper packages.

- [#531](https://github.com/FuelLabs/fuel-vm/pull/531): UtxoId::from_str and TxPointer::from_str no longer crash on invalid input with multibyte characters. Also adds clippy lints to prevent future issues.

#### Breaking

- [#527](https://github.com/FuelLabs/fuel-vm/pull/527): The balances are empty during predicate estimation/verification.

## [Version 0.35.3]

### Changed

- [#542](https://github.com/FuelLabs/fuel-vm/pull/542/): Make the `fuel-tx` WASM compatible with `serde` feature enabled.

## [Version 0.35.2]

### Changed

#### Breaking

- [#539](https://github.com/FuelLabs/fuel-vm/pull/539/): Rollbacked the change for the gas charging formula. 
    Actualized the gas prices for opcodes.

## [Version 0.35.1]

### Added

- [#499](https://github.com/FuelLabs/fuel-vm/pull/499/): The `wasm_bindgen` support of `fuel-asm` and `fuel-types`.
    Each new release also publish a typescript analog of the `fuel-asm` and `fuel-types` crates to the npm.

## [Version 0.35.0]

The release mostly fixes funding during the audit and integration with the bridge. But the release also contains some new features like:
- Asynchronous predicate estimation/verification.
- Multi-asset support per contract.
- Support Secp256r1 signature recovery and Ed25519 verificaiton.


### Added

- [#486](https://github.com/FuelLabs/fuel-vm/pull/486/): Adds `ed25519` signature verification and `secp256r1` signature recovery to `fuel-crypto`, and corresponding opcodes `ED19` and `ECR1` to `fuel-vm`.

- [#486](https://github.com/FuelLabs/fuel-vm/pull/498): Adds `PSHL`, `PSHH`, `POPH` and `POPL` instructions, which allow cheap push and pop stack operations with multiple registers.

- [#500](https://github.com/FuelLabs/fuel-vm/pull/500): Introduced `ParallelExecutor` trait
    and made available async versions of verify and estimate predicates.
    Updated tests to test for both parallel and sequential execution.
    Fixed a bug in `transaction/check_predicate_owners`.

#### Breaking

- [#506](https://github.com/FuelLabs/fuel-vm/pull/506): Added new `Mint` and `Burn` variants to `Receipt` enum.
    It affects serialization and deserialization with new variants.

### Changed

#### Breaking

- [#506](https://github.com/FuelLabs/fuel-vm/pull/506): The `mint` and `burn` 
    opcodes accept a new `$rB` register. It is a sub-identifier used to generate an 
    `AssetId` by [this rule](https://github.com/FuelLabs/fuel-specs/blob/master/src/identifiers/asset.md). 
    This feature allows having multi-asset per one contract. It is a huge breaking change, and 
    after this point, `ContractId` can't be equal to `AssetId`.

    The conversion like `AssetId::from(*contract_id)` is no longer valid. Instead, the `ContractId` implements the `ContractIdExt` trait:
    ```rust
    /// Trait extends the functionality of the `ContractId` type.
    pub trait ContractIdExt {
        /// Creates an `AssetId` from the `ContractId` and `sub_id`.
        fn asset_id(&self, sub_id: &Bytes32) -> AssetId;
    }
    ```

- [#506](https://github.com/FuelLabs/fuel-vm/pull/506): The `mint` and `burn` 
    opcodes affect the `receipts_root` of the `Script` transaction.

### Removed

#### Breaking

- [#486](https://github.com/FuelLabs/fuel-vm/pull/486/): Removes apparently unused `Keystore` and `Signer` traits from `fuel-crypto`. Also renames `ECR` opcode to `ECK1`.

### Fixed

- [#500](https://github.com/FuelLabs/fuel-vm/pull/500): Fixed a bug where `MessageCoinPredicate` wasn't checked for in `check_predicate_owners`.

#### Breaking

- [#502](https://github.com/FuelLabs/fuel-vm/pull/502): The algorithm used by the
    binary Merkle tree for generating Merkle proofs has been updated to remove
    the leaf data from the proof set. This change allows BMT proofs to conform
    to the format expected by the Solidity contracts used for verifying proofs.

- [#503](https://github.com/FuelLabs/fuel-vm/pull/503): Use correct amount of gas in call
    receipts when limited by cgas. Before this change, the `Receipt::Call` could show an incorrect value for the gas limit.

- [#504](https://github.com/FuelLabs/fuel-vm/pull/504): The `CROO` and `CSIZ` opcodes require 
    the existence of corresponding `ContractId` in the transaction's 
    inputs(the same behavior as for the `CROO` opcode).

- [#504](https://github.com/FuelLabs/fuel-vm/pull/504): The size of the contract 
    was incorrectly padded. It affects the end of the call frame in the memory, 
    making it not 8 bytes align. Also, it affects the cost of the contract 
    call(in some cases, we charged less in some more).

- [#504](https://github.com/FuelLabs/fuel-vm/pull/504): The charging for `DependentCost`
    was done incorrectly, devaluing the `dep_per_unit` part. After the fixing of 
    this, the execution should become much more expensive.

- [#505](https://github.com/FuelLabs/fuel-vm/pull/505): The `data` field of the `Receipt` 
    is not part of the canonical serialization and deserialization anymore. The SDK should use the 
    `Receipt` type instead of `OpaqueReceipt`. The `Receipt.raw_payload` will be removed for the 
    `fuel-core 0.20`. The `data` field is optional now. The SDK should update serialization and 
    deserialization for `MessageOut`, `LogData`, and `ReturnData` receipts.

- [#505](https://github.com/FuelLabs/fuel-vm/pull/505): The `len` field of the `Receipt` 
    is not padded anymore and represents an initial value.

## [Version 0.34.1]

Mainly new opcodes prices and small performance improvements in the `BinaryMerkleTree`.

### Changed

- [#492](https://github.com/FuelLabs/fuel-vm/pull/492): Minor improvements to BMT
    internals, including a reduction in usage of `Box`, using `expect(...)` over
    `unwrap()`, and additional comments.

#### Breaking

- [#493](https://github.com/FuelLabs/fuel-vm/pull/493): The default `GasCostsValues`
    is updated according to the benches with `fuel-core 0.19`. 
    It may break some unit tests that compare actual gas usage with expected.

## [Version 0.34.0]

This release contains fixes for critical issues that we found before the audit. 
Mainly, these changes pertain to the Sparse Merkle Tree (SMT) and related 
code. The SMT API was extended to provide more flexibility and to allow users 
to select the most appropriate method for their performance needs. Where 
possible, sequential SMT updates were replaced with constructors that take in a
complete data set.

### Added

- [#476](https://github.com/FuelLabs/fuel-vm/pull/476): The `fuel_vm::Call` supports `From<[u8; Self::LEN]>` and `Into<[u8; Self::LEN]>`.

- [#484](https://github.com/FuelLabs/fuel-vm/pull/484): The `sparse::in_memory::MerkleTree`
    got new methods `from_set`, `root_from_set`, and `nodes_from_set` methods. These methods allow
    a more optimal way to build and calculate the SMT when you know all leaves.
    The `Contract::initial_state_root` is much faster now (by ~15 times).

### Removed

- [#478](https://github.com/FuelLabs/fuel-vm/pull/478): The `CheckedMemRange` is replaced by the `MemoryRange`.

### Changed

- [#477](https://github.com/FuelLabs/fuel-vm/pull/477): The `PanicReason::UnknownPanicReason` is `0x00`.
    The `PanicReason` now implements `From<u8>` instead of `TryFrom<u8>` and can't return an error anymore.

- [#478](https://github.com/FuelLabs/fuel-vm/pull/478): The `memcopy` method is updated
    and returns `MemoryWriteOverlap` instead of `MemoryOverflow`.

### Fixed

- [#482](https://github.com/FuelLabs/fuel-vm/pull/482): This PR address a security 
    issue where updates to a Sparse Merkle Tree could deliberately overwrite existing
    leaves by setting the leaf key to the hash of an existing leaf or node. This is 
    done by removing the insertion of the leaf using the leaf key.

- [#484](https://github.com/FuelLabs/fuel-vm/pull/484): Fixed bug with not-working `CreateMetadata`.


#### Breaking

- [#473](https://github.com/FuelLabs/fuel-vm/pull/473): CFS and CFSI were not validating
    that the new `$sp` value isn't below `$ssp`, allowing write access to non-owned
    memory. This is now fixed, and attempting to set an incorrect `$sp` value panics.

- [#485](https://github.com/FuelLabs/fuel-vm/pull/485): This PR addresses a security
    issue where the user may manipulate the structure of the Sparse Merkle Tree. 
    SMT expects hashed storage key wrapped into a `MerkleTreeKey` structure. 
    The change is breaking because it changes the `state_root` generated by the SMT 
    and may change the `ContractId` if the `Create` transaction has non-empty `StoargeSlot`s.


## [Version 0.33.0]

The release contains a lot of breaking changes. 
Most of them are audit blockers and affect the protocol itself.
Starting this release we plan to maintain the changelog file and describe all minor and major changes that make sense.

### Added

#### Breaking

- [#386](https://github.com/FuelLabs/fuel-vm/pull/386): The coin and message inputs 
    got a new field - `predicate_gas_used`. So it breaks the constructor API 
    of these inputs.

    The value of this field is zero for non-predicate inputs, but for the 
    predicates, it indicates the exact amount of gas used by the predicate 
    to execute. If after the execution of the predicate remaining gas is not 
    zero, then the predicate execution failed.
    
    This field is malleable but will be used by the VM, and each predicate 
    should be estimated before performing the verification logic. 
    The `Transaction`, `Create`, and `Script` types implement the 
    `EstimatePredicates` for these purposes.

    ```rust
    /// Provides predicate estimation functionality for the transaction.
    pub trait EstimatePredicates: Sized {
        /// Estimates predicates of the transaction.
        fn estimate_predicates(&mut self, params: &ConsensusParameters, gas_costs: &GasCosts) -> Result<(), CheckError>;
    }
    ```

    During the creation of the `Input`, the best strategy is to use a default 
    value like `0` and call the `estimate_predicates` method to actualize 
    the `predicate_gas_used` after.

- [#454](https://github.com/FuelLabs/fuel-vm/pull/454): VM native array-backed types 
`Address`, `AssetId`, `ContractId`, `Bytes4`, `Bytes8`, `Bytes20`, `Bytes32`, 
`Nonce`, `MessageId`, `Salt` now use more compact representation instead of 
hex-encoded string when serialized using serde format that sets 
`is_human_readable` to false.

- [#456](https://github.com/FuelLabs/fuel-vm/pull/456): Added a new type - `ChainId` to represent the identifier of the chain. 
It is a wrapper around the `u64`, so any `u64` can be converted into this type via `.into()` or `ChainId::new(...)`.

- [#459](https://github.com/FuelLabs/fuel-vm/pull/459) Require witness index to be specified when adding an unsigned coin to a transaction.
This allows for better reuse of witness data when using the transaction builder and helper methods to make transactions compact.

- [#462](https://github.com/FuelLabs/fuel-vm/pull/462): Adds a `cache` parameter to `Input::check` and `Input::check_signature`.
  This is used to avoid redundant signature recovery when multiple inputs share the same witness index.

### Changed

- [#458](https://github.com/FuelLabs/fuel-vm/pull/458): Automatically sort storage slots for creation transactions.

#### Breaking

- [#386](https://github.com/FuelLabs/fuel-vm/pull/386): Several methods of the `TransactionFee` are renamed `total` -> `max_fee`
  and `bytes` -> `min_fee`. The `TransactionFee::min_fee` take into account the gas used by predicates.

- [#450](https://github.com/FuelLabs/fuel-vm/pull/450): The Merkle root of a contract's code is now calculated by partitioning the code into chunks of 16 KiB, instead of 8 bytes. If the last leaf is does not a full 16 KiB, it is padded with `0` up to the nearest multiple of 8 bytes. This affects the `ContractId` and `PredicateId` calculations, breaking all code that used hardcoded values.

- [#456](https://github.com/FuelLabs/fuel-vm/pull/456): The basic methods `UniqueIdentifier::id`, `Signable::sign_inputs`, 
and `Input::predicate_owner` use `ChainId` instead of the `ConsensusParameters`. 
It is a less strict requirement than before because you can get `ChainId` 
from `ConsensusParameters.chain_id`, and it makes the API cleaner. 
It affects all downstream functions that use listed methods.

- [#463](https://github.com/FuelLabs/fuel-vm/pull/463): Moves verification that the `Output::ContractCreated` 
output contains valid `contract_id` and `state_root`(the values from the `Output` match with calculated 
values from the bytecode, storage slots, and salt) from `fuel-vm` to `fuel-tx`. 
It means the end-user will receive this error earlier on the SDK side before `dry_run` instead of after.

### Fixed

#### Breaking

- [#457](https://github.com/FuelLabs/fuel-vm/pull/457): Transactions got one more validity rule: 
Each `Script` or `Create` transaction requires at least one input coin or message to be spendable. 
It may break code/tests that previously didn't set any spendable inputs. 
Note: `Message` with non-empty `data` field is not spendable.

- [#458](https://github.com/FuelLabs/fuel-vm/pull/458): The storage slots with the same key inside the `Create` transaction are forbidden.<|MERGE_RESOLUTION|>--- conflicted
+++ resolved
@@ -6,21 +6,20 @@
 
 ## [Unreleased]
 
-<<<<<<< HEAD
-### Breaking
+### Changed
+#### Breaking
 
 - [#672](https://github.com/FuelLabs/fuel-vm/pull/672): Remove `GasPrice` policy
 - [#672](https://github.com/FuelLabs/fuel-vm/pull/672): Add `gas_price` field to transaction execution
-=======
+
 ## [Version 0.46.0]
 
 ### Changed
 #### Breaking
 
 - [#679](https://github.com/FuelLabs/fuel-vm/pull/679): Require less restricted constraint on `MerkleRootStorage` trait. Now it requires `StorageInspect` instead of the `StorageMutate`.
->>>>>>> 47bb2d1e
-- [#1632](https://github.com/FuelLabs/fuel-core/pull/1632): Removed `ContractsInfo` table. Contract salts and roots are no longer stored in on-chain data.
-- [#1632](https://github.com/FuelLabs/fuel-core/pull/1632): Opcode `CROO` now calculates the given contract's root on demand. `CROO` has therefore been changed to a `DependentCost` gas cost.
+- [#673](https://github.com/FuelLabs/fuel-vm/pull/673): Removed `ContractsInfo` table. Contract salts and roots are no longer stored in on-chain data.
+- [#673](https://github.com/FuelLabs/fuel-vm/pull/673): Opcode `CROO` now calculates the given contract's root on demand. `CROO` has therefore been changed to a `DependentCost` gas cost.
 
 ### Changed
 
