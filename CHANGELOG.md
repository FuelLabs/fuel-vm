--- conflicted
+++ resolved
@@ -14,13 +14,9 @@
 ### Fixed
 - [860](https://github.com/FuelLabs/fuel-vm/pull/860): Fixed missing fuzzing coverage report in CI.
 
-<<<<<<< HEAD
-### Breaking
-- [868](https://github.com/FuelLabs/fuel-vm/pull/868): Fixed error message when having a nonexistent contract in inputs. Instead of saying "contract was in inputs, but doesn't exist", the message was just "contract not in inputs". Now there's a separate error for that.
-=======
 ### Breaking 
 - [863](https://github.com/FuelLabs/fuel-vm/pull/863): Changed StorageRead::read to load a serialized value starting from a offset. The function returns an optional value equal to the number of bytes read when defined, or none if the offset specified in input is outside the boundaries of the serialized value read.
->>>>>>> 4d1cd313
+- [868](https://github.com/FuelLabs/fuel-vm/pull/868): Fixed error message when having a nonexistent contract in inputs. Instead of saying "contract was in inputs, but doesn't exist", the message was just "contract not in inputs". Now there's a separate error for that.
 
 ## [Version 0.58.2]
 
