--- conflicted
+++ resolved
@@ -7,13 +7,11 @@
 
 ## [Unreleased]
 
-<<<<<<< HEAD
-### Changed
-- [#847](https://github.com/FuelLabs/fuel-vm/pull/847): LDC optimization avoids allocating extra memory when loading contract code onto the stack.
-=======
+### Changed 
+- [#847](https://github.com/FuelLabs/fuel-vm/pull/847): Remove `contract_read`, and change `load_contract_code`, `code_copy` and `code_root`  to explicitly load the contract code in a buffer. Also check for mismatches between contract size stored and actual size of contract in those functions.
+
 ### Fixed
 - [860](https://github.com/FuelLabs/fuel-vm/pull/860): Fixed missing fuzzing coverage report in CI.
->>>>>>> d3431df8
 
 ## [Version 0.58.2]
 
