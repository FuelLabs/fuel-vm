# Change Log

All notable changes to this project will be documented in this file.

The format is based on [Keep a Changelog](http://keepachangelog.com/)
and this project adheres to [Semantic Versioning](http://semver.org/).

## [Unreleased]

<<<<<<< HEAD
### Added

- [#670](https://github.com/FuelLabs/fuel-vm/pull/670): Add DA compression functionality to `Transaction` and any types within
=======
## [Version 0.56.0]

### Added
- [#796](https://github.com/FuelLabs/fuel-vm/pull/796): Added implementation of the `MerkleRootStorage` for references.

### Changed
- [#806](https://github.com/FuelLabs/fuel-vm/pull/806): Update MSRV to 1.79.0.

#### Breaking
- [#780](https://github.com/FuelLabs/fuel-vm/pull/780): Added `Blob` transaction, and `BSIZ` and `BLDD` instructions. Also allows `LDC` to load blobs.
- [#795](https://github.com/FuelLabs/fuel-vm/pull/795): Fixed `ed19` instruction to take variable length message instead of a fixed-length one. Changed the gas cost to be `DependentCost`.
>>>>>>> 6e137db6

## [Version 0.55.0]

### Added
- [#781](https://github.com/FuelLabs/fuel-vm/pull/781): Added `base_asset_id` to checked metadata.

### Changed
- [#784](https://github.com/FuelLabs/fuel-vm/pull/784): Avoid storage lookups for side nodes in the SMT.
- [#787](https://github.com/FuelLabs/fuel-vm/pull/787): Fixed charge functions to profile cost before charging.

#### Breaking
- [#783](https://github.com/FuelLabs/fuel-vm/pull/783): Remove unnecessary look up for old values by adding new methods to the `StorageMutate` trait.  The old `insert` and `remove` are now `replace` and `take`. The new `insert` and `remove` don't return a value.
- [#783](https://github.com/FuelLabs/fuel-vm/pull/783): Renamed methods of `StorageWrite` trait from `write`, `replace`, `take` to `write_bytes`, `replace_bytes`, `take_bytes`.
- [#788](https://github.com/FuelLabs/fuel-vm/pull/788): Fix truncating `sp` to `MEM_SIZE` in `grow_stack`, and allow empty writes to zero-length ranges at `$hp`.

### Fixed

#### Breaking
- [#789](https://github.com/FuelLabs/fuel-vm/pull/789): Avoid conversion into `usize` type and use `u32` or `u64` instead. The change is breaking since could return other errors for 32-bit systems.
- [#786](https://github.com/FuelLabs/fuel-vm/pull/786): Fixed the CCP opcode to charge for the length from the input arguments.
- [#785](https://github.com/FuelLabs/fuel-vm/pull/785): Require `ContractCreated` output in the `Create` transaction. The `TransactionBuilder<Create>` has a `add_contract_created` method to simplify the creation of the `ContractCreated` output for tests.


## [Version 0.54.1]

### Changed
- [#776](https://github.com/FuelLabs/fuel-vm/pull/776): Charge for max length in LDC opcode.

## [Version 0.54.0]

### Added

- [#770](https://github.com/FuelLabs/fuel-vm/pull/770): Cache contract inputs in the VM.

### Changed
- [#768](https://github.com/FuelLabs/fuel-vm/pull/768): Charge for LDC opcode before loading the contract into memory.

- [#771](https://github.com/FuelLabs/fuel-vm/pull/771): Take into account spent gas during synchronous predicates estimation.

#### Breaking
- [#769](https://github.com/FuelLabs/fuel-vm/pull/769): Use `DependentCost` for `CFE` and `CFEI` opcodes.
- [#767](https://github.com/FuelLabs/fuel-vm/pull/767): Fixed no zeroing malleable fields for `Create` transaction.
- [#765](https://github.com/FuelLabs/fuel-vm/pull/765): Corrected the gas units for WDOP and WQOP.

### Removed
- [#772](https://github.com/FuelLabs/fuel-vm/pull/772): Removed redundant `self.receipts.root()` call.

## [Version 0.53.0]

### Added

- [#751](https://github.com/FuelLabs/fuel-vm/pull/751):  Improve test coverage.

### Changed

- [#753](https://github.com/FuelLabs/fuel-vm/pull/753): Fix an ownership check bug in `CCP` instruction.

## [Version 0.52.0]

### Changed

#### Breaking

- [#748](https://github.com/FuelLabs/fuel-vm/pull/748): Make `VmMemoryPool::get_new` async.
- [#747](https://github.com/FuelLabs/fuel-vm/pull/747): Use `DependentCost` for `aloc` opcode. The cost of the `aloc` opcode is now dependent on the size of the allocation.

## [Version 0.51.0]

### Added

- [#732](https://github.com/FuelLabs/fuel-vm/pull/732):  Adds `reset` method to VM memory.

#### Breaking

- [#732](https://github.com/FuelLabs/fuel-vm/pull/732): Makes the VM generic over the memory type, allowing reuse of relatively expensive-to-allocate VM memories through `VmMemoryPool`. Functions and traits which require VM initalization such as `estimate_predicates` now take either the memory or `VmMemoryPool` as an argument. The `Interpterter::eq` method now only compares accessible memory regions. `Memory` was renamed into `MemoryInstance` and `Memory` is a trait now.

### Changed

#### Breaking

- [#743](https://github.com/FuelLabs/fuel-vm/pull/743): Zeroes `$flag` on `CALL`, so that contracts can assume clean `$flag` state.
- [#737](https://github.com/FuelLabs/fuel-vm/pull/737): Panic on instructions with non-zero reserved part.

## [Version 0.50.0]

### Changed

- [#725](https://github.com/FuelLabs/fuel-vm/pull/725): Adds more clippy lints to catch possible integer overflow and casting bugs on compile time.
- [#729](https://github.com/FuelLabs/fuel-vm/pull/729): Adds more clippy lints to `fuel-merkle` to catch possible integer overflow and casting bugs on compile time. It also does some internal refactoring.

### Added

#### Breaking

- [#725](https://github.com/FuelLabs/fuel-vm/pull/725): `UtxoId::from_str` now rejects inputs with multiple `0x` prefixes. Many `::from_str` implementations also reject extra data in the end of the input, instead of silently ignoring it. `UtxoId::from_str` allows a single `:` between the fields. Unused `GasUnit` struct removed.
- [#726](https://github.com/FuelLabs/fuel-vm/pull/726): Removed code related to Binary Merkle Sum Trees (BMSTs). The BMST is deprecated and not used in production environments. 
- [#729](https://github.com/FuelLabs/fuel-vm/pull/729): Removed default implementation of `Node::key_size_bits`, implementors must now define it themselves. Also some helper traits have been merged together, or their types changed.
### Fixed

#### Breaking

- [#736](https://github.com/FuelLabs/fuel-vm/pull/736): LDC instruction now works in internal contexts as well. Call frames use code size padded to word alignment.

## [Version 0.49.0]

### Added

- [#721](https://github.com/FuelLabs/fuel-vm/pull/721): Added additional logic to the BMT proof verification algorithm to check the length of the provided proof set against the index provided in the proof.

#### Breaking

- [#719](https://github.com/FuelLabs/fuel-vm/pull/719): Fix overflow in `LDC` instruction when contract size with padding would overflow.
- [#715](https://github.com/FuelLabs/fuel-vm/pull/715): The `Interpreter` supports the processing of the `Upload` transaction. The change affects `InterpreterStorage`, adding `StorageMutate<UploadedBytes>` constrain.
- [#714](https://github.com/FuelLabs/fuel-vm/pull/714): The change adds a new `Upload` transaction that allows uploading huge byte code on chain subsection by subsection. This transaction is chargeable and is twice as expensive as the `Create` transaction. Anyone can submit this transaction.
- [#712](https://github.com/FuelLabs/fuel-vm/pull/712): The `Interpreter` supports the processing of the `Upgrade` transaction. The change affects `InterpreterStorage`, adding 5 new methods that must be implemented.
- [#707](https://github.com/FuelLabs/fuel-vm/pull/707): The change adds a new `Upgrade` transaction that allows upgrading either consensus parameters or state transition function used by the network to produce future blocks.
    The purpose of the upgrade is defined by the `Upgrade Purpose` type:
    
    ```rust
    pub enum UpgradePurpose {
        /// The upgrade is performed to change the consensus parameters.
        ConsensusParameters {
            /// The index of the witness in the [`Witnesses`] field that contains
            /// the serialized consensus parameters.
            witness_index: u16,
            /// The hash of the serialized consensus parameters.
            /// Since the serialized consensus parameters live inside witnesses(malleable
            /// data), any party can override them. The `checksum` is used to verify that the
            /// data was not modified.
            checksum: Bytes32,
        },
        /// The upgrade is performed to change the state transition function.
        StateTransition {
            /// The Merkle root of the new bytecode of the state transition function.
            /// The bytecode must be present on the blockchain(should be known by the
            /// network) at the moment of inclusion of this transaction.
            root: Bytes32,
        },
    }
    ```
    
    The `Upgrade` transaction is chargeable, and the sender should pay for it. Transaction inputs should contain only base assets.
    
    Only the privileged address can upgrade the network. The privileged address can be either a real account or a predicate.
    
    Since serialized consensus parameters are small(< 2kb), they can be part of the upgrade transaction and live inside of witness data. The bytecode of the blockchain state transition function is huge ~1.6MB(relative to consensus parameters), and it is impossible to fit it into one transaction. So when we perform the upgrade of the state transition function, it should already be available on the blockchain. The transaction to actually upload the bytecode(`Upload` transaction) will implemented in the https://github.com/FuelLabs/fuel-core/issues/1754.

### Changed

- [#707](https://github.com/FuelLabs/fuel-vm/pull/707): Used the same pattern everywhere in the codebase: 
    ```rust
                 Self::Script(tx) => tx.encode_static(buffer),
                 Self::Create(tx) => tx.encode_static(buffer),
                 Self::Mint(tx) => tx.encode_static(buffer),
                 Self::Upgrade(tx) => tx.encode_static(buffer),
    ```
  
    Instead of:
    ```rust
                 Transaction::Script(script) => script.encode_static(buffer),
                 Transaction::Create(create) => create.encode_static(buffer),
                 Transaction::Mint(mint) => mint.encode_static(buffer),
                 Transaction::Upgrade(upgrade) => upgrade.encode_static(buffer),
    ```

#### Breaking

- [#714](https://github.com/FuelLabs/fuel-vm/pull/714): Added `max_bytecode_subsections` field to the `TxParameters` to limit the number of subsections that can be uploaded.
- [#707](https://github.com/FuelLabs/fuel-vm/pull/707): Side small breaking for tests changes from the `Upgrade` transaction:
  - Moved `fuel-tx-test-helpers` logic into the `fuel_tx::test_helpers` module.
  - Added a new rule for `Create` transaction: all inputs should use base asset otherwise it returns `TransactionInputContainsNonBaseAssetId` error.
  - Renamed some errors because now they are used for several transactions(`Upgrade` uses some errors from `Create` and some from `Script` transactions):
    - `TransactionScriptOutputContractCreated` -> `TransactionOutputContainsContractCreated`.
    - `TransactionCreateOutputContract` -> `TransactionOutputContainsContract`.
    - `TransactionCreateOutputVariable` -> `TransactionOutputContainsVariable`.
    - `TransactionCreateOutputChangeNotBaseAsset` -> `TransactionChangeChangeUsesNotBaseAsset`.
    - `TransactionCreateInputContract` -> `TransactionInputContainsContract`.
    - `TransactionCreateMessageData` -> `TransactionInputContainsMessageData`.
  - The combination of `serde` and `postcard` is used to serialize and deserialize `ConsensusParameters` during the upgrade. This means the protocol and state transition function requires the `serde` feature by default for `ConsensusParameters` and `fuel-types`.

- [#697](https://github.com/FuelLabs/fuel-vm/pull/697): Changed the VM to internally use separate buffers for the stack and the heap to improve startup time. After this change, memory that was never part of the stack or the heap cannot be accessed, even for reading. Also, even if the whole memory is allocated, accesses spanning from the stack to the heap are not allowed. This PR also fixes a bug that required one-byte gap between the stack and the heap. Multiple errors have been changed to be more sensible ones, and sometimes the order of which error is returned has changed. `ALOC` opcode now zeroes the newly allocated memory.

## [Version 0.48.0]

### Added

- [#705](https://github.com/FuelLabs/fuel-vm/pull/705): Added `privileged_address` to the `ConsensusParameters` for permissioned operations(like upgrade of the network).
- [#648](https://github.com/FuelLabs/fuel-vm/pull/648): Added support for generating proofs for Sparse Merkle Trees (SMTs) and proof verification. Proofs can be used to attest to the inclusion or exclusion of data from the set.

### Changed

#### Breaking

- [#709](https://github.com/FuelLabs/fuel-vm/pull/709): Removed `bytecode_length` from the `Create` transaction.
- [#706](https://github.com/FuelLabs/fuel-vm/pull/706): Unified `Create` and `Script` logic via `ChargeableTransaction`. The change is breaking because affects JSON serialization and deserialization. Now `Script` and `Create` transactions have `body` fields that include unique transactions.
- [#703](https://github.com/FuelLabs/fuel-vm/pull/703): Reshuffled fields `Script` and `Create` transactions to unify part used by all chargeable transactions. It breaks the serialization and deserialization and requires adoption on the SDK side.
- [#708](https://github.com/FuelLabs/fuel-vm/pull/708): Hidden `Default` params under the "test-helper" feature to avoid accidental use in production code. It is a huge breaking change for any code that has used them before in production, and instead, it should be fetched from the network. In the case of tests simply use the "test-helper" feature in your `[dev-dependencies]` section.
- [#702](https://github.com/FuelLabs/fuel-vm/pull/702): Wrapped `FeeParameters`, `PredicateParameters`, `TxParameters`, `ScriptParameters` and `ContractParameters` into an enum to support versioning. 
- [#701](https://github.com/FuelLabs/fuel-vm/pull/701): Wrapped `ConsensusParameters` and `GasCosts` into an enum to support versioning. Moved `block_gas_limit` from `fuel_core_chain_config::ChainConfig` to `ConsensusPataremeters`. Reduced default `MAX_SIZE` to be [110kb](https://github.com/FuelLabs/fuel-core/pull/1761) and `MAX_CONTRACT_SIZE` to be [100kb](https://github.com/FuelLabs/fuel-core/pull/1761).
- [#692](https://github.com/FuelLabs/fuel-vm/pull/692): Add GTF getters for tx size and address.
- [#698](https://github.com/FuelLabs/fuel-vm/pull/698): Store input, output and witness limits to u16, while keeping the values limited to 255.

## [Version 0.47.1]

### Added

- [#689](https://github.com/FuelLabs/fuel-vm/pull/689): Re-add fields to the checked tx `Metadata` for min and max gas.
- [#689](https://github.com/FuelLabs/fuel-vm/pull/689): Add test helpers and additional getters.

## [Version 0.47.0]

### Added

- [#686](https://github.com/FuelLabs/fuel-vm/pull/686): Implement `serde` for `InterpreterError`.

### Changed

#### Breaking

- [#685](https://github.com/FuelLabs/fuel-vm/pull/685):
  The `MaxFee` is a mandatory policy to set. The `MaxFee` policy is used to check that the transaction is valid.
  Added a new stage for the `Checked` transaction - `Ready`. This type can be constructed with the
  `gas_price` before being transacted by the `Interpreter`.
- [#671](https://github.com/FuelLabs/fuel-vm/pull/671): Support dynamically sized values in the ContractsState table by
  using a vector data type (`Vec<u8>`).
- [#682](https://github.com/FuelLabs/fuel-vm/pull/682): Include `Tip` policy in fee calculation
- [#683](https://github.com/FuelLabs/fuel-vm/pull/683): Simplify `InterpreterStorage` by removing dependency
  on `MerkleRootStorage` and removing `merkle_` prefix from method names.
- [#678](https://github.com/FuelLabs/fuel-vm/pull/678): Zero malleable fields before execution. Remove some now-obsolete
  GTF getters. Don't update `tx.receiptsRoot` after pushing receipts, and do it after execution instead.
- [#672](https://github.com/FuelLabs/fuel-vm/pull/672): Remove `GasPrice` policy
- [#672](https://github.com/FuelLabs/fuel-vm/pull/672): Add `gas_price` field to transaction execution
- [#684](https://github.com/FuelLabs/fuel-vm/pull/684): Remove `maturity` field from `Input` coin types. Also remove
  related `GTF` getter.
- [#675](https://github.com/FuelLabs/fuel-vm/pull/675): Add `GTF` access for `asset_id` and `to` fields for `Change`
  outputs.

## [Version 0.46.0]

### Changed

#### Breaking

- [#679](https://github.com/FuelLabs/fuel-vm/pull/679): Require less restricted constraint on `MerkleRootStorage` trait.
  Now it requires `StorageInspect` instead of the `StorageMutate`.
- [#673](https://github.com/FuelLabs/fuel-vm/pull/673): Removed `ContractsInfo` table. Contract salts and roots are no
  longer stored in on-chain data.
- [#673](https://github.com/FuelLabs/fuel-vm/pull/673): Opcode `CROO` now calculates the given contract's root on
  demand. `CROO` has therefore been changed to a `DependentCost` gas cost.

### Changed

- [#672](https://github.com/FuelLabs/fuel-vm/pull/672): Add `Tip` policy

## [Version 0.45.0]

### Changed

#### Breaking

- [#668](https://github.com/FuelLabs/fuel-vm/pull/668): Remove `non_exhaustive` from versionable types for security
  reasons

## [Version 0.44.0]

#### Changed

- [#653](https://github.com/FuelLabs/fuel-vm/pull/653): `ECAL` opcode handler can now hold internal state.
- [#657](https://github.com/FuelLabs/fuel-vm/pull/657): Add debugger methods to remove or replace all breakpoints at
  once.

#### Breaking

- [#654](https://github.com/FuelLabs/fuel-vm/pull/654): Make public types versionable by making non-exhaustive.
- [#658](https://github.com/FuelLabs/fuel-vm/pull/658): Make `key!`-generated types
  like `Address`, `AssetId`, `ContractId` and `Bytes32` consume one less byte when serialized with a binary serde
  serializer like postcard.

## [Version 0.43.2]

### Changed

- [#645](https://github.com/FuelLabs/fuel-vm/pull/645): Add wasm support for `fuel-tx` crate.

## [Version 0.43.1]

### Fixed

- [#643](https://github.com/FuelLabs/fuel-vm/pull/643): Fixed json deserialization of array fuel types from the file.

## [Version 0.43.0]

### Changed

#### Breaking

- [#640](https://github.com/FuelLabs/fuel-vm/pull/640): Update VM initialization cost to dependent cost; this is
  required because the time it takes to initialize the VM depends on the size of the transaction.

## [Version 0.42.1]

### Changed

#### Breaking

- [#637](https://github.com/FuelLabs/fuel-vm/pull/637): Charge for the actual size of the contract in `ccp` opcode.

## [Version 0.42.0]

### Changed

#### Breaking

- [#676](https://github.com/FuelLabs/fuel-vm/pull/676) Add `gas_price` to `Mint` transaction
- [#629](https://github.com/FuelLabs/fuel-vm/pull/629): Charge the user for VM initialization.
- [#628](https://github.com/FuelLabs/fuel-vm/pull/628): Renamed `transaction::CheckError`
  to `transaction::ValidityError`.
  Created a new `checked_transaction::CheckError` that combines `ValidityError`
  and `PredicateVerificationFailed` errors into one. It allows the return of the
  `PredicateVerificationFailed` to the end user instead of losing the reason why predicate verification failed.
- [#625](https://github.com/FuelLabs/fuel-vm/pull/625): Use `ArithmeticError` only for arithmetic operations, and
  introduce new errors like `BalanceOverflow` for others. Whenever an error is internally caused by a type conversion
  to `usize`, so that an overflowing value wouldn't map to a valid index anyway, return the missing item error instead.
- [#623](https://github.com/FuelLabs/fuel-vm/pull/623):
  Added support for transaction policies. The `Script` and `Create`
  transactions received a new field, `policies`. Policies allow the addition
  of some limits to the transaction to protect the user or specify some details regarding execution.
  This change makes the `GasPrice` and `Maturity` fields optional, allowing to save space in the future.
  Also, this will enable us to support multidimensional prices later.
  `GasLimit` was renamed to `ScriptGasLimit`.

  Along with this change, we introduced two new policies:
    - `WitnessLimit` - allows the limitation of the maximum size of witnesses in bytes for the contract. Because of the
      changes in the gas calculation model(the blockchain also charges the user for the witness data), the user should
      protect himself from the block producer or third parties blowing up witness data and draining the user's funds.
    - `MaxFee` - allows the upper bound for the maximum fee that users agree to pay for the transaction.

  This change brings the following modification to the gas model:
    - The `ScriptGasLimit` only limits script execution. Previously, the `ScriptGasLimit` also limited the predicate
      execution time, instead predicate gas is now directly included into `min_fee`. So, it is not possible to use
      the `ScriptGasLimit` for transaction cost limitations. A new `MaxFee` policy is a way to do that. The `GasLimit`
      field was removed from the `Create` transaction because it only relates to the script execution (which
      the `Create` transaction doesn't have).
    - The blockchain charges the user for the size of witness data (before it was free). There is no separate price for
      the storage, so it uses gas to charge the user. This change affects `min_gas` and `min_fee` calculation.
    - A new policy called `WitnessLimit` also impacts the `max_gas` and `max_fee` calculation in addition
      to `ScriptGasLimit`(in the case of `Create` transaction only `WitnessLimit` affects the `max_gas` and `max_fee`).
    - The minimal gas also charges the user for transaction ID calculation.

  The change has the following modification to the transaction layout:
    - The `Create` transaction doesn't have the `ScriptGasLimit` field anymore. Because the `Create` transaction doesn't
      have any script to execute
    - The `Create` and `Script` transactions don't have explicit `maturity` and `gas_price` fields. Instead, these
      fields can be set via a new `policies` field.
    - The `Create` and `Script` transactions have a new `policies` field with a unique canonical serialization and
      deserialization for optimal space consumption.

  Other breaking changes caused by the change:
    - Each transaction requires setting the `GasPrice` policy.
    - Previously, `ScriptGasLimit` should be less than the `MAX_GAS_PER_TX` constant. After removing this field from
      the `Create` transaction, it is impossible to require it. Instead, it requires that `max_gas <= MAX_GAS_PER_TX`
      for any transaction. Consequently, any `Script` transaction that uses `MAX_GAS_PER_TX` as a `ScriptGasLimit` will
      always fail because of a new rule. Setting the estimated gas usage instead solves the problem.
    - If the `max_fee > policies.max_fee`, then transaction will be rejected.
    - If the `witnessses_size > policies.witness_limit`, then transaction will be rejected.
    - GTF opcode changed its hardcoded constants for fields. It should be updated according to the values from the
      specification on the Sway side.
- [#633](https://github.com/FuelLabs/fuel-vm/pull/633): Limit receipt count to `u16::MAX`.
- [#634](https://github.com/FuelLabs/fuel-vm/pull/634): Charge for storage per new byte written. Write opcodes now
  return the number of new storage slots created, instead of just a boolean on whether the value existed before.

### Fixed

- [#627](https://github.com/FuelLabs/fuel-vm/pull/627): Added removal of obsolete SMT nodes along the path
  during `update` and `delete` operations.

## [Version 0.41.0]

#### Breaking

- [#622](https://github.com/FuelLabs/fuel-vm/pull/622): Divide `DependentCost` into "light" and "heavy" operations:
  Light operations consume `0 < x < 1` gas per unit, while heavy operations consume `x` gas per unit. This distinction
  provides more precision when calculating dependent costs.

## [Version 0.40.0]

### Added

- [#607](https://github.com/FuelLabs/fuel-vm/pull/607): Added `ECAL` instruction support.

### Changed

- [#612](https://github.com/FuelLabs/fuel-vm/pull/612): Reduced the memory consumption in all places where we calculate
  BMT root.
- [#615](https://github.com/FuelLabs/fuel-vm/pull/615): Made `ReceiptsCtx` of the VM modifiable with `test-helpers`
  feature.

#### Breaking

- [#618](https://github.com/FuelLabs/fuel-vm/pull/618): Transaction fees for `Create` now include the cost of metadata
  calculations, including: contract root calculation, state root calculation, and contract id calculation.
- [#613](https://github.com/FuelLabs/fuel-vm/pull/613): Transaction fees now include the cost of signature verification
  for each input. For signed inputs, the cost of an EC recovery is charged. For predicate inputs, the cost of a BMT root
  of bytecode is charged.
- [#607](https://github.com/FuelLabs/fuel-vm/pull/607): The `Interpreter` expects the third generic argument during type
  definition that specifies the implementer of the `EcalHandler` trait for `ecal` opcode.
- [#609](https://github.com/FuelLabs/fuel-vm/pull/609): Checked transactions (`Create`, `Script`, and `Mint`) now
  enforce a maximum size. The maximum size is specified by `MAX_TRANSACTION_SIZE` in the transaction parameters, under
  consensus parameters. Checking a transaction above this size raises `CheckError::TransactionSizeLimitExceeded`.
- [#617](https://github.com/FuelLabs/fuel-vm/pull/617): Makes memory outside `$is..$ssp` range not executable.
  Separates `ErrorFlag` into `InvalidFlags`, `MemoryNotExecutable` and `InvalidInstruction`. Fixes related tests.
- [#619](https://github.com/FuelLabs/fuel-vm/pull/619): Avoid possible truncation of higher bits. It may invalidate the
  code that truncated higher bits causing different behavior on 32-bit vs. 64-bit systems.

## [Version 0.39.0]

### Added

- [#603](https://github.com/FuelLabs/fuel-vm/pull/603): Added `MerkleRootCalculator`for efficient in-memory Merkle root
  calculation.
- [#603](https://github.com/FuelLabs/fuel-vm/pull/606): Added Serialization and Deserialization support
  to `MerkleRootCalculator`.

### Changed

- [#595](https://github.com/FuelLabs/fuel-vm/pull/595): Removed `wee_alloc` dependency from `fuel-asm`. It now uses the
  builtin allocator on web targets as well.

#### Breaking

- [#598](https://github.com/FuelLabs/fuel-vm/pull/598): Update cost model for `ldc` opcode to take into account contract
  size.
- [#604](https://github.com/FuelLabs/fuel-vm/pull/604): Removed `ChainId` from `PredicateId` calculation. It changes the
  generated address of the predicates and may break tests or logic that uses hard-coded predicate IDs.
- [#594](https://github.com/FuelLabs/fuel-vm/pull/594): Add new predicate input validation tests. Also improves error
  propagation so that predicate error message better reflects the reason for invalidity.
- [#596](https://github.com/FuelLabs/fuel-vm/pull/596): Remove `core::ops::{Add, Sub}` impls from `BlockHeight`.
  Use `succ` and `pred` to access adjacent blocks, or perform arithmetic directly on the wrapped integer instead.
- [#593](https://github.com/FuelLabs/fuel-vm/pull/593): Reworked `Mint` transaction to work with `Input::Contract`
  and `Output::Contract` instead of `Output::Coin`. It allows account-based fee collection for the block producer.

## [Version 0.38.0]

### Added

- [#586](https://github.com/FuelLabs/fuel-vm/pull/586): Added `default_asset` method to the `ContractIdExt` trait
  implementation, to mirror the `default` method on AssetId in the Sway std lib.

### Changed

#### Breaking

- [#578](https://github.com/FuelLabs/fuel-vm/pull/578): Support `no_std` environments for `fuel-crypto`, falling back to
  a pure-Rust crypto implementation.
- [#582](https://github.com/FuelLabs/fuel-vm/pull/582): Make `fuel-vm` and `fuel-tx` crates compatible
  with `no_std` + `alloc`. This includes reworking all error handling that used `std::io::Error`, replacing
  some `std::collection::{HashMap, HashSet}` with `hashbrown::{HashMap, HashSet}` and many changes to feature-gating of
  APIs.
- [#587](https://github.com/FuelLabs/fuel-vm/pull/587): Replace `thiserror` dependency with `derive_more`, so
  that `core::fmt::Display` is implemented without the `std` feature. Removes `std::io::Error` trait impls from the
  affected types.
- [#588](https://github.com/FuelLabs/fuel-vm/pull/588): Re-worked the size calculation of the canonical
  serialization/deserialization.
- [#700](https://github.com/FuelLabs/fuel-vm/pull/700): Add `BASE_ASSET_ID` to `GM` instruction.


#### Removed

- [#588](https://github.com/FuelLabs/fuel-vm/pull/588): Removed `SerializedSize` and `SerializedFixedSize` traits.
  Removed support for `SIZE_NO_DYNAMIC` and `SIZE_STATIC`. Removed enum attributes from derive macro for `Serialize`
  and `Deserialize` traits.

## [Version 0.37.0]

#### Breaking

- [#573](https://github.com/FuelLabs/fuel-vm/pull/573): Added `base_asset_id` as a required field
  to `FeeParameters`. `base_asset_id` is used to supply the ID of the base asset.
- [#554](https://github.com/FuelLabs/fuel-vm/pull/554): Removed `debug` feature from the `fuel-vm`. The debugger is
  always available and becomes active after calling any `set_*` method.
- [#537](https://github.com/FuelLabs/fuel-vm/pull/537): Use dependent cost for `k256`, `s256`, `mcpi`, `scwq`, `swwq`
  opcodes.
  These opcodes charged inadequately low costs in comparison to the amount of work.
  This change should make all transactions that used these opcodes much more expensive than before.
- [#533](https://github.com/FuelLabs/fuel-vm/pull/533): Use custom serialization for fuel-types to allow no_std
  compilation.

## [Version 0.36.1]

### Changed

- [#546](https://github.com/FuelLabs/fuel-vm/pull/546): Improve debug formatting of instruction in panic receipts.

### Fixed

- [#574](https://github.com/FuelLabs/fuel-vm/pull/574): Enforce fixed 32-byte input length for LHS and RHS inputs to the
  BMT's internal node sum.
- [#547](https://github.com/FuelLabs/fuel-vm/pull/547): Bump `ed25519-dalek` to `2.0.0` to deal with RustSec Advisory.

#### Breaking

- [#524](https://github.com/FuelLabs/fuel-vm/pull/524): Fix a crash in `CCP` instruction when overflowing contract
  bounds. Fix a bug in `CCP` where overflowing contract bounds in a different way would not actually copy the contract
  bytes, but just zeroes out the section. Fix a bug in `LDC` where it would revert the transaction when the contract
  bounds were exceeded, when it's just supposed to fill the rest of the bytes with zeroes.

## [Version 0.36.0]

### Changed

- [#525](https://github.com/FuelLabs/fuel-vm/pull/525): The `$hp` register is no longer restored to it's previous value
  when returning from a call, making it possible to return heap-allocated types from `CALL`.
- [#535](https://github.com/FuelLabs/fuel-vm/pull/535): Add better test coverage for TR and TRO.

#### Breaking

- [#514](https://github.com/FuelLabs/fuel-vm/pull/514/): Add `ChainId` and `GasCosts` to `ConsensusParameters`.
  Break down `ConsensusParameters` into sub-structs to match usage. Change signatures of functions to ask for
  necessary fields only.
- [#532](https://github.com/FuelLabs/fuel-vm/pull/532): The `TRO` instruction now reverts when attempting to send zero
  coins to an output. Panic reason of this `TransferZeroCoins`, and `TR` was changed to use the same panic reason as
  well.

### Fixed

- [#511](https://github.com/FuelLabs/fuel-vm/pull/511): Changes multiple panic reasons to be more accurate, and
  internally refactors instruction fetch logic to be less error-prone.

- [#529](https://github.com/FuelLabs/fuel-vm/pull/529) [#534](https://github.com/FuelLabs/fuel-vm/pull/534): Enforcing
  async WASM initialization for all NPM wrapper packages.

- [#531](https://github.com/FuelLabs/fuel-vm/pull/531): UtxoId::from_str and TxPointer::from_str no longer crash on
  invalid input with multibyte characters. Also adds clippy lints to prevent future issues.

#### Breaking

- [#527](https://github.com/FuelLabs/fuel-vm/pull/527): The balances are empty during predicate estimation/verification.

## [Version 0.35.3]

### Changed

- [#542](https://github.com/FuelLabs/fuel-vm/pull/542/): Make the `fuel-tx` WASM compatible with `serde` feature
  enabled.

## [Version 0.35.2]

### Changed

#### Breaking

- [#539](https://github.com/FuelLabs/fuel-vm/pull/539/): Rollbacked the change for the gas charging formula.
  Actualized the gas prices for opcodes.

## [Version 0.35.1]

### Added

- [#499](https://github.com/FuelLabs/fuel-vm/pull/499/): The `wasm_bindgen` support of `fuel-asm` and `fuel-types`.
  Each new release also publish a typescript analog of the `fuel-asm` and `fuel-types` crates to the npm.

## [Version 0.35.0]

The release mostly fixes funding during the audit and integration with the bridge. But the release also contains some
new features like:

- Asynchronous predicate estimation/verification.
- Multi-asset support per contract.
- Support Secp256r1 signature recovery and Ed25519 verificaiton.

### Added

- [#486](https://github.com/FuelLabs/fuel-vm/pull/486/): Adds `ed25519` signature verification and `secp256r1` signature
  recovery to `fuel-crypto`, and corresponding opcodes `ED19` and `ECR1` to `fuel-vm`.

- [#486](https://github.com/FuelLabs/fuel-vm/pull/498): Adds `PSHL`, `PSHH`, `POPH` and `POPL` instructions, which allow
  cheap push and pop stack operations with multiple registers.

- [#500](https://github.com/FuelLabs/fuel-vm/pull/500): Introduced `ParallelExecutor` trait
  and made available async versions of verify and estimate predicates.
  Updated tests to test for both parallel and sequential execution.
  Fixed a bug in `transaction/check_predicate_owners`.

#### Breaking

- [#506](https://github.com/FuelLabs/fuel-vm/pull/506): Added new `Mint` and `Burn` variants to `Receipt` enum.
  It affects serialization and deserialization with new variants.

### Changed

#### Breaking

- [#506](https://github.com/FuelLabs/fuel-vm/pull/506): The `mint` and `burn`
  opcodes accept a new `$rB` register. It is a sub-identifier used to generate an
  `AssetId` by [this rule](https://github.com/FuelLabs/fuel-specs/blob/master/src/identifiers/asset.md).
  This feature allows having multi-asset per one contract. It is a huge breaking change, and
  after this point, `ContractId` can't be equal to `AssetId`.

  The conversion like `AssetId::from(*contract_id)` is no longer valid. Instead, the `ContractId` implements
  the `ContractIdExt` trait:
    ```rust
    /// Trait extends the functionality of the `ContractId` type.
    pub trait ContractIdExt {
        /// Creates an `AssetId` from the `ContractId` and `sub_id`.
        fn asset_id(&self, sub_id: &Bytes32) -> AssetId;
    }
    ```

- [#506](https://github.com/FuelLabs/fuel-vm/pull/506): The `mint` and `burn`
  opcodes affect the `receipts_root` of the `Script` transaction.

### Removed

#### Breaking

- [#486](https://github.com/FuelLabs/fuel-vm/pull/486/): Removes apparently unused `Keystore` and `Signer` traits
  from `fuel-crypto`. Also renames `ECR` opcode to `ECK1`.

### Fixed

- [#500](https://github.com/FuelLabs/fuel-vm/pull/500): Fixed a bug where `MessageCoinPredicate` wasn't checked for
  in `check_predicate_owners`.

#### Breaking

- [#502](https://github.com/FuelLabs/fuel-vm/pull/502): The algorithm used by the
  binary Merkle tree for generating Merkle proofs has been updated to remove
  the leaf data from the proof set. This change allows BMT proofs to conform
  to the format expected by the Solidity contracts used for verifying proofs.

- [#503](https://github.com/FuelLabs/fuel-vm/pull/503): Use correct amount of gas in call
  receipts when limited by cgas. Before this change, the `Receipt::Call` could show an incorrect value for the gas
  limit.

- [#504](https://github.com/FuelLabs/fuel-vm/pull/504): The `CROO` and `CSIZ` opcodes require
  the existence of corresponding `ContractId` in the transaction's
  inputs(the same behavior as for the `CROO` opcode).

- [#504](https://github.com/FuelLabs/fuel-vm/pull/504): The size of the contract
  was incorrectly padded. It affects the end of the call frame in the memory,
  making it not 8 bytes align. Also, it affects the cost of the contract
  call(in some cases, we charged less in some more).

- [#504](https://github.com/FuelLabs/fuel-vm/pull/504): The charging for `DependentCost`
  was done incorrectly, devaluing the `dep_per_unit` part. After the fixing of
  this, the execution should become much more expensive.

- [#505](https://github.com/FuelLabs/fuel-vm/pull/505): The `data` field of the `Receipt`
  is not part of the canonical serialization and deserialization anymore. The SDK should use the
  `Receipt` type instead of `OpaqueReceipt`. The `Receipt.raw_payload` will be removed for the
  `fuel-core 0.20`. The `data` field is optional now. The SDK should update serialization and
  deserialization for `MessageOut`, `LogData`, and `ReturnData` receipts.

- [#505](https://github.com/FuelLabs/fuel-vm/pull/505): The `len` field of the `Receipt`
  is not padded anymore and represents an initial value.

## [Version 0.34.1]

Mainly new opcodes prices and small performance improvements in the `BinaryMerkleTree`.

### Changed

- [#492](https://github.com/FuelLabs/fuel-vm/pull/492): Minor improvements to BMT
  internals, including a reduction in usage of `Box`, using `expect(...)` over
  `unwrap()`, and additional comments.

#### Breaking

- [#493](https://github.com/FuelLabs/fuel-vm/pull/493): The default `GasCostsValues`
  is updated according to the benches with `fuel-core 0.19`.
  It may break some unit tests that compare actual gas usage with expected.

## [Version 0.34.0]

This release contains fixes for critical issues that we found before the audit.
Mainly, these changes pertain to the Sparse Merkle Tree (SMT) and related
code. The SMT API was extended to provide more flexibility and to allow users
to select the most appropriate method for their performance needs. Where
possible, sequential SMT updates were replaced with constructors that take in a
complete data set.

### Added

- [#476](https://github.com/FuelLabs/fuel-vm/pull/476): The `fuel_vm::Call` supports `From<[u8; Self::LEN]>`
  and `Into<[u8; Self::LEN]>`.

- [#484](https://github.com/FuelLabs/fuel-vm/pull/484): The `sparse::in_memory::MerkleTree`
  got new methods `from_set`, `root_from_set`, and `nodes_from_set` methods. These methods allow
  a more optimal way to build and calculate the SMT when you know all leaves.
  The `Contract::initial_state_root` is much faster now (by ~15 times).

### Removed

- [#478](https://github.com/FuelLabs/fuel-vm/pull/478): The `CheckedMemRange` is replaced by the `MemoryRange`.

### Changed

- [#477](https://github.com/FuelLabs/fuel-vm/pull/477): The `PanicReason::UnknownPanicReason` is `0x00`.
  The `PanicReason` now implements `From<u8>` instead of `TryFrom<u8>` and can't return an error anymore.

- [#478](https://github.com/FuelLabs/fuel-vm/pull/478): The `memcopy` method is updated
  and returns `MemoryWriteOverlap` instead of `MemoryOverflow`.

### Fixed

- [#482](https://github.com/FuelLabs/fuel-vm/pull/482): This PR address a security
  issue where updates to a Sparse Merkle Tree could deliberately overwrite existing
  leaves by setting the leaf key to the hash of an existing leaf or node. This is
  done by removing the insertion of the leaf using the leaf key.

- [#484](https://github.com/FuelLabs/fuel-vm/pull/484): Fixed bug with not-working `CreateMetadata`.

#### Breaking

- [#473](https://github.com/FuelLabs/fuel-vm/pull/473): CFS and CFSI were not validating
  that the new `$sp` value isn't below `$ssp`, allowing write access to non-owned
  memory. This is now fixed, and attempting to set an incorrect `$sp` value panics.

- [#485](https://github.com/FuelLabs/fuel-vm/pull/485): This PR addresses a security
  issue where the user may manipulate the structure of the Sparse Merkle Tree.
  SMT expects hashed storage key wrapped into a `MerkleTreeKey` structure.
  The change is breaking because it changes the `state_root` generated by the SMT
  and may change the `ContractId` if the `Create` transaction has non-empty `StoargeSlot`s.

## [Version 0.33.0]

The release contains a lot of breaking changes.
Most of them are audit blockers and affect the protocol itself.
Starting this release we plan to maintain the changelog file and describe all minor and major changes that make sense.

### Added

#### Breaking

- [#386](https://github.com/FuelLabs/fuel-vm/pull/386): The coin and message inputs
  got a new field - `predicate_gas_used`. So it breaks the constructor API
  of these inputs.

  The value of this field is zero for non-predicate inputs, but for the
  predicates, it indicates the exact amount of gas used by the predicate
  to execute. If after the execution of the predicate remaining gas is not
  zero, then the predicate execution failed.

  This field is malleable but will be used by the VM, and each predicate
  should be estimated before performing the verification logic.
  The `Transaction`, `Create`, and `Script` types implement the
  `EstimatePredicates` for these purposes.

    ```rust
    /// Provides predicate estimation functionality for the transaction.
    pub trait EstimatePredicates: Sized {
        /// Estimates predicates of the transaction.
        fn estimate_predicates(&mut self, params: &ConsensusParameters, gas_costs: &GasCosts) -> Result<(), CheckError>;
    }
    ```

  During the creation of the `Input`, the best strategy is to use a default
  value like `0` and call the `estimate_predicates` method to actualize
  the `predicate_gas_used` after.

- [#454](https://github.com/FuelLabs/fuel-vm/pull/454): VM native array-backed types
  `Address`, `AssetId`, `ContractId`, `Bytes4`, `Bytes8`, `Bytes20`, `Bytes32`,
  `Nonce`, `MessageId`, `Salt` now use more compact representation instead of
  hex-encoded string when serialized using serde format that sets
  `is_human_readable` to false.

- [#456](https://github.com/FuelLabs/fuel-vm/pull/456): Added a new type - `ChainId` to represent the identifier of the
  chain.
  It is a wrapper around the `u64`, so any `u64` can be converted into this type via `.into()` or `ChainId::new(...)`.

- [#459](https://github.com/FuelLabs/fuel-vm/pull/459) Require witness index to be specified when adding an unsigned
  coin to a transaction.
  This allows for better reuse of witness data when using the transaction builder and helper methods to make
  transactions compact.

- [#462](https://github.com/FuelLabs/fuel-vm/pull/462): Adds a `cache` parameter to `Input::check`
  and `Input::check_signature`.
  This is used to avoid redundant signature recovery when multiple inputs share the same witness index.

### Changed

- [#458](https://github.com/FuelLabs/fuel-vm/pull/458): Automatically sort storage slots for creation transactions.

#### Breaking

- [#386](https://github.com/FuelLabs/fuel-vm/pull/386): Several methods of the `TransactionFee` are
  renamed `total` -> `max_fee`
  and `bytes` -> `min_fee`. The `TransactionFee::min_fee` take into account the gas used by predicates.

- [#450](https://github.com/FuelLabs/fuel-vm/pull/450): The Merkle root of a contract's code is now calculated by
  partitioning the code into chunks of 16 KiB, instead of 8 bytes. If the last leaf is does not a full 16 KiB, it is
  padded with `0` up to the nearest multiple of 8 bytes. This affects the `ContractId` and `PredicateId` calculations,
  breaking all code that used hardcoded values.

- [#456](https://github.com/FuelLabs/fuel-vm/pull/456): The basic
  methods `UniqueIdentifier::id`, `Signable::sign_inputs`,
  and `Input::predicate_owner` use `ChainId` instead of the `ConsensusParameters`.
  It is a less strict requirement than before because you can get `ChainId`
  from `ConsensusParameters.chain_id`, and it makes the API cleaner.
  It affects all downstream functions that use listed methods.

- [#463](https://github.com/FuelLabs/fuel-vm/pull/463): Moves verification that the `Output::ContractCreated`
  output contains valid `contract_id` and `state_root`(the values from the `Output` match with calculated
  values from the bytecode, storage slots, and salt) from `fuel-vm` to `fuel-tx`.
  It means the end-user will receive this error earlier on the SDK side before `dry_run` instead of after.

### Fixed

#### Breaking

- [#457](https://github.com/FuelLabs/fuel-vm/pull/457): Transactions got one more validity rule:
  Each `Script` or `Create` transaction requires at least one input coin or message to be spendable.
  It may break code/tests that previously didn't set any spendable inputs.
  Note: `Message` with non-empty `data` field is not spendable.

- [#458](https://github.com/FuelLabs/fuel-vm/pull/458): The storage slots with the same key inside the `Create`
  transaction are forbidden.<|MERGE_RESOLUTION|>--- conflicted
+++ resolved
@@ -7,11 +7,10 @@
 
 ## [Unreleased]
 
-<<<<<<< HEAD
 ### Added
 
 - [#670](https://github.com/FuelLabs/fuel-vm/pull/670): Add DA compression functionality to `Transaction` and any types within
-=======
+
 ## [Version 0.56.0]
 
 ### Added
@@ -23,7 +22,6 @@
 #### Breaking
 - [#780](https://github.com/FuelLabs/fuel-vm/pull/780): Added `Blob` transaction, and `BSIZ` and `BLDD` instructions. Also allows `LDC` to load blobs.
 - [#795](https://github.com/FuelLabs/fuel-vm/pull/795): Fixed `ed19` instruction to take variable length message instead of a fixed-length one. Changed the gas cost to be `DependentCost`.
->>>>>>> 6e137db6
 
 ## [Version 0.55.0]
 
