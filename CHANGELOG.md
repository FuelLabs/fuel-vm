--- conflicted
+++ resolved
@@ -8,17 +8,12 @@
 
 ### Changed
 
-<<<<<<< HEAD
+- [#612](https://github.com/FuelLabs/fuel-vm/pull/612): Reduced the memory consumption in all places where we calculate BMT root.
+
 #### Breaking
 
 - [#613](https://github.com/FuelLabs/fuel-vm/pull/613): Transaction fees now include the cost of signature recovery for each signed input.
-=======
-- [#612](https://github.com/FuelLabs/fuel-vm/pull/612): Reduced the memory consumption in all places where we calculate BMT root.
-
-#### Breaking
-
 - [#609](https://github.com/FuelLabs/fuel-vm/pull/609): Checked transactions (`Create`, `Script`, and `Mint`) now enforce a maximum size. The maximum size is specified by `MAX_TRANSACTION_SIZE` in the transaction parameters, under consensus parameters. Checking a transaction above this size raises `CheckError::TransactionSizeLimitExceeded`.
->>>>>>> bb991903
 
 ## [Version 0.39.0]
 
