# Change Log
All notable changes to this project will be documented in this file.

The format is based on [Keep a Changelog](http://keepachangelog.com/)
and this project adheres to [Semantic Versioning](http://semver.org/).

## [Unreleased]

Description of the upcoming release here.

<<<<<<< HEAD
### Added

- [#486](https://github.com/FuelLabs/fuel-vm/pull/486/): Adds `ed25519` signature verification and `secp256r1` signature recovery to `fuel-crypto`, and corresponding opcodes `ED19` and `ECR1` to `fuel-vm`.

### Breaking

- [#486](https://github.com/FuelLabs/fuel-vm/pull/486/): Removes apparently unused `Keystore` and `Signer` traits from `fuel-crypto`. Also renames `ECR` opcode to `ECK1`.
=======
### Fixed

#### Breaking

- [#502](https://github.com/FuelLabs/fuel-vm/pull/502) The algorithm used by the
    binary Merkle tree for generating Merkle proofs has been updated to remove
    the leaf data from the proof set. This change allows BMT proofs to conform
    to the format expected by the Solidity contracts used for verifying proofs.

- [#503](https://github.com/FuelLabs/fuel-vm/pull/503): Use correct amount of gas in call
    receipts when limited by cgas. Before this change, the `Receipt::Call` could show an incorrect value for the gas limit.

- [#504](https://github.com/FuelLabs/fuel-vm/pull/504): The `CROO` and `CSIZ` opcodes require 
    the existence of corresponding `ContractId` in the transaction's 
    inputs(the same behavior as for the `CROO` opcode).

- [#504](https://github.com/FuelLabs/fuel-vm/pull/504): The size of the contract 
    was incorrectly padded. It affects the end of the call frame in the memory, 
    making it not 8 bytes align. Also, it affects the cost of the contract 
    call(in some cases, we charged less in some more).

- [#504](https://github.com/FuelLabs/fuel-vm/pull/504): The charging for `DependentCost`
    was done incorrectly, devaluing the `dep_per_unit` part. After the fixing of 
    this, the execution should become much more expensive.
>>>>>>> bd985e28

## [Version 0.34.1]

Mainly new opcodes prices and small performance improvements in the `BinaryMerkleTree`.

### Changed

- [#492](https://github.com/FuelLabs/fuel-vm/pull/492) Minor improvements to BMT
    internals, including a reduction in usage of `Box`, using `expect(...)` over
    `unwrap()`, and additional comments.

#### Breaking

- [#493](https://github.com/FuelLabs/fuel-vm/pull/493) The default `GasCostsValues`
    is updated according to the benches with `fuel-core 0.19`. 
    It may break some unit tests that compare actual gas usage with expected.

## [Version 0.34.0]

This release contains fixes for critical issues that we found before the audit. 
Mainly, these changes pertain to the Sparse Merkle Tree (SMT) and related 
code. The SMT API was extended to provide more flexibility and to allow users 
to select the most appropriate method for their performance needs. Where 
possible, sequential SMT updates were replaced with constructors that take in a
complete data set.

### Added

- [#476](https://github.com/FuelLabs/fuel-vm/pull/476): The `fuel_vm::Call` supports `From<[u8; Self::LEN]>` and `Into<[u8; Self::LEN]>`.

- [#484](https://github.com/FuelLabs/fuel-vm/pull/484): The `sparse::in_memory::MerkleTree`
    got new methods `from_set`, `root_from_set`, and `nodes_from_set` methods. These methods allow
    a more optimal way to build and calculate the SMT when you know all leaves.
    The `Contract::initial_state_root` is much faster now (by ~15 times).

### Removed

- [#478](https://github.com/FuelLabs/fuel-vm/pull/478): The `CheckedMemRange` is replaced by the `MemoryRange`.

### Changed

- [#477](https://github.com/FuelLabs/fuel-vm/pull/477): The `PanicReason::UnknownPanicReason` is `0x00`.
    The `PanicReason` now implements `From<u8>` instead of `TryFrom<u8>` and can't return an error anymore.

- [#478](https://github.com/FuelLabs/fuel-vm/pull/478): The `memcopy` method is updated
    and returns `MemoryWriteOverlap` instead of `MemoryOverflow`.

### Fixed

- [#482](https://github.com/FuelLabs/fuel-vm/pull/482): This PR address a security 
    issue where updates to a Sparse Merkle Tree could deliberately overwrite existing
    leaves by setting the leaf key to the hash of an existing leaf or node. This is 
    done by removing the insertion of the leaf using the leaf key.

- [#484](https://github.com/FuelLabs/fuel-vm/pull/484): Fixed bug with not-working `CreateMetadata`.


#### Breaking

- [#473](https://github.com/FuelLabs/fuel-vm/pull/473): CFS and CFSI were not validating
    that the new `$sp` value isn't below `$ssp`, allowing write access to non-owned
    memory. This is now fixed, and attempting to set an incorrect `$sp` value panics.

- [#485](https://github.com/FuelLabs/fuel-vm/pull/485): This PR addresses a security
    issue where the user may manipulate the structure of the Sparse Merkle Tree. 
    SMT expects hashed storage key wrapped into a `MerkleTreeKey` structure. 
    The change is breaking because it changes the `state_root` generated by the SMT 
    and may change the `ContractId` if the `Create` transaction has non-empty `StoargeSlot`s.


## [Version 0.33.0]

The release contains a lot of breaking changes. 
Most of them are audit blockers and affect the protocol itself.
Starting this release we plan to maintain the changelog file and describe all minor and major changes that make sense.

### Added

#### Breaking

- [#386](https://github.com/FuelLabs/fuel-vm/pull/386): The coin and message inputs 
    got a new field - `predicate_gas_used`. So it breaks the constructor API 
    of these inputs.

    The value of this field is zero for non-predicate inputs, but for the 
    predicates, it indicates the exact amount of gas used by the predicate 
    to execute. If after the execution of the predicate remaining gas is not 
    zero, then the predicate execution failed.
    
    This field is malleable but will be used by the VM, and each predicate 
    should be estimated before performing the verification logic. 
    The `Transaction`, `Create`, and `Script` types implement the 
    `EstimatePredicates` for these purposes.

    ```rust
    /// Provides predicate estimation functionality for the transaction.
    pub trait EstimatePredicates: Sized {
        /// Estimates predicates of the transaction.
        fn estimate_predicates(&mut self, params: &ConsensusParameters, gas_costs: &GasCosts) -> Result<(), CheckError>;
    }
    ```

    During the creation of the `Input`, the best strategy is to use a default 
    value like `0` and call the `estimate_predicates` method to actualize 
    the `predicate_gas_used` after.

- [#454](https://github.com/FuelLabs/fuel-vm/pull/454): VM native array-backed types 
`Address`, `AssetId`, `ContractId`, `Bytes4`, `Bytes8`, `Bytes20`, `Bytes32`, 
`Nonce`, `MessageId`, `Salt` now use more compact representation instead of 
hex-encoded string when serialized using serde format that sets 
`is_human_readable` to false.

- [#456](https://github.com/FuelLabs/fuel-vm/pull/456): Added a new type - `ChainId` to represent the identifier of the chain. 
It is a wrapper around the `u64`, so any `u64` can be converted into this type via `.into()` or `ChainId::new(...)`.

- [#459](https://github.com/FuelLabs/fuel-vm/pull/459) Require witness index to be specified when adding an unsigned coin to a transaction.
This allows for better reuse of witness data when using the transaction builder and helper methods to make transactions compact.

- [#462](https://github.com/FuelLabs/fuel-vm/pull/462): Adds a `cache` parameter to `Input::check` and `Input::check_signature`.
  This is used to avoid redundant signature recovery when multiple inputs share the same witness index.

### Changed

- [#458](https://github.com/FuelLabs/fuel-vm/pull/458): Automatically sort storage slots for creation transactions.

#### Breaking

- [#386](https://github.com/FuelLabs/fuel-vm/pull/386): Several methods of the `TransactionFee` are renamed `total` -> `max_fee`
  and `bytes` -> `min_fee`. The `TransactionFee::min_fee` take into account the gas used by predicates.

- [#450](https://github.com/FuelLabs/fuel-vm/pull/450): The Merkle root of a contract's code is now calculated by partitioning the code into chunks of 16 KiB, instead of 8 bytes. If the last leaf is does not a full 16 KiB, it is padded with `0` up to the nearest multiple of 8 bytes. This affects the `ContractId` and `PredicateId` calculations, breaking all code that used hardcoded values.

- [#456](https://github.com/FuelLabs/fuel-vm/pull/456): The basic methods `UniqueIdentifier::id`, `Signable::sign_inputs`, 
and `Input::predicate_owner` use `ChainId` instead of the `ConsensusParameters`. 
It is a less strict requirement than before because you can get `ChainId` 
from `ConsensusParameters.chain_id`, and it makes the API cleaner. 
It affects all downstream functions that use listed methods.

- [#463](https://github.com/FuelLabs/fuel-vm/pull/463): Moves verification that the `Output::ContractCreated` 
output contains valid `contract_id` and `state_root`(the values from the `Output` match with calculated 
values from the bytecode, storage slots, and salt) from `fuel-vm` to `fuel-tx`. 
It means the end-user will receive this error earlier on the SDK side before `dry_run` instead of after.

### Fixed

#### Breaking

- [#457](https://github.com/FuelLabs/fuel-vm/pull/457): Transactions got one more validity rule: 
Each `Script` or `Create` transaction requires at least one input coin or message to be spendable. 
It may break code/tests that previously didn't set any spendable inputs. 
Note: `Message` with non-empty `data` field is not spendable.

- [#458](https://github.com/FuelLabs/fuel-vm/pull/458): The storage slots with the same key inside the `Create` transaction are forbidden.<|MERGE_RESOLUTION|>--- conflicted
+++ resolved
@@ -8,15 +8,16 @@
 
 Description of the upcoming release here.
 
-<<<<<<< HEAD
 ### Added
 
 - [#486](https://github.com/FuelLabs/fuel-vm/pull/486/): Adds `ed25519` signature verification and `secp256r1` signature recovery to `fuel-crypto`, and corresponding opcodes `ED19` and `ECR1` to `fuel-vm`.
 
-### Breaking
+### Removed
+
+#### Breaking
 
 - [#486](https://github.com/FuelLabs/fuel-vm/pull/486/): Removes apparently unused `Keystore` and `Signer` traits from `fuel-crypto`. Also renames `ECR` opcode to `ECK1`.
-=======
+
 ### Fixed
 
 #### Breaking
@@ -41,7 +42,6 @@
 - [#504](https://github.com/FuelLabs/fuel-vm/pull/504): The charging for `DependentCost`
     was done incorrectly, devaluing the `dep_per_unit` part. After the fixing of 
     this, the execution should become much more expensive.
->>>>>>> bd985e28
 
 ## [Version 0.34.1]
 
