# Change Log

All notable changes to this project will be documented in this file.

The format is based on [Keep a Changelog](http://keepachangelog.com/)
and this project adheres to [Semantic Versioning](http://semver.org/).

## [Unreleased]

### Added
- [#781](https://github.com/FuelLabs/fuel-vm/pull/781): Added `base_asset_id` to checked metadata.

### Fixed

#### Breaking
<<<<<<< HEAD
- [#786](https://github.com/FuelLabs/fuel-vm/pull/786): Fixed the CCP opcode to charge for the length from the input arguments.
=======
- [#785](https://github.com/FuelLabs/fuel-vm/pull/785): Require `ContractCreated` output in the `Create` transaction. The `TransactionBuilder<Create>` has a `add_contract_created` method to simplify the creation of the `ContractCreated` output for tests.
>>>>>>> 045772ff

## [Version 0.54.1]

### Changed
- [#776](https://github.com/FuelLabs/fuel-vm/pull/776): Charge for max length in LDC opcode.

## [Version 0.54.0]

### Added

- [#770](https://github.com/FuelLabs/fuel-vm/pull/770): Cache contract inputs in the VM.

### Changed
- [#768](https://github.com/FuelLabs/fuel-vm/pull/768): Charge for LDC opcode before loading the contract into memory.

- [#771](https://github.com/FuelLabs/fuel-vm/pull/771): Take into account spent gas during synchronous predicates estimation.

#### Breaking
- [#769](https://github.com/FuelLabs/fuel-vm/pull/769): Use `DependentCost` for `CFE` and `CFEI` opcodes.
- [#767](https://github.com/FuelLabs/fuel-vm/pull/767): Fixed no zeroing malleable fields for `Create` transaction.
- [#765](https://github.com/FuelLabs/fuel-vm/pull/765): Corrected the gas units for WDOP and WQOP.

### Removed
- [#772](https://github.com/FuelLabs/fuel-vm/pull/772): Removed redundant `self.receipts.root()` call.

## [Version 0.53.0]

### Added

- [#751](https://github.com/FuelLabs/fuel-vm/pull/751):  Improve test coverage.

### Changed

- [#753](https://github.com/FuelLabs/fuel-vm/pull/753): Fix an ownership check bug in `CCP` instruction.

## [Version 0.52.0]

### Changed

#### Breaking

- [#748](https://github.com/FuelLabs/fuel-vm/pull/748): Make `VmMemoryPool::get_new` async.
- [#747](https://github.com/FuelLabs/fuel-vm/pull/747): Use `DependentCost` for `aloc` opcode. The cost of the `aloc` opcode is now dependent on the size of the allocation.

## [Version 0.51.0]

### Added

- [#732](https://github.com/FuelLabs/fuel-vm/pull/732):  Adds `reset` method to VM memory.

#### Breaking

- [#732](https://github.com/FuelLabs/fuel-vm/pull/732): Makes the VM generic over the memory type, allowing reuse of relatively expensive-to-allocate VM memories through `VmMemoryPool`. Functions and traits which require VM initalization such as `estimate_predicates` now take either the memory or `VmMemoryPool` as an argument. The `Interpterter::eq` method now only compares accessible memory regions. `Memory` was renamed into `MemoryInstance` and `Memory` is a trait now.

### Changed

#### Breaking

- [#743](https://github.com/FuelLabs/fuel-vm/pull/743): Zeroes `$flag` on `CALL`, so that contracts can assume clean `$flag` state.
- [#737](https://github.com/FuelLabs/fuel-vm/pull/737): Panic on instructions with non-zero reserved part.

## [Version 0.50.0]

### Changed

- [#725](https://github.com/FuelLabs/fuel-vm/pull/725): Adds more clippy lints to catch possible integer overflow and casting bugs on compile time.
- [#729](https://github.com/FuelLabs/fuel-vm/pull/729): Adds more clippy lints to `fuel-merkle` to catch possible integer overflow and casting bugs on compile time. It also does some internal refactoring.

### Added

#### Breaking

- [#725](https://github.com/FuelLabs/fuel-vm/pull/725): `UtxoId::from_str` now rejects inputs with multiple `0x` prefixes. Many `::from_str` implementations also reject extra data in the end of the input, instead of silently ignoring it. `UtxoId::from_str` allows a single `:` between the fields. Unused `GasUnit` struct removed.
- [#726](https://github.com/FuelLabs/fuel-vm/pull/726): Removed code related to Binary Merkle Sum Trees (BMSTs). The BMST is deprecated and not used in production environments. 
- [#729](https://github.com/FuelLabs/fuel-vm/pull/729): Removed default implementation of `Node::key_size_bits`, implementors must now define it themselves. Also some helper traits have been merged together, or their types changed.
### Fixed

#### Breaking

- [#736](https://github.com/FuelLabs/fuel-vm/pull/736): LDC instruction now works in internal contexts as well. Call frames use code size padded to word alignment.

## [Version 0.49.0]

### Added

- [#721](https://github.com/FuelLabs/fuel-vm/pull/721): Added additional logic to the BMT proof verification algorithm to check the length of the provided proof set against the index provided in the proof.

#### Breaking

- [#719](https://github.com/FuelLabs/fuel-vm/pull/719): Fix overflow in `LDC` instruction when contract size with padding would overflow.
- [#715](https://github.com/FuelLabs/fuel-vm/pull/715): The `Interpreter` supports the processing of the `Upload` transaction. The change affects `InterpreterStorage`, adding `StorageMutate<UploadedBytes>` constrain.
- [#714](https://github.com/FuelLabs/fuel-vm/pull/714): The change adds a new `Upload` transaction that allows uploading huge byte code on chain subsection by subsection. This transaction is chargeable and is twice as expensive as the `Create` transaction. Anyone can submit this transaction.
- [#712](https://github.com/FuelLabs/fuel-vm/pull/712): The `Interpreter` supports the processing of the `Upgrade` transaction. The change affects `InterpreterStorage`, adding 5 new methods that must be implemented.
- [#707](https://github.com/FuelLabs/fuel-vm/pull/707): The change adds a new `Upgrade` transaction that allows upgrading either consensus parameters or state transition function used by the network to produce future blocks.
    The purpose of the upgrade is defined by the `Upgrade Purpose` type:
    
    ```rust
    pub enum UpgradePurpose {
        /// The upgrade is performed to change the consensus parameters.
        ConsensusParameters {
            /// The index of the witness in the [`Witnesses`] field that contains
            /// the serialized consensus parameters.
            witness_index: u16,
            /// The hash of the serialized consensus parameters.
            /// Since the serialized consensus parameters live inside witnesses(malleable
            /// data), any party can override them. The `checksum` is used to verify that the
            /// data was not modified.
            checksum: Bytes32,
        },
        /// The upgrade is performed to change the state transition function.
        StateTransition {
            /// The Merkle root of the new bytecode of the state transition function.
            /// The bytecode must be present on the blockchain(should be known by the
            /// network) at the moment of inclusion of this transaction.
            root: Bytes32,
        },
    }
    ```
    
    The `Upgrade` transaction is chargeable, and the sender should pay for it. Transaction inputs should contain only base assets.
    
    Only the privileged address can upgrade the network. The privileged address can be either a real account or a predicate.
    
    Since serialized consensus parameters are small(< 2kb), they can be part of the upgrade transaction and live inside of witness data. The bytecode of the blockchain state transition function is huge ~1.6MB(relative to consensus parameters), and it is impossible to fit it into one transaction. So when we perform the upgrade of the state transition function, it should already be available on the blockchain. The transaction to actually upload the bytecode(`Upload` transaction) will implemented in the https://github.com/FuelLabs/fuel-core/issues/1754.

### Changed

- [#707](https://github.com/FuelLabs/fuel-vm/pull/707): Used the same pattern everywhere in the codebase: 
    ```rust
                 Self::Script(tx) => tx.encode_static(buffer),
                 Self::Create(tx) => tx.encode_static(buffer),
                 Self::Mint(tx) => tx.encode_static(buffer),
                 Self::Upgrade(tx) => tx.encode_static(buffer),
    ```
  
    Instead of:
    ```rust
                 Transaction::Script(script) => script.encode_static(buffer),
                 Transaction::Create(create) => create.encode_static(buffer),
                 Transaction::Mint(mint) => mint.encode_static(buffer),
                 Transaction::Upgrade(upgrade) => upgrade.encode_static(buffer),
    ```

#### Breaking

- [#714](https://github.com/FuelLabs/fuel-vm/pull/714): Added `max_bytecode_subsections` field to the `TxParameters` to limit the number of subsections that can be uploaded.
- [#707](https://github.com/FuelLabs/fuel-vm/pull/707): Side small breaking for tests changes from the `Upgrade` transaction:
  - Moved `fuel-tx-test-helpers` logic into the `fuel_tx::test_helpers` module.
  - Added a new rule for `Create` transaction: all inputs should use base asset otherwise it returns `TransactionInputContainsNonBaseAssetId` error.
  - Renamed some errors because now they are used for several transactions(`Upgrade` uses some errors from `Create` and some from `Script` transactions):
    - `TransactionScriptOutputContractCreated` -> `TransactionOutputContainsContractCreated`.
    - `TransactionCreateOutputContract` -> `TransactionOutputContainsContract`.
    - `TransactionCreateOutputVariable` -> `TransactionOutputContainsVariable`.
    - `TransactionCreateOutputChangeNotBaseAsset` -> `TransactionChangeChangeUsesNotBaseAsset`.
    - `TransactionCreateInputContract` -> `TransactionInputContainsContract`.
    - `TransactionCreateMessageData` -> `TransactionInputContainsMessageData`.
  - The combination of `serde` and `postcard` is used to serialize and deserialize `ConsensusParameters` during the upgrade. This means the protocol and state transition function requires the `serde` feature by default for `ConsensusParameters` and `fuel-types`.

- [#697](https://github.com/FuelLabs/fuel-vm/pull/697): Changed the VM to internally use separate buffers for the stack and the heap to improve startup time. After this change, memory that was never part of the stack or the heap cannot be accessed, even for reading. Also, even if the whole memory is allocated, accesses spanning from the stack to the heap are not allowed. This PR also fixes a bug that required one-byte gap between the stack and the heap. Multiple errors have been changed to be more sensible ones, and sometimes the order of which error is returned has changed. `ALOC` opcode now zeroes the newly allocated memory.

## [Version 0.48.0]

### Added

- [#705](https://github.com/FuelLabs/fuel-vm/pull/705): Added `privileged_address` to the `ConsensusParameters` for permissioned operations(like upgrade of the network).
- [#648](https://github.com/FuelLabs/fuel-vm/pull/648): Added support for generating proofs for Sparse Merkle Trees (SMTs) and proof verification. Proofs can be used to attest to the inclusion or exclusion of data from the set.

### Changed

#### Breaking

- [#709](https://github.com/FuelLabs/fuel-vm/pull/709): Removed `bytecode_length` from the `Create` transaction.
- [#706](https://github.com/FuelLabs/fuel-vm/pull/706): Unified `Create` and `Script` logic via `ChargeableTransaction`. The change is breaking because affects JSON serialization and deserialization. Now `Script` and `Create` transactions have `body` fields that include unique transactions.
- [#703](https://github.com/FuelLabs/fuel-vm/pull/703): Reshuffled fields `Script` and `Create` transactions to unify part used by all chargeable transactions. It breaks the serialization and deserialization and requires adoption on the SDK side.
- [#708](https://github.com/FuelLabs/fuel-vm/pull/708): Hidden `Default` params under the "test-helper" feature to avoid accidental use in production code. It is a huge breaking change for any code that has used them before in production, and instead, it should be fetched from the network. In the case of tests simply use the "test-helper" feature in your `[dev-dependencies]` section.
- [#702](https://github.com/FuelLabs/fuel-vm/pull/702): Wrapped `FeeParameters`, `PredicateParameters`, `TxParameters`, `ScriptParameters` and `ContractParameters` into an enum to support versioning. 
- [#701](https://github.com/FuelLabs/fuel-vm/pull/701): Wrapped `ConsensusParameters` and `GasCosts` into an enum to support versioning. Moved `block_gas_limit` from `fuel_core_chain_config::ChainConfig` to `ConsensusPataremeters`. Reduced default `MAX_SIZE` to be [110kb](https://github.com/FuelLabs/fuel-core/pull/1761) and `MAX_CONTRACT_SIZE` to be [100kb](https://github.com/FuelLabs/fuel-core/pull/1761).
- [#692](https://github.com/FuelLabs/fuel-vm/pull/692): Add GTF getters for tx size and address.
- [#698](https://github.com/FuelLabs/fuel-vm/pull/698): Store input, output and witness limits to u16, while keeping the values limited to 255.

## [Version 0.47.1]

### Added

- [#689](https://github.com/FuelLabs/fuel-vm/pull/689): Re-add fields to the checked tx `Metadata` for min and max gas.
- [#689](https://github.com/FuelLabs/fuel-vm/pull/689): Add test helpers and additional getters.

## [Version 0.47.0]

### Added

- [#686](https://github.com/FuelLabs/fuel-vm/pull/686): Implement `serde` for `InterpreterError`.

### Changed

#### Breaking

- [#685](https://github.com/FuelLabs/fuel-vm/pull/685):
  The `MaxFee` is a mandatory policy to set. The `MaxFee` policy is used to check that the transaction is valid.
  Added a new stage for the `Checked` transaction - `Ready`. This type can be constructed with the
  `gas_price` before being transacted by the `Interpreter`.
- [#671](https://github.com/FuelLabs/fuel-vm/pull/671): Support dynamically sized values in the ContractsState table by
  using a vector data type (`Vec<u8>`).
- [#682](https://github.com/FuelLabs/fuel-vm/pull/682): Include `Tip` policy in fee calculation
- [#683](https://github.com/FuelLabs/fuel-vm/pull/683): Simplify `InterpreterStorage` by removing dependency
  on `MerkleRootStorage` and removing `merkle_` prefix from method names.
- [#678](https://github.com/FuelLabs/fuel-vm/pull/678): Zero malleable fields before execution. Remove some now-obsolete
  GTF getters. Don't update `tx.receiptsRoot` after pushing receipts, and do it after execution instead.
- [#672](https://github.com/FuelLabs/fuel-vm/pull/672): Remove `GasPrice` policy
- [#672](https://github.com/FuelLabs/fuel-vm/pull/672): Add `gas_price` field to transaction execution
- [#684](https://github.com/FuelLabs/fuel-vm/pull/684): Remove `maturity` field from `Input` coin types. Also remove
  related `GTF` getter.
- [#675](https://github.com/FuelLabs/fuel-vm/pull/675): Add `GTF` access for `asset_id` and `to` fields for `Change`
  outputs.

## [Version 0.46.0]

### Changed

#### Breaking

- [#679](https://github.com/FuelLabs/fuel-vm/pull/679): Require less restricted constraint on `MerkleRootStorage` trait.
  Now it requires `StorageInspect` instead of the `StorageMutate`.
- [#673](https://github.com/FuelLabs/fuel-vm/pull/673): Removed `ContractsInfo` table. Contract salts and roots are no
  longer stored in on-chain data.
- [#673](https://github.com/FuelLabs/fuel-vm/pull/673): Opcode `CROO` now calculates the given contract's root on
  demand. `CROO` has therefore been changed to a `DependentCost` gas cost.

### Changed

- [#672](https://github.com/FuelLabs/fuel-vm/pull/672): Add `Tip` policy

## [Version 0.45.0]

### Changed

#### Breaking

- [#668](https://github.com/FuelLabs/fuel-vm/pull/668): Remove `non_exhaustive` from versionable types for security
  reasons

## [Version 0.44.0]

#### Changed

- [#653](https://github.com/FuelLabs/fuel-vm/pull/653): `ECAL` opcode handler can now hold internal state.
- [#657](https://github.com/FuelLabs/fuel-vm/pull/657): Add debugger methods to remove or replace all breakpoints at
  once.

#### Breaking

- [#654](https://github.com/FuelLabs/fuel-vm/pull/654): Make public types versionable by making non-exhaustive.
- [#658](https://github.com/FuelLabs/fuel-vm/pull/658): Make `key!`-generated types
  like `Address`, `AssetId`, `ContractId` and `Bytes32` consume one less byte when serialized with a binary serde
  serializer like postcard.

## [Version 0.43.2]

### Changed

- [#645](https://github.com/FuelLabs/fuel-vm/pull/645): Add wasm support for `fuel-tx` crate.

## [Version 0.43.1]

### Fixed

- [#643](https://github.com/FuelLabs/fuel-vm/pull/643): Fixed json deserialization of array fuel types from the file.

## [Version 0.43.0]

### Changed

#### Breaking

- [#640](https://github.com/FuelLabs/fuel-vm/pull/640): Update VM initialization cost to dependent cost; this is
  required because the time it takes to initialize the VM depends on the size of the transaction.

## [Version 0.42.1]

### Changed

#### Breaking

- [#637](https://github.com/FuelLabs/fuel-vm/pull/637): Charge for the actual size of the contract in `ccp` opcode.

## [Version 0.42.0]

### Changed

#### Breaking

- [#676](https://github.com/FuelLabs/fuel-vm/pull/676) Add `gas_price` to `Mint` transaction
- [#629](https://github.com/FuelLabs/fuel-vm/pull/629): Charge the user for VM initialization.
- [#628](https://github.com/FuelLabs/fuel-vm/pull/628): Renamed `transaction::CheckError`
  to `transaction::ValidityError`.
  Created a new `checked_transaction::CheckError` that combines `ValidityError`
  and `PredicateVerificationFailed` errors into one. It allows the return of the
  `PredicateVerificationFailed` to the end user instead of losing the reason why predicate verification failed.
- [#625](https://github.com/FuelLabs/fuel-vm/pull/625): Use `ArithmeticError` only for arithmetic operations, and
  introduce new errors like `BalanceOverflow` for others. Whenever an error is internally caused by a type conversion
  to `usize`, so that an overflowing value wouldn't map to a valid index anyway, return the missing item error instead.
- [#623](https://github.com/FuelLabs/fuel-vm/pull/623):
  Added support for transaction policies. The `Script` and `Create`
  transactions received a new field, `policies`. Policies allow the addition
  of some limits to the transaction to protect the user or specify some details regarding execution.
  This change makes the `GasPrice` and `Maturity` fields optional, allowing to save space in the future.
  Also, this will enable us to support multidimensional prices later.
  `GasLimit` was renamed to `ScriptGasLimit`.

  Along with this change, we introduced two new policies:
    - `WitnessLimit` - allows the limitation of the maximum size of witnesses in bytes for the contract. Because of the
      changes in the gas calculation model(the blockchain also charges the user for the witness data), the user should
      protect himself from the block producer or third parties blowing up witness data and draining the user's funds.
    - `MaxFee` - allows the upper bound for the maximum fee that users agree to pay for the transaction.

  This change brings the following modification to the gas model:
    - The `ScriptGasLimit` only limits script execution. Previously, the `ScriptGasLimit` also limited the predicate
      execution time, instead predicate gas is now directly included into `min_fee`. So, it is not possible to use
      the `ScriptGasLimit` for transaction cost limitations. A new `MaxFee` policy is a way to do that. The `GasLimit`
      field was removed from the `Create` transaction because it only relates to the script execution (which
      the `Create` transaction doesn't have).
    - The blockchain charges the user for the size of witness data (before it was free). There is no separate price for
      the storage, so it uses gas to charge the user. This change affects `min_gas` and `min_fee` calculation.
    - A new policy called `WitnessLimit` also impacts the `max_gas` and `max_fee` calculation in addition
      to `ScriptGasLimit`(in the case of `Create` transaction only `WitnessLimit` affects the `max_gas` and `max_fee`).
    - The minimal gas also charges the user for transaction ID calculation.

  The change has the following modification to the transaction layout:
    - The `Create` transaction doesn't have the `ScriptGasLimit` field anymore. Because the `Create` transaction doesn't
      have any script to execute
    - The `Create` and `Script` transactions don't have explicit `maturity` and `gas_price` fields. Instead, these
      fields can be set via a new `policies` field.
    - The `Create` and `Script` transactions have a new `policies` field with a unique canonical serialization and
      deserialization for optimal space consumption.

  Other breaking changes caused by the change:
    - Each transaction requires setting the `GasPrice` policy.
    - Previously, `ScriptGasLimit` should be less than the `MAX_GAS_PER_TX` constant. After removing this field from
      the `Create` transaction, it is impossible to require it. Instead, it requires that `max_gas <= MAX_GAS_PER_TX`
      for any transaction. Consequently, any `Script` transaction that uses `MAX_GAS_PER_TX` as a `ScriptGasLimit` will
      always fail because of a new rule. Setting the estimated gas usage instead solves the problem.
    - If the `max_fee > policies.max_fee`, then transaction will be rejected.
    - If the `witnessses_size > policies.witness_limit`, then transaction will be rejected.
    - GTF opcode changed its hardcoded constants for fields. It should be updated according to the values from the
      specification on the Sway side.
- [#633](https://github.com/FuelLabs/fuel-vm/pull/633): Limit receipt count to `u16::MAX`.
- [#634](https://github.com/FuelLabs/fuel-vm/pull/634): Charge for storage per new byte written. Write opcodes now
  return the number of new storage slots created, instead of just a boolean on whether the value existed before.

### Fixed

- [#627](https://github.com/FuelLabs/fuel-vm/pull/627): Added removal of obsolete SMT nodes along the path
  during `update` and `delete` operations.

## [Version 0.41.0]

#### Breaking

- [#622](https://github.com/FuelLabs/fuel-vm/pull/622): Divide `DependentCost` into "light" and "heavy" operations:
  Light operations consume `0 < x < 1` gas per unit, while heavy operations consume `x` gas per unit. This distinction
  provides more precision when calculating dependent costs.

## [Version 0.40.0]

### Added

- [#607](https://github.com/FuelLabs/fuel-vm/pull/607): Added `ECAL` instruction support.

### Changed

- [#612](https://github.com/FuelLabs/fuel-vm/pull/612): Reduced the memory consumption in all places where we calculate
  BMT root.
- [#615](https://github.com/FuelLabs/fuel-vm/pull/615): Made `ReceiptsCtx` of the VM modifiable with `test-helpers`
  feature.

#### Breaking

- [#618](https://github.com/FuelLabs/fuel-vm/pull/618): Transaction fees for `Create` now include the cost of metadata
  calculations, including: contract root calculation, state root calculation, and contract id calculation.
- [#613](https://github.com/FuelLabs/fuel-vm/pull/613): Transaction fees now include the cost of signature verification
  for each input. For signed inputs, the cost of an EC recovery is charged. For predicate inputs, the cost of a BMT root
  of bytecode is charged.
- [#607](https://github.com/FuelLabs/fuel-vm/pull/607): The `Interpreter` expects the third generic argument during type
  definition that specifies the implementer of the `EcalHandler` trait for `ecal` opcode.
- [#609](https://github.com/FuelLabs/fuel-vm/pull/609): Checked transactions (`Create`, `Script`, and `Mint`) now
  enforce a maximum size. The maximum size is specified by `MAX_TRANSACTION_SIZE` in the transaction parameters, under
  consensus parameters. Checking a transaction above this size raises `CheckError::TransactionSizeLimitExceeded`.
- [#617](https://github.com/FuelLabs/fuel-vm/pull/617): Makes memory outside `$is..$ssp` range not executable.
  Separates `ErrorFlag` into `InvalidFlags`, `MemoryNotExecutable` and `InvalidInstruction`. Fixes related tests.
- [#619](https://github.com/FuelLabs/fuel-vm/pull/619): Avoid possible truncation of higher bits. It may invalidate the
  code that truncated higher bits causing different behavior on 32-bit vs. 64-bit systems.

## [Version 0.39.0]

### Added

- [#603](https://github.com/FuelLabs/fuel-vm/pull/603): Added `MerkleRootCalculator`for efficient in-memory Merkle root
  calculation.
- [#603](https://github.com/FuelLabs/fuel-vm/pull/606): Added Serialization and Deserialization support
  to `MerkleRootCalculator`.

### Changed

- [#595](https://github.com/FuelLabs/fuel-vm/pull/595): Removed `wee_alloc` dependency from `fuel-asm`. It now uses the
  builtin allocator on web targets as well.

#### Breaking

- [#598](https://github.com/FuelLabs/fuel-vm/pull/598): Update cost model for `ldc` opcode to take into account contract
  size.
- [#604](https://github.com/FuelLabs/fuel-vm/pull/604): Removed `ChainId` from `PredicateId` calculation. It changes the
  generated address of the predicates and may break tests or logic that uses hard-coded predicate IDs.
- [#594](https://github.com/FuelLabs/fuel-vm/pull/594): Add new predicate input validation tests. Also improves error
  propagation so that predicate error message better reflects the reason for invalidity.
- [#596](https://github.com/FuelLabs/fuel-vm/pull/596): Remove `core::ops::{Add, Sub}` impls from `BlockHeight`.
  Use `succ` and `pred` to access adjacent blocks, or perform arithmetic directly on the wrapped integer instead.
- [#593](https://github.com/FuelLabs/fuel-vm/pull/593): Reworked `Mint` transaction to work with `Input::Contract`
  and `Output::Contract` instead of `Output::Coin`. It allows account-based fee collection for the block producer.

## [Version 0.38.0]

### Added

- [#586](https://github.com/FuelLabs/fuel-vm/pull/586): Added `default_asset` method to the `ContractIdExt` trait
  implementation, to mirror the `default` method on AssetId in the Sway std lib.

### Changed

#### Breaking

- [#578](https://github.com/FuelLabs/fuel-vm/pull/578): Support `no_std` environments for `fuel-crypto`, falling back to
  a pure-Rust crypto implementation.
- [#582](https://github.com/FuelLabs/fuel-vm/pull/582): Make `fuel-vm` and `fuel-tx` crates compatible
  with `no_std` + `alloc`. This includes reworking all error handling that used `std::io::Error`, replacing
  some `std::collection::{HashMap, HashSet}` with `hashbrown::{HashMap, HashSet}` and many changes to feature-gating of
  APIs.
- [#587](https://github.com/FuelLabs/fuel-vm/pull/587): Replace `thiserror` dependency with `derive_more`, so
  that `core::fmt::Display` is implemented without the `std` feature. Removes `std::io::Error` trait impls from the
  affected types.
- [#588](https://github.com/FuelLabs/fuel-vm/pull/588): Re-worked the size calculation of the canonical
  serialization/deserialization.
- [#700](https://github.com/FuelLabs/fuel-vm/pull/700): Add `BASE_ASSET_ID` to `GM` instruction.


#### Removed

- [#588](https://github.com/FuelLabs/fuel-vm/pull/588): Removed `SerializedSize` and `SerializedFixedSize` traits.
  Removed support for `SIZE_NO_DYNAMIC` and `SIZE_STATIC`. Removed enum attributes from derive macro for `Serialize`
  and `Deserialize` traits.

## [Version 0.37.0]

#### Breaking

- [#573](https://github.com/FuelLabs/fuel-vm/pull/573): Added `base_asset_id` as a required field
  to `FeeParameters`. `base_asset_id` is used to supply the ID of the base asset.
- [#554](https://github.com/FuelLabs/fuel-vm/pull/554): Removed `debug` feature from the `fuel-vm`. The debugger is
  always available and becomes active after calling any `set_*` method.
- [#537](https://github.com/FuelLabs/fuel-vm/pull/537): Use dependent cost for `k256`, `s256`, `mcpi`, `scwq`, `swwq`
  opcodes.
  These opcodes charged inadequately low costs in comparison to the amount of work.
  This change should make all transactions that used these opcodes much more expensive than before.
- [#533](https://github.com/FuelLabs/fuel-vm/pull/533): Use custom serialization for fuel-types to allow no_std
  compilation.

## [Version 0.36.1]

### Changed

- [#546](https://github.com/FuelLabs/fuel-vm/pull/546): Improve debug formatting of instruction in panic receipts.

### Fixed

- [#574](https://github.com/FuelLabs/fuel-vm/pull/574): Enforce fixed 32-byte input length for LHS and RHS inputs to the
  BMT's internal node sum.
- [#547](https://github.com/FuelLabs/fuel-vm/pull/547): Bump `ed25519-dalek` to `2.0.0` to deal with RustSec Advisory.

#### Breaking

- [#524](https://github.com/FuelLabs/fuel-vm/pull/524): Fix a crash in `CCP` instruction when overflowing contract
  bounds. Fix a bug in `CCP` where overflowing contract bounds in a different way would not actually copy the contract
  bytes, but just zeroes out the section. Fix a bug in `LDC` where it would revert the transaction when the contract
  bounds were exceeded, when it's just supposed to fill the rest of the bytes with zeroes.

## [Version 0.36.0]

### Changed

- [#525](https://github.com/FuelLabs/fuel-vm/pull/525): The `$hp` register is no longer restored to it's previous value
  when returning from a call, making it possible to return heap-allocated types from `CALL`.
- [#535](https://github.com/FuelLabs/fuel-vm/pull/535): Add better test coverage for TR and TRO.

#### Breaking

- [#514](https://github.com/FuelLabs/fuel-vm/pull/514/): Add `ChainId` and `GasCosts` to `ConsensusParameters`.
  Break down `ConsensusParameters` into sub-structs to match usage. Change signatures of functions to ask for
  necessary fields only.
- [#532](https://github.com/FuelLabs/fuel-vm/pull/532): The `TRO` instruction now reverts when attempting to send zero
  coins to an output. Panic reason of this `TransferZeroCoins`, and `TR` was changed to use the same panic reason as
  well.

### Fixed

- [#511](https://github.com/FuelLabs/fuel-vm/pull/511): Changes multiple panic reasons to be more accurate, and
  internally refactors instruction fetch logic to be less error-prone.

- [#529](https://github.com/FuelLabs/fuel-vm/pull/529) [#534](https://github.com/FuelLabs/fuel-vm/pull/534): Enforcing
  async WASM initialization for all NPM wrapper packages.

- [#531](https://github.com/FuelLabs/fuel-vm/pull/531): UtxoId::from_str and TxPointer::from_str no longer crash on
  invalid input with multibyte characters. Also adds clippy lints to prevent future issues.

#### Breaking

- [#527](https://github.com/FuelLabs/fuel-vm/pull/527): The balances are empty during predicate estimation/verification.

## [Version 0.35.3]

### Changed

- [#542](https://github.com/FuelLabs/fuel-vm/pull/542/): Make the `fuel-tx` WASM compatible with `serde` feature
  enabled.

## [Version 0.35.2]

### Changed

#### Breaking

- [#539](https://github.com/FuelLabs/fuel-vm/pull/539/): Rollbacked the change for the gas charging formula.
  Actualized the gas prices for opcodes.

## [Version 0.35.1]

### Added

- [#499](https://github.com/FuelLabs/fuel-vm/pull/499/): The `wasm_bindgen` support of `fuel-asm` and `fuel-types`.
  Each new release also publish a typescript analog of the `fuel-asm` and `fuel-types` crates to the npm.

## [Version 0.35.0]

The release mostly fixes funding during the audit and integration with the bridge. But the release also contains some
new features like:

- Asynchronous predicate estimation/verification.
- Multi-asset support per contract.
- Support Secp256r1 signature recovery and Ed25519 verificaiton.

### Added

- [#486](https://github.com/FuelLabs/fuel-vm/pull/486/): Adds `ed25519` signature verification and `secp256r1` signature
  recovery to `fuel-crypto`, and corresponding opcodes `ED19` and `ECR1` to `fuel-vm`.

- [#486](https://github.com/FuelLabs/fuel-vm/pull/498): Adds `PSHL`, `PSHH`, `POPH` and `POPL` instructions, which allow
  cheap push and pop stack operations with multiple registers.

- [#500](https://github.com/FuelLabs/fuel-vm/pull/500): Introduced `ParallelExecutor` trait
  and made available async versions of verify and estimate predicates.
  Updated tests to test for both parallel and sequential execution.
  Fixed a bug in `transaction/check_predicate_owners`.

#### Breaking

- [#506](https://github.com/FuelLabs/fuel-vm/pull/506): Added new `Mint` and `Burn` variants to `Receipt` enum.
  It affects serialization and deserialization with new variants.

### Changed

#### Breaking

- [#506](https://github.com/FuelLabs/fuel-vm/pull/506): The `mint` and `burn`
  opcodes accept a new `$rB` register. It is a sub-identifier used to generate an
  `AssetId` by [this rule](https://github.com/FuelLabs/fuel-specs/blob/master/src/identifiers/asset.md).
  This feature allows having multi-asset per one contract. It is a huge breaking change, and
  after this point, `ContractId` can't be equal to `AssetId`.

  The conversion like `AssetId::from(*contract_id)` is no longer valid. Instead, the `ContractId` implements
  the `ContractIdExt` trait:
    ```rust
    /// Trait extends the functionality of the `ContractId` type.
    pub trait ContractIdExt {
        /// Creates an `AssetId` from the `ContractId` and `sub_id`.
        fn asset_id(&self, sub_id: &Bytes32) -> AssetId;
    }
    ```

- [#506](https://github.com/FuelLabs/fuel-vm/pull/506): The `mint` and `burn`
  opcodes affect the `receipts_root` of the `Script` transaction.

### Removed

#### Breaking

- [#486](https://github.com/FuelLabs/fuel-vm/pull/486/): Removes apparently unused `Keystore` and `Signer` traits
  from `fuel-crypto`. Also renames `ECR` opcode to `ECK1`.

### Fixed

- [#500](https://github.com/FuelLabs/fuel-vm/pull/500): Fixed a bug where `MessageCoinPredicate` wasn't checked for
  in `check_predicate_owners`.

#### Breaking

- [#502](https://github.com/FuelLabs/fuel-vm/pull/502): The algorithm used by the
  binary Merkle tree for generating Merkle proofs has been updated to remove
  the leaf data from the proof set. This change allows BMT proofs to conform
  to the format expected by the Solidity contracts used for verifying proofs.

- [#503](https://github.com/FuelLabs/fuel-vm/pull/503): Use correct amount of gas in call
  receipts when limited by cgas. Before this change, the `Receipt::Call` could show an incorrect value for the gas
  limit.

- [#504](https://github.com/FuelLabs/fuel-vm/pull/504): The `CROO` and `CSIZ` opcodes require
  the existence of corresponding `ContractId` in the transaction's
  inputs(the same behavior as for the `CROO` opcode).

- [#504](https://github.com/FuelLabs/fuel-vm/pull/504): The size of the contract
  was incorrectly padded. It affects the end of the call frame in the memory,
  making it not 8 bytes align. Also, it affects the cost of the contract
  call(in some cases, we charged less in some more).

- [#504](https://github.com/FuelLabs/fuel-vm/pull/504): The charging for `DependentCost`
  was done incorrectly, devaluing the `dep_per_unit` part. After the fixing of
  this, the execution should become much more expensive.

- [#505](https://github.com/FuelLabs/fuel-vm/pull/505): The `data` field of the `Receipt`
  is not part of the canonical serialization and deserialization anymore. The SDK should use the
  `Receipt` type instead of `OpaqueReceipt`. The `Receipt.raw_payload` will be removed for the
  `fuel-core 0.20`. The `data` field is optional now. The SDK should update serialization and
  deserialization for `MessageOut`, `LogData`, and `ReturnData` receipts.

- [#505](https://github.com/FuelLabs/fuel-vm/pull/505): The `len` field of the `Receipt`
  is not padded anymore and represents an initial value.

## [Version 0.34.1]

Mainly new opcodes prices and small performance improvements in the `BinaryMerkleTree`.

### Changed

- [#492](https://github.com/FuelLabs/fuel-vm/pull/492): Minor improvements to BMT
  internals, including a reduction in usage of `Box`, using `expect(...)` over
  `unwrap()`, and additional comments.

#### Breaking

- [#493](https://github.com/FuelLabs/fuel-vm/pull/493): The default `GasCostsValues`
  is updated according to the benches with `fuel-core 0.19`.
  It may break some unit tests that compare actual gas usage with expected.

## [Version 0.34.0]

This release contains fixes for critical issues that we found before the audit.
Mainly, these changes pertain to the Sparse Merkle Tree (SMT) and related
code. The SMT API was extended to provide more flexibility and to allow users
to select the most appropriate method for their performance needs. Where
possible, sequential SMT updates were replaced with constructors that take in a
complete data set.

### Added

- [#476](https://github.com/FuelLabs/fuel-vm/pull/476): The `fuel_vm::Call` supports `From<[u8; Self::LEN]>`
  and `Into<[u8; Self::LEN]>`.

- [#484](https://github.com/FuelLabs/fuel-vm/pull/484): The `sparse::in_memory::MerkleTree`
  got new methods `from_set`, `root_from_set`, and `nodes_from_set` methods. These methods allow
  a more optimal way to build and calculate the SMT when you know all leaves.
  The `Contract::initial_state_root` is much faster now (by ~15 times).

### Removed

- [#478](https://github.com/FuelLabs/fuel-vm/pull/478): The `CheckedMemRange` is replaced by the `MemoryRange`.

### Changed

- [#477](https://github.com/FuelLabs/fuel-vm/pull/477): The `PanicReason::UnknownPanicReason` is `0x00`.
  The `PanicReason` now implements `From<u8>` instead of `TryFrom<u8>` and can't return an error anymore.

- [#478](https://github.com/FuelLabs/fuel-vm/pull/478): The `memcopy` method is updated
  and returns `MemoryWriteOverlap` instead of `MemoryOverflow`.

### Fixed

- [#482](https://github.com/FuelLabs/fuel-vm/pull/482): This PR address a security
  issue where updates to a Sparse Merkle Tree could deliberately overwrite existing
  leaves by setting the leaf key to the hash of an existing leaf or node. This is
  done by removing the insertion of the leaf using the leaf key.

- [#484](https://github.com/FuelLabs/fuel-vm/pull/484): Fixed bug with not-working `CreateMetadata`.

#### Breaking

- [#473](https://github.com/FuelLabs/fuel-vm/pull/473): CFS and CFSI were not validating
  that the new `$sp` value isn't below `$ssp`, allowing write access to non-owned
  memory. This is now fixed, and attempting to set an incorrect `$sp` value panics.

- [#485](https://github.com/FuelLabs/fuel-vm/pull/485): This PR addresses a security
  issue where the user may manipulate the structure of the Sparse Merkle Tree.
  SMT expects hashed storage key wrapped into a `MerkleTreeKey` structure.
  The change is breaking because it changes the `state_root` generated by the SMT
  and may change the `ContractId` if the `Create` transaction has non-empty `StoargeSlot`s.

## [Version 0.33.0]

The release contains a lot of breaking changes.
Most of them are audit blockers and affect the protocol itself.
Starting this release we plan to maintain the changelog file and describe all minor and major changes that make sense.

### Added

#### Breaking

- [#386](https://github.com/FuelLabs/fuel-vm/pull/386): The coin and message inputs
  got a new field - `predicate_gas_used`. So it breaks the constructor API
  of these inputs.

  The value of this field is zero for non-predicate inputs, but for the
  predicates, it indicates the exact amount of gas used by the predicate
  to execute. If after the execution of the predicate remaining gas is not
  zero, then the predicate execution failed.

  This field is malleable but will be used by the VM, and each predicate
  should be estimated before performing the verification logic.
  The `Transaction`, `Create`, and `Script` types implement the
  `EstimatePredicates` for these purposes.

    ```rust
    /// Provides predicate estimation functionality for the transaction.
    pub trait EstimatePredicates: Sized {
        /// Estimates predicates of the transaction.
        fn estimate_predicates(&mut self, params: &ConsensusParameters, gas_costs: &GasCosts) -> Result<(), CheckError>;
    }
    ```

  During the creation of the `Input`, the best strategy is to use a default
  value like `0` and call the `estimate_predicates` method to actualize
  the `predicate_gas_used` after.

- [#454](https://github.com/FuelLabs/fuel-vm/pull/454): VM native array-backed types
  `Address`, `AssetId`, `ContractId`, `Bytes4`, `Bytes8`, `Bytes20`, `Bytes32`,
  `Nonce`, `MessageId`, `Salt` now use more compact representation instead of
  hex-encoded string when serialized using serde format that sets
  `is_human_readable` to false.

- [#456](https://github.com/FuelLabs/fuel-vm/pull/456): Added a new type - `ChainId` to represent the identifier of the
  chain.
  It is a wrapper around the `u64`, so any `u64` can be converted into this type via `.into()` or `ChainId::new(...)`.

- [#459](https://github.com/FuelLabs/fuel-vm/pull/459) Require witness index to be specified when adding an unsigned
  coin to a transaction.
  This allows for better reuse of witness data when using the transaction builder and helper methods to make
  transactions compact.

- [#462](https://github.com/FuelLabs/fuel-vm/pull/462): Adds a `cache` parameter to `Input::check`
  and `Input::check_signature`.
  This is used to avoid redundant signature recovery when multiple inputs share the same witness index.

### Changed

- [#458](https://github.com/FuelLabs/fuel-vm/pull/458): Automatically sort storage slots for creation transactions.

#### Breaking

- [#386](https://github.com/FuelLabs/fuel-vm/pull/386): Several methods of the `TransactionFee` are
  renamed `total` -> `max_fee`
  and `bytes` -> `min_fee`. The `TransactionFee::min_fee` take into account the gas used by predicates.

- [#450](https://github.com/FuelLabs/fuel-vm/pull/450): The Merkle root of a contract's code is now calculated by
  partitioning the code into chunks of 16 KiB, instead of 8 bytes. If the last leaf is does not a full 16 KiB, it is
  padded with `0` up to the nearest multiple of 8 bytes. This affects the `ContractId` and `PredicateId` calculations,
  breaking all code that used hardcoded values.

- [#456](https://github.com/FuelLabs/fuel-vm/pull/456): The basic
  methods `UniqueIdentifier::id`, `Signable::sign_inputs`,
  and `Input::predicate_owner` use `ChainId` instead of the `ConsensusParameters`.
  It is a less strict requirement than before because you can get `ChainId`
  from `ConsensusParameters.chain_id`, and it makes the API cleaner.
  It affects all downstream functions that use listed methods.

- [#463](https://github.com/FuelLabs/fuel-vm/pull/463): Moves verification that the `Output::ContractCreated`
  output contains valid `contract_id` and `state_root`(the values from the `Output` match with calculated
  values from the bytecode, storage slots, and salt) from `fuel-vm` to `fuel-tx`.
  It means the end-user will receive this error earlier on the SDK side before `dry_run` instead of after.

### Fixed

#### Breaking

- [#457](https://github.com/FuelLabs/fuel-vm/pull/457): Transactions got one more validity rule:
  Each `Script` or `Create` transaction requires at least one input coin or message to be spendable.
  It may break code/tests that previously didn't set any spendable inputs.
  Note: `Message` with non-empty `data` field is not spendable.

- [#458](https://github.com/FuelLabs/fuel-vm/pull/458): The storage slots with the same key inside the `Create`
  transaction are forbidden.<|MERGE_RESOLUTION|>--- conflicted
+++ resolved
@@ -13,11 +13,8 @@
 ### Fixed
 
 #### Breaking
-<<<<<<< HEAD
 - [#786](https://github.com/FuelLabs/fuel-vm/pull/786): Fixed the CCP opcode to charge for the length from the input arguments.
-=======
 - [#785](https://github.com/FuelLabs/fuel-vm/pull/785): Require `ContractCreated` output in the `Create` transaction. The `TransactionBuilder<Create>` has a `add_contract_created` method to simplify the creation of the `ContractCreated` output for tests.
->>>>>>> 045772ff
 
 ## [Version 0.54.1]
 
