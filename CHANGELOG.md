--- conflicted
+++ resolved
@@ -11,11 +11,8 @@
 - [#781](https://github.com/FuelLabs/fuel-vm/pull/781): Added `base_asset_id` to checked metadata.
 
 ### Changed
-<<<<<<< HEAD
 - [#784](https://github.com/FuelLabs/fuel-vm/pull/784): Avoid storage lookups for side nodes in the SMT.
-=======
 - [#787](https://github.com/FuelLabs/fuel-vm/pull/787): Fixed charge functions to profile cost before charging.
->>>>>>> cf63a54b
 
 #### Breaking
 - [#783](https://github.com/FuelLabs/fuel-vm/pull/783): Remove unnecessary look up for old values by adding new methods to the `StorageMutate` trait.  The old `insert` and `remove` are now `replace` and `take`. The new `insert` and `remove` don't return a value.
