# Change Log

All notable changes to this project will be documented in this file.

The format is based on [Keep a Changelog](http://keepachangelog.com/)
and this project adheres to [Semantic Versioning](http://semver.org/).

## [Unreleased]

### Added
- [896](https://github.com/FuelLabs/fuel-vm/pull/896): Expose `leaf_sum` and allow binary `MerkleTree` to be built from existing precomputed leafs.
- [882](https://github.com/FuelLabs/fuel-vm/pull/882): Add a lot of new `GTFArgs` including generic ones that will replace old tx type specific.
- [909](https://github.com/FuelLabs/fuel-vm/pull/909): Add the `remove_recovery_id()` to `Signature`.

### Breaking
- [900](https://github.com/FuelLabs/fuel-vm/pull/900): Change the error variant `DuplicateMessageInputId` to `DuplicateInputNonce` which now contains a nonce instead of `MessageId` for performance improvements.
<<<<<<< HEAD
- [905](https://github.com/FuelLabs/fuel-vm/pull/905): Added `block_max_transactions` to `ConsensusParameters`. It adds a new `ConsensusParametersV3` as a variant of the `ConsensusParameters`.
=======
- [907](https://github.com/FuelLabs/fuel-vm/pull/907): `StorageRead` and `StorageWrite` traits no longer return the number of bytes written. They already required that the whole buffer is used, but now this is reflected in signature and documentation as well.
>>>>>>> a340921a

### Fixed
- [895](https://github.com/FuelLabs/fuel-vm/pull/895): Fix elided lifetimes compilation warnings that became errors after the release of rust 1.83.0. 
- [895](https://github.com/FuelLabs/fuel-vm/pull/895): Bump proptest-derive to version `0.5.1` to fix non-local impl errors on the derivation of `proptest_derive::Arbitrary` introduced by rust 1.83.0. 
- [889](https://github.com/FuelLabs/fuel-vm/pull/889) and [908](https://github.com/FuelLabs/fuel-vm/pull/908): Debugger breakpoint caused receipts to be produced incorrectly.
- [903](https://github.com/FuelLabs/fuel-vm/pull/903): Fixed warning being emitted when using packages with Node@22+.

## [Version 0.59.1]

### Fixed
- [879](https://github.com/FuelLabs/fuel-vm/pull/879): Debugger state wasn't propagated in contract contexts.
- [878](https://github.com/FuelLabs/fuel-vm/pull/878): Fix the transaction de/serialization that wasn't backward compatible with the addition of the new policy.

## [Version 0.59.0]

### Added
- [871](https://github.com/FuelLabs/fuel-vm/pull/871): Add `expiration` policy that prevent a transaction to be inserted after a given block height.
- [870](https://github.com/FuelLabs/fuel-vm/pull/870): Add 3 new ZK-related opcodes: eadd (ecAdd on EVM), emul (ecMul on EVM), epar (ecPairing on EVM)
- [875](https://github.com/FuelLabs/fuel-vm/pull/875): Updated `wasm-bindgen` to `0.2.97`

### Fixed
- [860](https://github.com/FuelLabs/fuel-vm/pull/860): Fixed missing fuzzing coverage report in CI.

### Breaking 
- [863](https://github.com/FuelLabs/fuel-vm/pull/863): Changed StorageRead::read to load a serialized value starting from a offset. The function returns an optional value equal to the number of bytes read when defined, or none if the offset specified in input is outside the boundaries of the serialized value read.
- [868](https://github.com/FuelLabs/fuel-vm/pull/868): Fixed error message when having a nonexistent contract in inputs. Instead of saying "contract was in inputs, but doesn't exist", the message was just "contract not in inputs". Now there's a separate error for that.
- [837](https://github.com/FuelLabs/fuel-vm/pull/837): Change `diff` function to get VM instance diff to a `rollback_to` that allow to fetch changes to make self -> previous state. However, this support the new memory management that allow memory to grow between instances instead of fixed memory size.

### Changed
- [847](https://github.com/FuelLabs/fuel-vm/pull/847): Changed `interpreter::blockchain::load_contract_code` and `interpreter::blockchain::code_copy` to use the new version of `StorageRead::read` where the contract is loaded into a buffer starting from an offset. The contract is copied directly into the portion of memory starting at the destination address, rather than having to be copied indirectly after being fetched from storage.

## [Version 0.58.2]

### Fixed
- [#854](https://github.com/FuelLabs/fuel-vm/pull/854): Fixed a bug where LDC mode 2 padding bytes would be copied from memory instead of using zeroes.

## [Version 0.58.1]

### Fixed
- [#852](https://github.com/FuelLabs/fuel-vm/pull/852): Fixed incorrect predicate estimation when max predicate gas is less than max tx gas.

## [Version 0.58.0]

### Added
- [#849](https://github.com/FuelLabs/fuel-vm/pull/849): Add a new mode `2` to the LDC that allows to use the memory as a source for code.
- [#848](https://github.com/FuelLabs/fuel-vm/pull/848): Allow usage of the blob opcode `BSIZ`, `BLDD`, and `LDC` with mode `1` in the predicates.
- [#838](https://github.com/FuelLabs/fuel-vm/pull/838): Implemented `AsRef<[u8]>` and `TryFrom<&[u8]>` for DA compression types: ScriptCode, PredicateCode, RegistryKey.
- [#820](https://github.com/FuelLabs/fuel-vm/pull/820): Add fuzzing in CI with ClusterFuzzLite.

### Removed

#### Breaking
- [#848](https://github.com/FuelLabs/fuel-vm/pull/848): All estimation and verification of predicate functionality is reworked and now requires the instance of the storage with predicates.
- [#843](https://github.com/FuelLabs/fuel-vm/pull/843): Remove `serde` feature from the `fuel-tx` crate. It is default behaviour now if you enable `alloc` feature.
- [#766](https://github.com/FuelLabs/fuel-vm/pull/766): Use correct gas price when validating native signatures

### Changed

#### Breaking
- [#829](https://github.com/FuelLabs/fuel-vm/pull/829): Updated `add_random_fee_input()` to accept an `rng` for true randomization. Introduced `add_fee_input()` to retain the previous behavior of `add_random_fee_input()`.
- [#845](https://github.com/FuelLabs/fuel-vm/pull/845): Removed `Default` implementation of `SecretKey`.
- [#844](https://github.com/FuelLabs/fuel-vm/pull/844): `WDCM` and `WQCM` reset `$of` and `$err`.

## [Version 0.57.1]

### Fixed
- [#835](https://github.com/FuelLabs/fuel-vm/pull/835): Fixing WASM-NPM packaging and publishing

## [Version 0.57.0]

### Added
- [#670](https://github.com/FuelLabs/fuel-vm/pull/670): Add DA compression functionality to `Transaction` and any types within
- [#733](https://github.com/FuelLabs/fuel-vm/pull/733): Add LibAFL based fuzzer and update `secp256k1` version to 0.29.1.
- [#825](https://github.com/FuelLabs/fuel-vm/pull/733): Avoid leaking partially allocated memory when array deserialization fails

### Changed
- [#824](https://github.com/FuelLabs/fuel-vm/pull/824): Use `self` instead of `&self` during decompression.
- [#823](https://github.com/FuelLabs/fuel-vm/pull/823): Returned the old behaviour of the json serialization for policies.

#### Breaking
- [#826](https://github.com/FuelLabs/fuel-vm/pull/826): Skip the panic reason from canonical serialization of the panic receipt.
- [#821](https://github.com/FuelLabs/fuel-vm/pull/821): Added `block_transaction_size_limit` to `ConsensusParameters`. It adds a new `ConensusParametersV2` as a variant of the `ConsensusParameters`.
- [#670](https://github.com/FuelLabs/fuel-vm/pull/670): The `predicate` field of `fuel_tx::input::Coin` is now a wrapper struct `PredicateCode`.

### Fixed
- [#822](https://github.com/FuelLabs/fuel-vm/pull/822): Return recipient as an owner for the message inputs.

## [Version 0.56.0]

### Added
- [#796](https://github.com/FuelLabs/fuel-vm/pull/796): Added implementation of the `MerkleRootStorage` for references.

### Changed
- [#806](https://github.com/FuelLabs/fuel-vm/pull/806): Update MSRV to 1.79.0.

#### Breaking
- [#780](https://github.com/FuelLabs/fuel-vm/pull/780): Added `Blob` transaction, and `BSIZ` and `BLDD` instructions. Also allows `LDC` to load blobs.
- [#795](https://github.com/FuelLabs/fuel-vm/pull/795): Fixed `ed19` instruction to take variable length message instead of a fixed-length one. Changed the gas cost to be `DependentCost`.

## [Version 0.55.0]

### Added
- [#781](https://github.com/FuelLabs/fuel-vm/pull/781): Added `base_asset_id` to checked metadata.

### Changed
- [#784](https://github.com/FuelLabs/fuel-vm/pull/784): Avoid storage lookups for side nodes in the SMT.
- [#787](https://github.com/FuelLabs/fuel-vm/pull/787): Fixed charge functions to profile cost before charging.

#### Breaking
- [#783](https://github.com/FuelLabs/fuel-vm/pull/783): Remove unnecessary look up for old values by adding new methods to the `StorageMutate` trait.  The old `insert` and `remove` are now `replace` and `take`. The new `insert` and `remove` don't return a value.
- [#783](https://github.com/FuelLabs/fuel-vm/pull/783): Renamed methods of `StorageWrite` trait from `write`, `replace`, `take` to `write_bytes`, `replace_bytes`, `take_bytes`.
- [#788](https://github.com/FuelLabs/fuel-vm/pull/788): Fix truncating `sp` to `MEM_SIZE` in `grow_stack`, and allow empty writes to zero-length ranges at `$hp`.

### Fixed

#### Breaking
- [#789](https://github.com/FuelLabs/fuel-vm/pull/789): Avoid conversion into `usize` type and use `u32` or `u64` instead. The change is breaking since could return other errors for 32-bit systems.
- [#786](https://github.com/FuelLabs/fuel-vm/pull/786): Fixed the CCP opcode to charge for the length from the input arguments.
- [#785](https://github.com/FuelLabs/fuel-vm/pull/785): Require `ContractCreated` output in the `Create` transaction. The `TransactionBuilder<Create>` has a `add_contract_created` method to simplify the creation of the `ContractCreated` output for tests.


## [Version 0.54.1]

### Changed
- [#776](https://github.com/FuelLabs/fuel-vm/pull/776): Charge for max length in LDC opcode.

## [Version 0.54.0]

### Added

- [#770](https://github.com/FuelLabs/fuel-vm/pull/770): Cache contract inputs in the VM.

### Changed
- [#768](https://github.com/FuelLabs/fuel-vm/pull/768): Charge for LDC opcode before loading the contract into memory.

- [#771](https://github.com/FuelLabs/fuel-vm/pull/771): Take into account spent gas during synchronous predicates estimation.

#### Breaking
- [#769](https://github.com/FuelLabs/fuel-vm/pull/769): Use `DependentCost` for `CFE` and `CFEI` opcodes.
- [#767](https://github.com/FuelLabs/fuel-vm/pull/767): Fixed no zeroing malleable fields for `Create` transaction.
- [#765](https://github.com/FuelLabs/fuel-vm/pull/765): Corrected the gas units for WDOP and WQOP.

### Removed
- [#772](https://github.com/FuelLabs/fuel-vm/pull/772): Removed redundant `self.receipts.root()` call.

## [Version 0.53.0]

### Added

- [#751](https://github.com/FuelLabs/fuel-vm/pull/751):  Improve test coverage.

### Changed

- [#753](https://github.com/FuelLabs/fuel-vm/pull/753): Fix an ownership check bug in `CCP` instruction.

## [Version 0.52.0]

### Changed

#### Breaking

- [#748](https://github.com/FuelLabs/fuel-vm/pull/748): Make `VmMemoryPool::get_new` async.
- [#747](https://github.com/FuelLabs/fuel-vm/pull/747): Use `DependentCost` for `aloc` opcode. The cost of the `aloc` opcode is now dependent on the size of the allocation.

## [Version 0.51.0]

### Added

- [#732](https://github.com/FuelLabs/fuel-vm/pull/732):  Adds `reset` method to VM memory.

#### Breaking

- [#732](https://github.com/FuelLabs/fuel-vm/pull/732): Makes the VM generic over the memory type, allowing reuse of relatively expensive-to-allocate VM memories through `VmMemoryPool`. Functions and traits which require VM initalization such as `estimate_predicates` now take either the memory or `VmMemoryPool` as an argument. The `Interpterter::eq` method now only compares accessible memory regions. `Memory` was renamed into `MemoryInstance` and `Memory` is a trait now.

### Changed

#### Breaking

- [#743](https://github.com/FuelLabs/fuel-vm/pull/743): Zeroes `$flag` on `CALL`, so that contracts can assume clean `$flag` state.
- [#737](https://github.com/FuelLabs/fuel-vm/pull/737): Panic on instructions with non-zero reserved part.

## [Version 0.50.0]

### Changed

- [#725](https://github.com/FuelLabs/fuel-vm/pull/725): Adds more clippy lints to catch possible integer overflow and casting bugs on compile time.
- [#729](https://github.com/FuelLabs/fuel-vm/pull/729): Adds more clippy lints to `fuel-merkle` to catch possible integer overflow and casting bugs on compile time. It also does some internal refactoring.

### Added

#### Breaking

- [#725](https://github.com/FuelLabs/fuel-vm/pull/725): `UtxoId::from_str` now rejects inputs with multiple `0x` prefixes. Many `::from_str` implementations also reject extra data in the end of the input, instead of silently ignoring it. `UtxoId::from_str` allows a single `:` between the fields. Unused `GasUnit` struct removed.
- [#726](https://github.com/FuelLabs/fuel-vm/pull/726): Removed code related to Binary Merkle Sum Trees (BMSTs). The BMST is deprecated and not used in production environments. 
- [#729](https://github.com/FuelLabs/fuel-vm/pull/729): Removed default implementation of `Node::key_size_bits`, implementors must now define it themselves. Also some helper traits have been merged together, or their types changed.
### Fixed

#### Breaking

- [#736](https://github.com/FuelLabs/fuel-vm/pull/736): LDC instruction now works in internal contexts as well. Call frames use code size padded to word alignment.

## [Version 0.49.0]

### Added

- [#721](https://github.com/FuelLabs/fuel-vm/pull/721): Added additional logic to the BMT proof verification algorithm to check the length of the provided proof set against the index provided in the proof.

#### Breaking

- [#719](https://github.com/FuelLabs/fuel-vm/pull/719): Fix overflow in `LDC` instruction when contract size with padding would overflow.
- [#715](https://github.com/FuelLabs/fuel-vm/pull/715): The `Interpreter` supports the processing of the `Upload` transaction. The change affects `InterpreterStorage`, adding `StorageMutate<UploadedBytes>` constrain.
- [#714](https://github.com/FuelLabs/fuel-vm/pull/714): The change adds a new `Upload` transaction that allows uploading huge byte code on chain subsection by subsection. This transaction is chargeable and is twice as expensive as the `Create` transaction. Anyone can submit this transaction.
- [#712](https://github.com/FuelLabs/fuel-vm/pull/712): The `Interpreter` supports the processing of the `Upgrade` transaction. The change affects `InterpreterStorage`, adding 5 new methods that must be implemented.
- [#707](https://github.com/FuelLabs/fuel-vm/pull/707): The change adds a new `Upgrade` transaction that allows upgrading either consensus parameters or state transition function used by the network to produce future blocks.
    The purpose of the upgrade is defined by the `Upgrade Purpose` type:
    
    ```rust
    pub enum UpgradePurpose {
        /// The upgrade is performed to change the consensus parameters.
        ConsensusParameters {
            /// The index of the witness in the [`Witnesses`] field that contains
            /// the serialized consensus parameters.
            witness_index: u16,
            /// The hash of the serialized consensus parameters.
            /// Since the serialized consensus parameters live inside witnesses(malleable
            /// data), any party can override them. The `checksum` is used to verify that the
            /// data was not modified.
            checksum: Bytes32,
        },
        /// The upgrade is performed to change the state transition function.
        StateTransition {
            /// The Merkle root of the new bytecode of the state transition function.
            /// The bytecode must be present on the blockchain(should be known by the
            /// network) at the moment of inclusion of this transaction.
            root: Bytes32,
        },
    }
    ```
    
    The `Upgrade` transaction is chargeable, and the sender should pay for it. Transaction inputs should contain only base assets.
    
    Only the privileged address can upgrade the network. The privileged address can be either a real account or a predicate.
    
    Since serialized consensus parameters are small(< 2kb), they can be part of the upgrade transaction and live inside of witness data. The bytecode of the blockchain state transition function is huge ~1.6MB(relative to consensus parameters), and it is impossible to fit it into one transaction. So when we perform the upgrade of the state transition function, it should already be available on the blockchain. The transaction to actually upload the bytecode(`Upload` transaction) will implemented in the https://github.com/FuelLabs/fuel-core/issues/1754.

### Changed

- [#707](https://github.com/FuelLabs/fuel-vm/pull/707): Used the same pattern everywhere in the codebase: 
    ```rust
                 Self::Script(tx) => tx.encode_static(buffer),
                 Self::Create(tx) => tx.encode_static(buffer),
                 Self::Mint(tx) => tx.encode_static(buffer),
                 Self::Upgrade(tx) => tx.encode_static(buffer),
    ```
  
    Instead of:
    ```rust
                 Transaction::Script(script) => script.encode_static(buffer),
                 Transaction::Create(create) => create.encode_static(buffer),
                 Transaction::Mint(mint) => mint.encode_static(buffer),
                 Transaction::Upgrade(upgrade) => upgrade.encode_static(buffer),
    ```

#### Breaking

- [#714](https://github.com/FuelLabs/fuel-vm/pull/714): Added `max_bytecode_subsections` field to the `TxParameters` to limit the number of subsections that can be uploaded.
- [#707](https://github.com/FuelLabs/fuel-vm/pull/707): Side small breaking for tests changes from the `Upgrade` transaction:
  - Moved `fuel-tx-test-helpers` logic into the `fuel_tx::test_helpers` module.
  - Added a new rule for `Create` transaction: all inputs should use base asset otherwise it returns `TransactionInputContainsNonBaseAssetId` error.
  - Renamed some errors because now they are used for several transactions(`Upgrade` uses some errors from `Create` and some from `Script` transactions):
    - `TransactionScriptOutputContractCreated` -> `TransactionOutputContainsContractCreated`.
    - `TransactionCreateOutputContract` -> `TransactionOutputContainsContract`.
    - `TransactionCreateOutputVariable` -> `TransactionOutputContainsVariable`.
    - `TransactionCreateOutputChangeNotBaseAsset` -> `TransactionChangeChangeUsesNotBaseAsset`.
    - `TransactionCreateInputContract` -> `TransactionInputContainsContract`.
    - `TransactionCreateMessageData` -> `TransactionInputContainsMessageData`.
  - The combination of `serde` and `postcard` is used to serialize and deserialize `ConsensusParameters` during the upgrade. This means the protocol and state transition function requires the `serde` feature by default for `ConsensusParameters` and `fuel-types`.

- [#697](https://github.com/FuelLabs/fuel-vm/pull/697): Changed the VM to internally use separate buffers for the stack and the heap to improve startup time. After this change, memory that was never part of the stack or the heap cannot be accessed, even for reading. Also, even if the whole memory is allocated, accesses spanning from the stack to the heap are not allowed. This PR also fixes a bug that required one-byte gap between the stack and the heap. Multiple errors have been changed to be more sensible ones, and sometimes the order of which error is returned has changed. `ALOC` opcode now zeroes the newly allocated memory.

## [Version 0.48.0]

### Added

- [#705](https://github.com/FuelLabs/fuel-vm/pull/705): Added `privileged_address` to the `ConsensusParameters` for permissioned operations(like upgrade of the network).
- [#648](https://github.com/FuelLabs/fuel-vm/pull/648): Added support for generating proofs for Sparse Merkle Trees (SMTs) and proof verification. Proofs can be used to attest to the inclusion or exclusion of data from the set.

### Changed

#### Breaking

- [#709](https://github.com/FuelLabs/fuel-vm/pull/709): Removed `bytecode_length` from the `Create` transaction.
- [#706](https://github.com/FuelLabs/fuel-vm/pull/706): Unified `Create` and `Script` logic via `ChargeableTransaction`. The change is breaking because affects JSON serialization and deserialization. Now `Script` and `Create` transactions have `body` fields that include unique transactions.
- [#703](https://github.com/FuelLabs/fuel-vm/pull/703): Reshuffled fields `Script` and `Create` transactions to unify part used by all chargeable transactions. It breaks the serialization and deserialization and requires adoption on the SDK side.
- [#708](https://github.com/FuelLabs/fuel-vm/pull/708): Hidden `Default` params under the "test-helper" feature to avoid accidental use in production code. It is a huge breaking change for any code that has used them before in production, and instead, it should be fetched from the network. In the case of tests simply use the "test-helper" feature in your `[dev-dependencies]` section.
- [#702](https://github.com/FuelLabs/fuel-vm/pull/702): Wrapped `FeeParameters`, `PredicateParameters`, `TxParameters`, `ScriptParameters` and `ContractParameters` into an enum to support versioning. 
- [#701](https://github.com/FuelLabs/fuel-vm/pull/701): Wrapped `ConsensusParameters` and `GasCosts` into an enum to support versioning. Moved `block_gas_limit` from `fuel_core_chain_config::ChainConfig` to `ConsensusPataremeters`. Reduced default `MAX_SIZE` to be [110kb](https://github.com/FuelLabs/fuel-core/pull/1761) and `MAX_CONTRACT_SIZE` to be [100kb](https://github.com/FuelLabs/fuel-core/pull/1761).
- [#692](https://github.com/FuelLabs/fuel-vm/pull/692): Add GTF getters for tx size and address.
- [#698](https://github.com/FuelLabs/fuel-vm/pull/698): Store input, output and witness limits to u16, while keeping the values limited to 255.

## [Version 0.47.1]

### Added

- [#689](https://github.com/FuelLabs/fuel-vm/pull/689): Re-add fields to the checked tx `Metadata` for min and max gas.
- [#689](https://github.com/FuelLabs/fuel-vm/pull/689): Add test helpers and additional getters.

## [Version 0.47.0]

### Added

- [#686](https://github.com/FuelLabs/fuel-vm/pull/686): Implement `serde` for `InterpreterError`.

### Changed

#### Breaking

- [#685](https://github.com/FuelLabs/fuel-vm/pull/685):
  The `MaxFee` is a mandatory policy to set. The `MaxFee` policy is used to check that the transaction is valid.
  Added a new stage for the `Checked` transaction - `Ready`. This type can be constructed with the
  `gas_price` before being transacted by the `Interpreter`.
- [#671](https://github.com/FuelLabs/fuel-vm/pull/671): Support dynamically sized values in the ContractsState table by
  using a vector data type (`Vec<u8>`).
- [#682](https://github.com/FuelLabs/fuel-vm/pull/682): Include `Tip` policy in fee calculation
- [#683](https://github.com/FuelLabs/fuel-vm/pull/683): Simplify `InterpreterStorage` by removing dependency
  on `MerkleRootStorage` and removing `merkle_` prefix from method names.
- [#678](https://github.com/FuelLabs/fuel-vm/pull/678): Zero malleable fields before execution. Remove some now-obsolete
  GTF getters. Don't update `tx.receiptsRoot` after pushing receipts, and do it after execution instead.
- [#672](https://github.com/FuelLabs/fuel-vm/pull/672): Remove `GasPrice` policy
- [#672](https://github.com/FuelLabs/fuel-vm/pull/672): Add `gas_price` field to transaction execution
- [#684](https://github.com/FuelLabs/fuel-vm/pull/684): Remove `maturity` field from `Input` coin types. Also remove
  related `GTF` getter.
- [#675](https://github.com/FuelLabs/fuel-vm/pull/675): Add `GTF` access for `asset_id` and `to` fields for `Change`
  outputs.

## [Version 0.46.0]

### Changed

#### Breaking

- [#679](https://github.com/FuelLabs/fuel-vm/pull/679): Require less restricted constraint on `MerkleRootStorage` trait.
  Now it requires `StorageInspect` instead of the `StorageMutate`.
- [#673](https://github.com/FuelLabs/fuel-vm/pull/673): Removed `ContractsInfo` table. Contract salts and roots are no
  longer stored in on-chain data.
- [#673](https://github.com/FuelLabs/fuel-vm/pull/673): Opcode `CROO` now calculates the given contract's root on
  demand. `CROO` has therefore been changed to a `DependentCost` gas cost.

### Changed

- [#672](https://github.com/FuelLabs/fuel-vm/pull/672): Add `Tip` policy

## [Version 0.45.0]

### Changed

#### Breaking

- [#668](https://github.com/FuelLabs/fuel-vm/pull/668): Remove `non_exhaustive` from versionable types for security
  reasons

## [Version 0.44.0]

#### Changed

- [#653](https://github.com/FuelLabs/fuel-vm/pull/653): `ECAL` opcode handler can now hold internal state.
- [#657](https://github.com/FuelLabs/fuel-vm/pull/657): Add debugger methods to remove or replace all breakpoints at
  once.

#### Breaking

- [#654](https://github.com/FuelLabs/fuel-vm/pull/654): Make public types versionable by making non-exhaustive.
- [#658](https://github.com/FuelLabs/fuel-vm/pull/658): Make `key!`-generated types
  like `Address`, `AssetId`, `ContractId` and `Bytes32` consume one less byte when serialized with a binary serde
  serializer like postcard.

## [Version 0.43.2]

### Changed

- [#645](https://github.com/FuelLabs/fuel-vm/pull/645): Add wasm support for `fuel-tx` crate.

## [Version 0.43.1]

### Fixed

- [#643](https://github.com/FuelLabs/fuel-vm/pull/643): Fixed json deserialization of array fuel types from the file.

## [Version 0.43.0]

### Changed

#### Breaking

- [#640](https://github.com/FuelLabs/fuel-vm/pull/640): Update VM initialization cost to dependent cost; this is
  required because the time it takes to initialize the VM depends on the size of the transaction.

## [Version 0.42.1]

### Changed

#### Breaking

- [#637](https://github.com/FuelLabs/fuel-vm/pull/637): Charge for the actual size of the contract in `ccp` opcode.

## [Version 0.42.0]

### Changed

#### Breaking

- [#676](https://github.com/FuelLabs/fuel-vm/pull/676) Add `gas_price` to `Mint` transaction
- [#629](https://github.com/FuelLabs/fuel-vm/pull/629): Charge the user for VM initialization.
- [#628](https://github.com/FuelLabs/fuel-vm/pull/628): Renamed `transaction::CheckError`
  to `transaction::ValidityError`.
  Created a new `checked_transaction::CheckError` that combines `ValidityError`
  and `PredicateVerificationFailed` errors into one. It allows the return of the
  `PredicateVerificationFailed` to the end user instead of losing the reason why predicate verification failed.
- [#625](https://github.com/FuelLabs/fuel-vm/pull/625): Use `ArithmeticError` only for arithmetic operations, and
  introduce new errors like `BalanceOverflow` for others. Whenever an error is internally caused by a type conversion
  to `usize`, so that an overflowing value wouldn't map to a valid index anyway, return the missing item error instead.
- [#623](https://github.com/FuelLabs/fuel-vm/pull/623):
  Added support for transaction policies. The `Script` and `Create`
  transactions received a new field, `policies`. Policies allow the addition
  of some limits to the transaction to protect the user or specify some details regarding execution.
  This change makes the `GasPrice` and `Maturity` fields optional, allowing to save space in the future.
  Also, this will enable us to support multidimensional prices later.
  `GasLimit` was renamed to `ScriptGasLimit`.

  Along with this change, we introduced two new policies:
    - `WitnessLimit` - allows the limitation of the maximum size of witnesses in bytes for the contract. Because of the
      changes in the gas calculation model(the blockchain also charges the user for the witness data), the user should
      protect himself from the block producer or third parties blowing up witness data and draining the user's funds.
    - `MaxFee` - allows the upper bound for the maximum fee that users agree to pay for the transaction.

  This change brings the following modification to the gas model:
    - The `ScriptGasLimit` only limits script execution. Previously, the `ScriptGasLimit` also limited the predicate
      execution time, instead predicate gas is now directly included into `min_fee`. So, it is not possible to use
      the `ScriptGasLimit` for transaction cost limitations. A new `MaxFee` policy is a way to do that. The `GasLimit`
      field was removed from the `Create` transaction because it only relates to the script execution (which
      the `Create` transaction doesn't have).
    - The blockchain charges the user for the size of witness data (before it was free). There is no separate price for
      the storage, so it uses gas to charge the user. This change affects `min_gas` and `min_fee` calculation.
    - A new policy called `WitnessLimit` also impacts the `max_gas` and `max_fee` calculation in addition
      to `ScriptGasLimit`(in the case of `Create` transaction only `WitnessLimit` affects the `max_gas` and `max_fee`).
    - The minimal gas also charges the user for transaction ID calculation.

  The change has the following modification to the transaction layout:
    - The `Create` transaction doesn't have the `ScriptGasLimit` field anymore. Because the `Create` transaction doesn't
      have any script to execute
    - The `Create` and `Script` transactions don't have explicit `maturity` and `gas_price` fields. Instead, these
      fields can be set via a new `policies` field.
    - The `Create` and `Script` transactions have a new `policies` field with a unique canonical serialization and
      deserialization for optimal space consumption.

  Other breaking changes caused by the change:
    - Each transaction requires setting the `GasPrice` policy.
    - Previously, `ScriptGasLimit` should be less than the `MAX_GAS_PER_TX` constant. After removing this field from
      the `Create` transaction, it is impossible to require it. Instead, it requires that `max_gas <= MAX_GAS_PER_TX`
      for any transaction. Consequently, any `Script` transaction that uses `MAX_GAS_PER_TX` as a `ScriptGasLimit` will
      always fail because of a new rule. Setting the estimated gas usage instead solves the problem.
    - If the `max_fee > policies.max_fee`, then transaction will be rejected.
    - If the `witnessses_size > policies.witness_limit`, then transaction will be rejected.
    - GTF opcode changed its hardcoded constants for fields. It should be updated according to the values from the
      specification on the Sway side.
- [#633](https://github.com/FuelLabs/fuel-vm/pull/633): Limit receipt count to `u16::MAX`.
- [#634](https://github.com/FuelLabs/fuel-vm/pull/634): Charge for storage per new byte written. Write opcodes now
  return the number of new storage slots created, instead of just a boolean on whether the value existed before.

### Fixed

- [#627](https://github.com/FuelLabs/fuel-vm/pull/627): Added removal of obsolete SMT nodes along the path
  during `update` and `delete` operations.

## [Version 0.41.0]

#### Breaking

- [#622](https://github.com/FuelLabs/fuel-vm/pull/622): Divide `DependentCost` into "light" and "heavy" operations:
  Light operations consume `0 < x < 1` gas per unit, while heavy operations consume `x` gas per unit. This distinction
  provides more precision when calculating dependent costs.

## [Version 0.40.0]

### Added

- [#607](https://github.com/FuelLabs/fuel-vm/pull/607): Added `ECAL` instruction support.

### Changed

- [#612](https://github.com/FuelLabs/fuel-vm/pull/612): Reduced the memory consumption in all places where we calculate
  BMT root.
- [#615](https://github.com/FuelLabs/fuel-vm/pull/615): Made `ReceiptsCtx` of the VM modifiable with `test-helpers`
  feature.

#### Breaking

- [#618](https://github.com/FuelLabs/fuel-vm/pull/618): Transaction fees for `Create` now include the cost of metadata
  calculations, including: contract root calculation, state root calculation, and contract id calculation.
- [#613](https://github.com/FuelLabs/fuel-vm/pull/613): Transaction fees now include the cost of signature verification
  for each input. For signed inputs, the cost of an EC recovery is charged. For predicate inputs, the cost of a BMT root
  of bytecode is charged.
- [#607](https://github.com/FuelLabs/fuel-vm/pull/607): The `Interpreter` expects the third generic argument during type
  definition that specifies the implementer of the `EcalHandler` trait for `ecal` opcode.
- [#609](https://github.com/FuelLabs/fuel-vm/pull/609): Checked transactions (`Create`, `Script`, and `Mint`) now
  enforce a maximum size. The maximum size is specified by `MAX_TRANSACTION_SIZE` in the transaction parameters, under
  consensus parameters. Checking a transaction above this size raises `CheckError::TransactionSizeLimitExceeded`.
- [#617](https://github.com/FuelLabs/fuel-vm/pull/617): Makes memory outside `$is..$ssp` range not executable.
  Separates `ErrorFlag` into `InvalidFlags`, `MemoryNotExecutable` and `InvalidInstruction`. Fixes related tests.
- [#619](https://github.com/FuelLabs/fuel-vm/pull/619): Avoid possible truncation of higher bits. It may invalidate the
  code that truncated higher bits causing different behavior on 32-bit vs. 64-bit systems.

## [Version 0.39.0]

### Added

- [#603](https://github.com/FuelLabs/fuel-vm/pull/603): Added `MerkleRootCalculator`for efficient in-memory Merkle root
  calculation.
- [#603](https://github.com/FuelLabs/fuel-vm/pull/606): Added Serialization and Deserialization support
  to `MerkleRootCalculator`.

### Changed

- [#595](https://github.com/FuelLabs/fuel-vm/pull/595): Removed `wee_alloc` dependency from `fuel-asm`. It now uses the
  builtin allocator on web targets as well.

#### Breaking

- [#598](https://github.com/FuelLabs/fuel-vm/pull/598): Update cost model for `ldc` opcode to take into account contract
  size.
- [#604](https://github.com/FuelLabs/fuel-vm/pull/604): Removed `ChainId` from `PredicateId` calculation. It changes the
  generated address of the predicates and may break tests or logic that uses hard-coded predicate IDs.
- [#594](https://github.com/FuelLabs/fuel-vm/pull/594): Add new predicate input validation tests. Also improves error
  propagation so that predicate error message better reflects the reason for invalidity.
- [#596](https://github.com/FuelLabs/fuel-vm/pull/596): Remove `core::ops::{Add, Sub}` impls from `BlockHeight`.
  Use `succ` and `pred` to access adjacent blocks, or perform arithmetic directly on the wrapped integer instead.
- [#593](https://github.com/FuelLabs/fuel-vm/pull/593): Reworked `Mint` transaction to work with `Input::Contract`
  and `Output::Contract` instead of `Output::Coin`. It allows account-based fee collection for the block producer.

## [Version 0.38.0]

### Added

- [#586](https://github.com/FuelLabs/fuel-vm/pull/586): Added `default_asset` method to the `ContractIdExt` trait
  implementation, to mirror the `default` method on AssetId in the Sway std lib.

### Changed

#### Breaking

- [#578](https://github.com/FuelLabs/fuel-vm/pull/578): Support `no_std` environments for `fuel-crypto`, falling back to
  a pure-Rust crypto implementation.
- [#582](https://github.com/FuelLabs/fuel-vm/pull/582): Make `fuel-vm` and `fuel-tx` crates compatible
  with `no_std` + `alloc`. This includes reworking all error handling that used `std::io::Error`, replacing
  some `std::collection::{HashMap, HashSet}` with `hashbrown::{HashMap, HashSet}` and many changes to feature-gating of
  APIs.
- [#587](https://github.com/FuelLabs/fuel-vm/pull/587): Replace `thiserror` dependency with `derive_more`, so
  that `core::fmt::Display` is implemented without the `std` feature. Removes `std::io::Error` trait impls from the
  affected types.
- [#588](https://github.com/FuelLabs/fuel-vm/pull/588): Re-worked the size calculation of the canonical
  serialization/deserialization.
- [#700](https://github.com/FuelLabs/fuel-vm/pull/700): Add `BASE_ASSET_ID` to `GM` instruction.


#### Removed

- [#588](https://github.com/FuelLabs/fuel-vm/pull/588): Removed `SerializedSize` and `SerializedFixedSize` traits.
  Removed support for `SIZE_NO_DYNAMIC` and `SIZE_STATIC`. Removed enum attributes from derive macro for `Serialize`
  and `Deserialize` traits.

## [Version 0.37.0]

#### Breaking

- [#573](https://github.com/FuelLabs/fuel-vm/pull/573): Added `base_asset_id` as a required field
  to `FeeParameters`. `base_asset_id` is used to supply the ID of the base asset.
- [#554](https://github.com/FuelLabs/fuel-vm/pull/554): Removed `debug` feature from the `fuel-vm`. The debugger is
  always available and becomes active after calling any `set_*` method.
- [#537](https://github.com/FuelLabs/fuel-vm/pull/537): Use dependent cost for `k256`, `s256`, `mcpi`, `scwq`, `swwq`
  opcodes.
  These opcodes charged inadequately low costs in comparison to the amount of work.
  This change should make all transactions that used these opcodes much more expensive than before.
- [#533](https://github.com/FuelLabs/fuel-vm/pull/533): Use custom serialization for fuel-types to allow no_std
  compilation.

## [Version 0.36.1]

### Changed

- [#546](https://github.com/FuelLabs/fuel-vm/pull/546): Improve debug formatting of instruction in panic receipts.

### Fixed

- [#574](https://github.com/FuelLabs/fuel-vm/pull/574): Enforce fixed 32-byte input length for LHS and RHS inputs to the
  BMT's internal node sum.
- [#547](https://github.com/FuelLabs/fuel-vm/pull/547): Bump `ed25519-dalek` to `2.0.0` to deal with RustSec Advisory.

#### Breaking

- [#524](https://github.com/FuelLabs/fuel-vm/pull/524): Fix a crash in `CCP` instruction when overflowing contract
  bounds. Fix a bug in `CCP` where overflowing contract bounds in a different way would not actually copy the contract
  bytes, but just zeroes out the section. Fix a bug in `LDC` where it would revert the transaction when the contract
  bounds were exceeded, when it's just supposed to fill the rest of the bytes with zeroes.

## [Version 0.36.0]

### Changed

- [#525](https://github.com/FuelLabs/fuel-vm/pull/525): The `$hp` register is no longer restored to it's previous value
  when returning from a call, making it possible to return heap-allocated types from `CALL`.
- [#535](https://github.com/FuelLabs/fuel-vm/pull/535): Add better test coverage for TR and TRO.

#### Breaking

- [#514](https://github.com/FuelLabs/fuel-vm/pull/514/): Add `ChainId` and `GasCosts` to `ConsensusParameters`.
  Break down `ConsensusParameters` into sub-structs to match usage. Change signatures of functions to ask for
  necessary fields only.
- [#532](https://github.com/FuelLabs/fuel-vm/pull/532): The `TRO` instruction now reverts when attempting to send zero
  coins to an output. Panic reason of this `TransferZeroCoins`, and `TR` was changed to use the same panic reason as
  well.

### Fixed

- [#511](https://github.com/FuelLabs/fuel-vm/pull/511): Changes multiple panic reasons to be more accurate, and
  internally refactors instruction fetch logic to be less error-prone.

- [#529](https://github.com/FuelLabs/fuel-vm/pull/529) [#534](https://github.com/FuelLabs/fuel-vm/pull/534): Enforcing
  async WASM initialization for all NPM wrapper packages.

- [#531](https://github.com/FuelLabs/fuel-vm/pull/531): UtxoId::from_str and TxPointer::from_str no longer crash on
  invalid input with multibyte characters. Also adds clippy lints to prevent future issues.

#### Breaking

- [#527](https://github.com/FuelLabs/fuel-vm/pull/527): The balances are empty during predicate estimation/verification.

## [Version 0.35.3]

### Changed

- [#542](https://github.com/FuelLabs/fuel-vm/pull/542/): Make the `fuel-tx` WASM compatible with `serde` feature
  enabled.

## [Version 0.35.2]

### Changed

#### Breaking

- [#539](https://github.com/FuelLabs/fuel-vm/pull/539/): Rollbacked the change for the gas charging formula.
  Actualized the gas prices for opcodes.

## [Version 0.35.1]

### Added

- [#499](https://github.com/FuelLabs/fuel-vm/pull/499/): The `wasm_bindgen` support of `fuel-asm` and `fuel-types`.
  Each new release also publish a typescript analog of the `fuel-asm` and `fuel-types` crates to the npm.

## [Version 0.35.0]

The release mostly fixes funding during the audit and integration with the bridge. But the release also contains some
new features like:

- Asynchronous predicate estimation/verification.
- Multi-asset support per contract.
- Support Secp256r1 signature recovery and Ed25519 verificaiton.

### Added

- [#486](https://github.com/FuelLabs/fuel-vm/pull/486/): Adds `ed25519` signature verification and `secp256r1` signature
  recovery to `fuel-crypto`, and corresponding opcodes `ED19` and `ECR1` to `fuel-vm`.

- [#486](https://github.com/FuelLabs/fuel-vm/pull/498): Adds `PSHL`, `PSHH`, `POPH` and `POPL` instructions, which allow
  cheap push and pop stack operations with multiple registers.

- [#500](https://github.com/FuelLabs/fuel-vm/pull/500): Introduced `ParallelExecutor` trait
  and made available async versions of verify and estimate predicates.
  Updated tests to test for both parallel and sequential execution.
  Fixed a bug in `transaction/check_predicate_owners`.

#### Breaking

- [#506](https://github.com/FuelLabs/fuel-vm/pull/506): Added new `Mint` and `Burn` variants to `Receipt` enum.
  It affects serialization and deserialization with new variants.

### Changed

#### Breaking

- [#506](https://github.com/FuelLabs/fuel-vm/pull/506): The `mint` and `burn`
  opcodes accept a new `$rB` register. It is a sub-identifier used to generate an
  `AssetId` by [this rule](https://github.com/FuelLabs/fuel-specs/blob/master/src/identifiers/asset.md).
  This feature allows having multi-asset per one contract. It is a huge breaking change, and
  after this point, `ContractId` can't be equal to `AssetId`.

  The conversion like `AssetId::from(*contract_id)` is no longer valid. Instead, the `ContractId` implements
  the `ContractIdExt` trait:
    ```rust
    /// Trait extends the functionality of the `ContractId` type.
    pub trait ContractIdExt {
        /// Creates an `AssetId` from the `ContractId` and `sub_id`.
        fn asset_id(&self, sub_id: &Bytes32) -> AssetId;
    }
    ```

- [#506](https://github.com/FuelLabs/fuel-vm/pull/506): The `mint` and `burn`
  opcodes affect the `receipts_root` of the `Script` transaction.

### Removed

#### Breaking

- [#486](https://github.com/FuelLabs/fuel-vm/pull/486/): Removes apparently unused `Keystore` and `Signer` traits
  from `fuel-crypto`. Also renames `ECR` opcode to `ECK1`.

### Fixed

- [#500](https://github.com/FuelLabs/fuel-vm/pull/500): Fixed a bug where `MessageCoinPredicate` wasn't checked for
  in `check_predicate_owners`.

#### Breaking

- [#502](https://github.com/FuelLabs/fuel-vm/pull/502): The algorithm used by the
  binary Merkle tree for generating Merkle proofs has been updated to remove
  the leaf data from the proof set. This change allows BMT proofs to conform
  to the format expected by the Solidity contracts used for verifying proofs.

- [#503](https://github.com/FuelLabs/fuel-vm/pull/503): Use correct amount of gas in call
  receipts when limited by cgas. Before this change, the `Receipt::Call` could show an incorrect value for the gas
  limit.

- [#504](https://github.com/FuelLabs/fuel-vm/pull/504): The `CROO` and `CSIZ` opcodes require
  the existence of corresponding `ContractId` in the transaction's
  inputs(the same behavior as for the `CROO` opcode).

- [#504](https://github.com/FuelLabs/fuel-vm/pull/504): The size of the contract
  was incorrectly padded. It affects the end of the call frame in the memory,
  making it not 8 bytes align. Also, it affects the cost of the contract
  call(in some cases, we charged less in some more).

- [#504](https://github.com/FuelLabs/fuel-vm/pull/504): The charging for `DependentCost`
  was done incorrectly, devaluing the `dep_per_unit` part. After the fixing of
  this, the execution should become much more expensive.

- [#505](https://github.com/FuelLabs/fuel-vm/pull/505): The `data` field of the `Receipt`
  is not part of the canonical serialization and deserialization anymore. The SDK should use the
  `Receipt` type instead of `OpaqueReceipt`. The `Receipt.raw_payload` will be removed for the
  `fuel-core 0.20`. The `data` field is optional now. The SDK should update serialization and
  deserialization for `MessageOut`, `LogData`, and `ReturnData` receipts.

- [#505](https://github.com/FuelLabs/fuel-vm/pull/505): The `len` field of the `Receipt`
  is not padded anymore and represents an initial value.

## [Version 0.34.1]

Mainly new opcodes prices and small performance improvements in the `BinaryMerkleTree`.

### Changed

- [#492](https://github.com/FuelLabs/fuel-vm/pull/492): Minor improvements to BMT
  internals, including a reduction in usage of `Box`, using `expect(...)` over
  `unwrap()`, and additional comments.

#### Breaking

- [#493](https://github.com/FuelLabs/fuel-vm/pull/493): The default `GasCostsValues`
  is updated according to the benches with `fuel-core 0.19`.
  It may break some unit tests that compare actual gas usage with expected.

## [Version 0.34.0]

This release contains fixes for critical issues that we found before the audit.
Mainly, these changes pertain to the Sparse Merkle Tree (SMT) and related
code. The SMT API was extended to provide more flexibility and to allow users
to select the most appropriate method for their performance needs. Where
possible, sequential SMT updates were replaced with constructors that take in a
complete data set.

### Added

- [#476](https://github.com/FuelLabs/fuel-vm/pull/476): The `fuel_vm::Call` supports `From<[u8; Self::LEN]>`
  and `Into<[u8; Self::LEN]>`.

- [#484](https://github.com/FuelLabs/fuel-vm/pull/484): The `sparse::in_memory::MerkleTree`
  got new methods `from_set`, `root_from_set`, and `nodes_from_set` methods. These methods allow
  a more optimal way to build and calculate the SMT when you know all leaves.
  The `Contract::initial_state_root` is much faster now (by ~15 times).

### Removed

- [#478](https://github.com/FuelLabs/fuel-vm/pull/478): The `CheckedMemRange` is replaced by the `MemoryRange`.

### Changed

- [#477](https://github.com/FuelLabs/fuel-vm/pull/477): The `PanicReason::UnknownPanicReason` is `0x00`.
  The `PanicReason` now implements `From<u8>` instead of `TryFrom<u8>` and can't return an error anymore.

- [#478](https://github.com/FuelLabs/fuel-vm/pull/478): The `memcopy` method is updated
  and returns `MemoryWriteOverlap` instead of `MemoryOverflow`.

### Fixed

- [#482](https://github.com/FuelLabs/fuel-vm/pull/482): This PR address a security
  issue where updates to a Sparse Merkle Tree could deliberately overwrite existing
  leaves by setting the leaf key to the hash of an existing leaf or node. This is
  done by removing the insertion of the leaf using the leaf key.

- [#484](https://github.com/FuelLabs/fuel-vm/pull/484): Fixed bug with not-working `CreateMetadata`.

#### Breaking

- [#473](https://github.com/FuelLabs/fuel-vm/pull/473): CFS and CFSI were not validating
  that the new `$sp` value isn't below `$ssp`, allowing write access to non-owned
  memory. This is now fixed, and attempting to set an incorrect `$sp` value panics.

- [#485](https://github.com/FuelLabs/fuel-vm/pull/485): This PR addresses a security
  issue where the user may manipulate the structure of the Sparse Merkle Tree.
  SMT expects hashed storage key wrapped into a `MerkleTreeKey` structure.
  The change is breaking because it changes the `state_root` generated by the SMT
  and may change the `ContractId` if the `Create` transaction has non-empty `StoargeSlot`s.

## [Version 0.33.0]

The release contains a lot of breaking changes.
Most of them are audit blockers and affect the protocol itself.
Starting this release we plan to maintain the changelog file and describe all minor and major changes that make sense.

### Added

#### Breaking

- [#386](https://github.com/FuelLabs/fuel-vm/pull/386): The coin and message inputs
  got a new field - `predicate_gas_used`. So it breaks the constructor API
  of these inputs.

  The value of this field is zero for non-predicate inputs, but for the
  predicates, it indicates the exact amount of gas used by the predicate
  to execute. If after the execution of the predicate remaining gas is not
  zero, then the predicate execution failed.

  This field is malleable but will be used by the VM, and each predicate
  should be estimated before performing the verification logic.
  The `Transaction`, `Create`, and `Script` types implement the
  `EstimatePredicates` for these purposes.

    ```rust
    /// Provides predicate estimation functionality for the transaction.
    pub trait EstimatePredicates: Sized {
        /// Estimates predicates of the transaction.
        fn estimate_predicates(&mut self, params: &ConsensusParameters, gas_costs: &GasCosts) -> Result<(), CheckError>;
    }
    ```

  During the creation of the `Input`, the best strategy is to use a default
  value like `0` and call the `estimate_predicates` method to actualize
  the `predicate_gas_used` after.

- [#454](https://github.com/FuelLabs/fuel-vm/pull/454): VM native array-backed types
  `Address`, `AssetId`, `ContractId`, `Bytes4`, `Bytes8`, `Bytes20`, `Bytes32`,
  `Nonce`, `MessageId`, `Salt` now use more compact representation instead of
  hex-encoded string when serialized using serde format that sets
  `is_human_readable` to false.

- [#456](https://github.com/FuelLabs/fuel-vm/pull/456): Added a new type - `ChainId` to represent the identifier of the
  chain.
  It is a wrapper around the `u64`, so any `u64` can be converted into this type via `.into()` or `ChainId::new(...)`.

- [#459](https://github.com/FuelLabs/fuel-vm/pull/459) Require witness index to be specified when adding an unsigned
  coin to a transaction.
  This allows for better reuse of witness data when using the transaction builder and helper methods to make
  transactions compact.

- [#462](https://github.com/FuelLabs/fuel-vm/pull/462): Adds a `cache` parameter to `Input::check`
  and `Input::check_signature`.
  This is used to avoid redundant signature recovery when multiple inputs share the same witness index.

### Changed

- [#458](https://github.com/FuelLabs/fuel-vm/pull/458): Automatically sort storage slots for creation transactions.

#### Breaking

- [#386](https://github.com/FuelLabs/fuel-vm/pull/386): Several methods of the `TransactionFee` are
  renamed `total` -> `max_fee`
  and `bytes` -> `min_fee`. The `TransactionFee::min_fee` take into account the gas used by predicates.

- [#450](https://github.com/FuelLabs/fuel-vm/pull/450): The Merkle root of a contract's code is now calculated by
  partitioning the code into chunks of 16 KiB, instead of 8 bytes. If the last leaf is does not a full 16 KiB, it is
  padded with `0` up to the nearest multiple of 8 bytes. This affects the `ContractId` and `PredicateId` calculations,
  breaking all code that used hardcoded values.

- [#456](https://github.com/FuelLabs/fuel-vm/pull/456): The basic
  methods `UniqueIdentifier::id`, `Signable::sign_inputs`,
  and `Input::predicate_owner` use `ChainId` instead of the `ConsensusParameters`.
  It is a less strict requirement than before because you can get `ChainId`
  from `ConsensusParameters.chain_id`, and it makes the API cleaner.
  It affects all downstream functions that use listed methods.

- [#463](https://github.com/FuelLabs/fuel-vm/pull/463): Moves verification that the `Output::ContractCreated`
  output contains valid `contract_id` and `state_root`(the values from the `Output` match with calculated
  values from the bytecode, storage slots, and salt) from `fuel-vm` to `fuel-tx`.
  It means the end-user will receive this error earlier on the SDK side before `dry_run` instead of after.

### Fixed

#### Breaking

- [#457](https://github.com/FuelLabs/fuel-vm/pull/457): Transactions got one more validity rule:
  Each `Script` or `Create` transaction requires at least one input coin or message to be spendable.
  It may break code/tests that previously didn't set any spendable inputs.
  Note: `Message` with non-empty `data` field is not spendable.

- [#458](https://github.com/FuelLabs/fuel-vm/pull/458): The storage slots with the same key inside the `Create`
  transaction are forbidden.<|MERGE_RESOLUTION|>--- conflicted
+++ resolved
@@ -14,11 +14,8 @@
 
 ### Breaking
 - [900](https://github.com/FuelLabs/fuel-vm/pull/900): Change the error variant `DuplicateMessageInputId` to `DuplicateInputNonce` which now contains a nonce instead of `MessageId` for performance improvements.
-<<<<<<< HEAD
 - [905](https://github.com/FuelLabs/fuel-vm/pull/905): Added `block_max_transactions` to `ConsensusParameters`. It adds a new `ConsensusParametersV3` as a variant of the `ConsensusParameters`.
-=======
 - [907](https://github.com/FuelLabs/fuel-vm/pull/907): `StorageRead` and `StorageWrite` traits no longer return the number of bytes written. They already required that the whole buffer is used, but now this is reflected in signature and documentation as well.
->>>>>>> a340921a
 
 ### Fixed
 - [895](https://github.com/FuelLabs/fuel-vm/pull/895): Fix elided lifetimes compilation warnings that became errors after the release of rust 1.83.0. 
