# Change Log
All notable changes to this project will be documented in this file.

The format is based on [Keep a Changelog](http://keepachangelog.com/)
and this project adheres to [Semantic Versioning](http://semver.org/).

## [Unreleased]

<<<<<<< HEAD
# Added

- [#648](https://github.com/FuelLabs/fuel-vm/pull/648): Added support for generating proofs for Sparse Merkle Trees (SMTs) and verifying them. Proofs can be used to attest to the inclusion (Inclusion Proof) or exclusion (Exclusion Proof) of data from the set.
=======
#### Changed

- [#653](https://github.com/FuelLabs/fuel-vm/pull/653): `ECAL` opcode handler can now hold internal state.

#### Breaking

- [#654](https://github.com/FuelLabs/fuel-vm/pull/654): Make public types versionable by making non-exhaustive.
>>>>>>> 434e9467

## [Version 0.43.2]

### Changed

- [#645](https://github.com/FuelLabs/fuel-vm/pull/645): Add wasm support for `fuel-tx` crate.

## [Version 0.43.1]

### Fixed

- [#643](https://github.com/FuelLabs/fuel-vm/pull/643): Fixed json deserialization of array fuel types from the file.

## [Version 0.43.0]

### Changed

#### Breaking

- [#640](https://github.com/FuelLabs/fuel-vm/pull/640): Update VM initialization cost to dependent cost; this is required because the time it takes to initialize the VM depends on the size of the transaction.

## [Version 0.42.1]

### Changed

#### Breaking

- [#637](https://github.com/FuelLabs/fuel-vm/pull/637): Charge for the actual size of the contract in `ccp` opcode.

## [Version 0.42.0]

### Changed

#### Breaking

- [#629](https://github.com/FuelLabs/fuel-vm/pull/629): Charge the user for VM initialization.
- [#628](https://github.com/FuelLabs/fuel-vm/pull/628): Renamed `transaction::CheckError` to `transaction::ValidityError`.
  Created a new `checked_transaction::CheckError` that combines `ValidityError`
  and `PredicateVerificationFailed` errors into one. It allows the return of the
  `PredicateVerificationFailed` to the end user instead of losing the reason why predicate verification failed.
- [#625](https://github.com/FuelLabs/fuel-vm/pull/625): Use `ArithmeticError` only for arithmetic operations, and introduce new errors like `BalanceOverflow` for others. Whenever an error is internally caused by a type conversion to `usize`, so that an overflowing value wouldn't map to a valid index anyway, return the missing item error instead.
- [#623](https://github.com/FuelLabs/fuel-vm/pull/623):
  Added support for transaction policies. The `Script` and `Create`
  transactions received a new field, `policies`. Policies allow the addition
  of some limits to the transaction to protect the user or specify some details regarding execution.
  This change makes the `GasPrice` and `Maturity` fields optional, allowing to save space in the future.
  Also, this will enable us to support multidimensional prices later.
  `GasLimit` was renamed to `ScriptGasLimit`.

  Along with this change, we introduced two new policies:
    - `WitnessLimit` - allows the limitation of the maximum size of witnesses in bytes for the contract. Because of the changes in the gas calculation model(the blockchain also charges the user for the witness data), the user should protect himself from the block producer or third parties blowing up witness data and draining the user's funds.
    - `MaxFee` - allows the upper bound for the maximum fee that users agree to pay for the transaction.

  This change brings the following modification to the gas model:
    - The `ScriptGasLimit` only limits script execution. Previously, the `ScriptGasLimit` also limited the predicate execution time, instead predicate gas is now directly included into `min_fee`. So, it is not possible to use the `ScriptGasLimit` for transaction cost limitations. A new `MaxFee` policy is a way to do that. The `GasLimit` field was removed from the `Create` transaction because it only relates to the script execution (which the `Create` transaction doesn't have).
    - The blockchain charges the user for the size of witness data (before it was free). There is no separate price for the storage, so it uses gas to charge the user. This change affects `min_gas` and `min_fee` calculation.
    - A new policy called `WitnessLimit` also impacts the `max_gas` and `max_fee` calculation in addition to `ScriptGasLimit`(in the case of `Create` transaction only `WitnessLimit` affects the `max_gas` and `max_fee`).
    - The minimal gas also charges the user for transaction ID calculation.

  The change has the following modification to the transaction layout:
    - The `Create` transaction doesn't have the `ScriptGasLimit` field anymore. Because the `Create` transaction doesn't have any script to execute
    - The `Create` and `Script` transactions don't have explicit `maturity` and `gas_price` fields. Instead, these fields can be set via a new `policies` field.
    - The `Create` and `Script` transactions have a new `policies` field with a unique canonical serialization and deserialization for optimal space consumption.

  Other breaking changes caused by the change:
    - Each transaction requires setting the `GasPrice` policy.
    - Previously, `ScriptGasLimit` should be less than the `MAX_GAS_PER_TX` constant. After removing this field from the `Create` transaction, it is impossible to require it. Instead, it requires that `max_gas <= MAX_GAS_PER_TX` for any transaction. Consequently, any `Script` transaction that uses `MAX_GAS_PER_TX` as a `ScriptGasLimit` will always fail because of a new rule. Setting the estimated gas usage instead solves the problem.
    - If the `max_fee > policies.max_fee`, then transaction will be rejected.
    - If the `witnessses_size > policies.witness_limit`, then transaction will be rejected.
    - GTF opcode changed its hardcoded constants for fields. It should be updated according to the values from the specification on the Sway side.
- [#633](https://github.com/FuelLabs/fuel-vm/pull/633): Limit receipt count to `u16::MAX`.
- [#634](https://github.com/FuelLabs/fuel-vm/pull/634): Charge for storage per new byte written. Write opcodes now return the number of new storage slots created, instead of just a boolean on whether the value existed before.

### Fixed

- [#627](https://github.com/FuelLabs/fuel-vm/pull/627): Added removal of obsolete SMT nodes along the path during `update` and `delete` operations.

## [Version 0.41.0]

#### Breaking

- [#622](https://github.com/FuelLabs/fuel-vm/pull/622): Divide `DependentCost` into "light" and "heavy" operations: Light operations consume `0 < x < 1` gas per unit, while heavy operations consume `x` gas per unit. This distinction provides more precision when calculating dependent costs.

## [Version 0.40.0]

### Added
- [#607](https://github.com/FuelLabs/fuel-vm/pull/607): Added `ECAL` instruction support.

### Changed

- [#612](https://github.com/FuelLabs/fuel-vm/pull/612): Reduced the memory consumption in all places where we calculate BMT root.
- [#615](https://github.com/FuelLabs/fuel-vm/pull/615): Made `ReceiptsCtx` of the VM modifiable with `test-helpers` feature.

#### Breaking

- [#618](https://github.com/FuelLabs/fuel-vm/pull/618): Transaction fees for `Create` now include the cost of metadata calculations, including: contract root calculation, state root calculation, and contract id calculation.
- [#613](https://github.com/FuelLabs/fuel-vm/pull/613): Transaction fees now include the cost of signature verification for each input. For signed inputs, the cost of an EC recovery is charged. For predicate inputs, the cost of a BMT root of bytecode is charged. 
- [#607](https://github.com/FuelLabs/fuel-vm/pull/607): The `Interpreter` expects the third generic argument during type definition that specifies the implementer of the `EcalHandler` trait for `ecal` opcode.
- [#609](https://github.com/FuelLabs/fuel-vm/pull/609): Checked transactions (`Create`, `Script`, and `Mint`) now enforce a maximum size. The maximum size is specified by `MAX_TRANSACTION_SIZE` in the transaction parameters, under consensus parameters. Checking a transaction above this size raises `CheckError::TransactionSizeLimitExceeded`.
- [#617](https://github.com/FuelLabs/fuel-vm/pull/617): Makes memory outside `$is..$ssp` range not executable. Separates `ErrorFlag` into `InvalidFlags`, `MemoryNotExecutable` and `InvalidInstruction`. Fixes related tests.
- [#619](https://github.com/FuelLabs/fuel-vm/pull/619): Avoid possible truncation of higher bits. It may invalidate the code that truncated higher bits causing different behavior on 32-bit vs. 64-bit systems.

## [Version 0.39.0]

### Added
- [#603](https://github.com/FuelLabs/fuel-vm/pull/603): Added `MerkleRootCalculator`for efficient in-memory Merkle root calculation.
- [#603](https://github.com/FuelLabs/fuel-vm/pull/606): Added Serialization and Deserialization support to `MerkleRootCalculator`.

### Changed

- [#595](https://github.com/FuelLabs/fuel-vm/pull/595): Removed `wee_alloc` dependency from `fuel-asm`. It now uses the builtin allocator on web targets as well.

#### Breaking

- [#598](https://github.com/FuelLabs/fuel-vm/pull/598): Update cost model for `ldc` opcode to take into account contract size.
- [#604](https://github.com/FuelLabs/fuel-vm/pull/604): Removed `ChainId` from `PredicateId` calculation. It changes the generated address of the predicates and may break tests or logic that uses hard-coded predicate IDs.
- [#594](https://github.com/FuelLabs/fuel-vm/pull/594): Add new predicate input validation tests. Also improves error propagation so that predicate error message better reflects the reason for invalidity.
- [#596](https://github.com/FuelLabs/fuel-vm/pull/596): Remove `core::ops::{Add, Sub}` impls from `BlockHeight`. Use `succ` and `pred` to access adjacent blocks, or perform arithmetic directly on the wrapped integer instead.
- [#593](https://github.com/FuelLabs/fuel-vm/pull/593): Reworked `Mint` transaction to work with `Input::Contract` and `Output::Contract` instead of `Output::Coin`. It allows account-based fee collection for the block producer.


## [Version 0.38.0]

### Added

- [#586](https://github.com/FuelLabs/fuel-vm/pull/586): Added `default_asset` method to the `ContractIdExt` trait implementation, to mirror the `default` method on AssetId in the Sway std lib.

### Changed

#### Breaking

- [#578](https://github.com/FuelLabs/fuel-vm/pull/578): Support `no_std` environments for `fuel-crypto`, falling back to a pure-Rust crypto implementation.
- [#582](https://github.com/FuelLabs/fuel-vm/pull/582): Make `fuel-vm` and `fuel-tx` crates compatible with `no_std` + `alloc`. This includes reworking all error handling that used `std::io::Error`, replacing some `std::collection::{HashMap, HashSet}` with `hashbrown::{HashMap, HashSet}` and many changes to feature-gating of APIs.
- [#587](https://github.com/FuelLabs/fuel-vm/pull/587): Replace `thiserror` dependency with `derive_more`, so that `core::fmt::Display` is implemented without the `std` feature. Removes `std::io::Error` trait impls from the affected types.
- [#588](https://github.com/FuelLabs/fuel-vm/pull/588): Re-worked the size calculation of the canonical serialization/deserialization.

#### Removed

- [#588](https://github.com/FuelLabs/fuel-vm/pull/588): Removed `SerializedSize` and `SerializedFixedSize` traits. Removed support for `SIZE_NO_DYNAMIC` and `SIZE_STATIC`. Removed enum attributes from derive macro for `Serialize` and `Deserialize` traits.

## [Version 0.37.0]

#### Breaking

- [#573](https://github.com/FuelLabs/fuel-vm/pull/573): Added `base_asset_id` as a required field to `FeeParameters`. `base_asset_id` is used to supply the ID of the base asset. 
- [#554](https://github.com/FuelLabs/fuel-vm/pull/554): Removed `debug` feature from the `fuel-vm`. The debugger is always available and becomes active after calling any `set_*` method.
- [#537](https://github.com/FuelLabs/fuel-vm/pull/537): Use dependent cost for `k256`, `s256`, `mcpi`, `scwq`, `swwq` opcodes.
    These opcodes charged inadequately low costs in comparison to the amount of work.
    This change should make all transactions that used these opcodes much more expensive than before.
- [#533](https://github.com/FuelLabs/fuel-vm/pull/533): Use custom serialization for fuel-types to allow no_std compilation.

## [Version 0.36.1]

### Changed

- [#546](https://github.com/FuelLabs/fuel-vm/pull/546): Improve debug formatting of instruction in panic receipts.

### Fixed

- [#574](https://github.com/FuelLabs/fuel-vm/pull/574): Enforce fixed 32-byte input length for LHS and RHS inputs to the BMT's internal node sum.
- [#547](https://github.com/FuelLabs/fuel-vm/pull/547): Bump `ed25519-dalek` to `2.0.0` to deal with RustSec Advisory. 

#### Breaking
- [#524](https://github.com/FuelLabs/fuel-vm/pull/524): Fix a crash in `CCP` instruction when overflowing contract bounds. Fix a bug in `CCP` where overflowing contract bounds in a different way would not actually copy the contract bytes, but just zeroes out the section. Fix a bug in `LDC` where it would revert the transaction when the contract bounds were exceeded, when it's just supposed to fill the rest of the bytes with zeroes.


## [Version 0.36.0]

### Changed

- [#525](https://github.com/FuelLabs/fuel-vm/pull/525): The `$hp` register is no longer restored to it's previous value when returning from a call, making it possible to return heap-allocated types from `CALL`.
- [#535](https://github.com/FuelLabs/fuel-vm/pull/535): Add better test coverage for TR and TRO.

#### Breaking

- [#514](https://github.com/FuelLabs/fuel-vm/pull/514/): Add `ChainId` and `GasCosts` to `ConsensusParameters`. 
    Break down `ConsensusParameters` into sub-structs to match usage. Change signatures of functions to ask for
    necessary fields only.
- [#532](https://github.com/FuelLabs/fuel-vm/pull/532): The `TRO` instruction now reverts when attempting to send zero coins to an output. Panic reason of this `TransferZeroCoins`, and `TR` was changed to use the same panic reason as well.

### Fixed

- [#511](https://github.com/FuelLabs/fuel-vm/pull/511): Changes multiple panic reasons to be more accurate, and internally refactors instruction fetch logic to be less error-prone.

- [#529](https://github.com/FuelLabs/fuel-vm/pull/529) [#534](https://github.com/FuelLabs/fuel-vm/pull/534): Enforcing async WASM initialization for all NPM wrapper packages.

- [#531](https://github.com/FuelLabs/fuel-vm/pull/531): UtxoId::from_str and TxPointer::from_str no longer crash on invalid input with multibyte characters. Also adds clippy lints to prevent future issues.

#### Breaking

- [#527](https://github.com/FuelLabs/fuel-vm/pull/527): The balances are empty during predicate estimation/verification.

## [Version 0.35.3]

### Changed

- [#542](https://github.com/FuelLabs/fuel-vm/pull/542/): Make the `fuel-tx` WASM compatible with `serde` feature enabled.

## [Version 0.35.2]

### Changed

#### Breaking

- [#539](https://github.com/FuelLabs/fuel-vm/pull/539/): Rollbacked the change for the gas charging formula. 
    Actualized the gas prices for opcodes.

## [Version 0.35.1]

### Added

- [#499](https://github.com/FuelLabs/fuel-vm/pull/499/): The `wasm_bindgen` support of `fuel-asm` and `fuel-types`.
    Each new release also publish a typescript analog of the `fuel-asm` and `fuel-types` crates to the npm.

## [Version 0.35.0]

The release mostly fixes funding during the audit and integration with the bridge. But the release also contains some new features like:
- Asynchronous predicate estimation/verification.
- Multi-asset support per contract.
- Support Secp256r1 signature recovery and Ed25519 verificaiton.


### Added

- [#486](https://github.com/FuelLabs/fuel-vm/pull/486/): Adds `ed25519` signature verification and `secp256r1` signature recovery to `fuel-crypto`, and corresponding opcodes `ED19` and `ECR1` to `fuel-vm`.

- [#486](https://github.com/FuelLabs/fuel-vm/pull/498): Adds `PSHL`, `PSHH`, `POPH` and `POPL` instructions, which allow cheap push and pop stack operations with multiple registers.

- [#500](https://github.com/FuelLabs/fuel-vm/pull/500): Introduced `ParallelExecutor` trait
    and made available async versions of verify and estimate predicates.
    Updated tests to test for both parallel and sequential execution.
    Fixed a bug in `transaction/check_predicate_owners`.

#### Breaking

- [#506](https://github.com/FuelLabs/fuel-vm/pull/506): Added new `Mint` and `Burn` variants to `Receipt` enum.
    It affects serialization and deserialization with new variants.

### Changed

#### Breaking

- [#506](https://github.com/FuelLabs/fuel-vm/pull/506): The `mint` and `burn` 
    opcodes accept a new `$rB` register. It is a sub-identifier used to generate an 
    `AssetId` by [this rule](https://github.com/FuelLabs/fuel-specs/blob/master/src/identifiers/asset.md). 
    This feature allows having multi-asset per one contract. It is a huge breaking change, and 
    after this point, `ContractId` can't be equal to `AssetId`.

    The conversion like `AssetId::from(*contract_id)` is no longer valid. Instead, the `ContractId` implements the `ContractIdExt` trait:
    ```rust
    /// Trait extends the functionality of the `ContractId` type.
    pub trait ContractIdExt {
        /// Creates an `AssetId` from the `ContractId` and `sub_id`.
        fn asset_id(&self, sub_id: &Bytes32) -> AssetId;
    }
    ```

- [#506](https://github.com/FuelLabs/fuel-vm/pull/506): The `mint` and `burn` 
    opcodes affect the `receipts_root` of the `Script` transaction.

### Removed

#### Breaking

- [#486](https://github.com/FuelLabs/fuel-vm/pull/486/): Removes apparently unused `Keystore` and `Signer` traits from `fuel-crypto`. Also renames `ECR` opcode to `ECK1`.

### Fixed

- [#500](https://github.com/FuelLabs/fuel-vm/pull/500): Fixed a bug where `MessageCoinPredicate` wasn't checked for in `check_predicate_owners`.

#### Breaking

- [#502](https://github.com/FuelLabs/fuel-vm/pull/502): The algorithm used by the
    binary Merkle tree for generating Merkle proofs has been updated to remove
    the leaf data from the proof set. This change allows BMT proofs to conform
    to the format expected by the Solidity contracts used for verifying proofs.

- [#503](https://github.com/FuelLabs/fuel-vm/pull/503): Use correct amount of gas in call
    receipts when limited by cgas. Before this change, the `Receipt::Call` could show an incorrect value for the gas limit.

- [#504](https://github.com/FuelLabs/fuel-vm/pull/504): The `CROO` and `CSIZ` opcodes require 
    the existence of corresponding `ContractId` in the transaction's 
    inputs(the same behavior as for the `CROO` opcode).

- [#504](https://github.com/FuelLabs/fuel-vm/pull/504): The size of the contract 
    was incorrectly padded. It affects the end of the call frame in the memory, 
    making it not 8 bytes align. Also, it affects the cost of the contract 
    call(in some cases, we charged less in some more).

- [#504](https://github.com/FuelLabs/fuel-vm/pull/504): The charging for `DependentCost`
    was done incorrectly, devaluing the `dep_per_unit` part. After the fixing of 
    this, the execution should become much more expensive.

- [#505](https://github.com/FuelLabs/fuel-vm/pull/505): The `data` field of the `Receipt` 
    is not part of the canonical serialization and deserialization anymore. The SDK should use the 
    `Receipt` type instead of `OpaqueReceipt`. The `Receipt.raw_payload` will be removed for the 
    `fuel-core 0.20`. The `data` field is optional now. The SDK should update serialization and 
    deserialization for `MessageOut`, `LogData`, and `ReturnData` receipts.

- [#505](https://github.com/FuelLabs/fuel-vm/pull/505): The `len` field of the `Receipt` 
    is not padded anymore and represents an initial value.

## [Version 0.34.1]

Mainly new opcodes prices and small performance improvements in the `BinaryMerkleTree`.

### Changed

- [#492](https://github.com/FuelLabs/fuel-vm/pull/492): Minor improvements to BMT
    internals, including a reduction in usage of `Box`, using `expect(...)` over
    `unwrap()`, and additional comments.

#### Breaking

- [#493](https://github.com/FuelLabs/fuel-vm/pull/493): The default `GasCostsValues`
    is updated according to the benches with `fuel-core 0.19`. 
    It may break some unit tests that compare actual gas usage with expected.

## [Version 0.34.0]

This release contains fixes for critical issues that we found before the audit. 
Mainly, these changes pertain to the Sparse Merkle Tree (SMT) and related 
code. The SMT API was extended to provide more flexibility and to allow users 
to select the most appropriate method for their performance needs. Where 
possible, sequential SMT updates were replaced with constructors that take in a
complete data set.

### Added

- [#476](https://github.com/FuelLabs/fuel-vm/pull/476): The `fuel_vm::Call` supports `From<[u8; Self::LEN]>` and `Into<[u8; Self::LEN]>`.

- [#484](https://github.com/FuelLabs/fuel-vm/pull/484): The `sparse::in_memory::MerkleTree`
    got new methods `from_set`, `root_from_set`, and `nodes_from_set` methods. These methods allow
    a more optimal way to build and calculate the SMT when you know all leaves.
    The `Contract::initial_state_root` is much faster now (by ~15 times).

### Removed

- [#478](https://github.com/FuelLabs/fuel-vm/pull/478): The `CheckedMemRange` is replaced by the `MemoryRange`.

### Changed

- [#477](https://github.com/FuelLabs/fuel-vm/pull/477): The `PanicReason::UnknownPanicReason` is `0x00`.
    The `PanicReason` now implements `From<u8>` instead of `TryFrom<u8>` and can't return an error anymore.

- [#478](https://github.com/FuelLabs/fuel-vm/pull/478): The `memcopy` method is updated
    and returns `MemoryWriteOverlap` instead of `MemoryOverflow`.

### Fixed

- [#482](https://github.com/FuelLabs/fuel-vm/pull/482): This PR address a security 
    issue where updates to a Sparse Merkle Tree could deliberately overwrite existing
    leaves by setting the leaf key to the hash of an existing leaf or node. This is 
    done by removing the insertion of the leaf using the leaf key.

- [#484](https://github.com/FuelLabs/fuel-vm/pull/484): Fixed bug with not-working `CreateMetadata`.


#### Breaking

- [#473](https://github.com/FuelLabs/fuel-vm/pull/473): CFS and CFSI were not validating
    that the new `$sp` value isn't below `$ssp`, allowing write access to non-owned
    memory. This is now fixed, and attempting to set an incorrect `$sp` value panics.

- [#485](https://github.com/FuelLabs/fuel-vm/pull/485): This PR addresses a security
    issue where the user may manipulate the structure of the Sparse Merkle Tree. 
    SMT expects hashed storage key wrapped into a `MerkleTreeKey` structure. 
    The change is breaking because it changes the `state_root` generated by the SMT 
    and may change the `ContractId` if the `Create` transaction has non-empty `StoargeSlot`s.


## [Version 0.33.0]

The release contains a lot of breaking changes. 
Most of them are audit blockers and affect the protocol itself.
Starting this release we plan to maintain the changelog file and describe all minor and major changes that make sense.

### Added

#### Breaking

- [#386](https://github.com/FuelLabs/fuel-vm/pull/386): The coin and message inputs 
    got a new field - `predicate_gas_used`. So it breaks the constructor API 
    of these inputs.

    The value of this field is zero for non-predicate inputs, but for the 
    predicates, it indicates the exact amount of gas used by the predicate 
    to execute. If after the execution of the predicate remaining gas is not 
    zero, then the predicate execution failed.
    
    This field is malleable but will be used by the VM, and each predicate 
    should be estimated before performing the verification logic. 
    The `Transaction`, `Create`, and `Script` types implement the 
    `EstimatePredicates` for these purposes.

    ```rust
    /// Provides predicate estimation functionality for the transaction.
    pub trait EstimatePredicates: Sized {
        /// Estimates predicates of the transaction.
        fn estimate_predicates(&mut self, params: &ConsensusParameters, gas_costs: &GasCosts) -> Result<(), CheckError>;
    }
    ```

    During the creation of the `Input`, the best strategy is to use a default 
    value like `0` and call the `estimate_predicates` method to actualize 
    the `predicate_gas_used` after.

- [#454](https://github.com/FuelLabs/fuel-vm/pull/454): VM native array-backed types 
`Address`, `AssetId`, `ContractId`, `Bytes4`, `Bytes8`, `Bytes20`, `Bytes32`, 
`Nonce`, `MessageId`, `Salt` now use more compact representation instead of 
hex-encoded string when serialized using serde format that sets 
`is_human_readable` to false.

- [#456](https://github.com/FuelLabs/fuel-vm/pull/456): Added a new type - `ChainId` to represent the identifier of the chain. 
It is a wrapper around the `u64`, so any `u64` can be converted into this type via `.into()` or `ChainId::new(...)`.

- [#459](https://github.com/FuelLabs/fuel-vm/pull/459) Require witness index to be specified when adding an unsigned coin to a transaction.
This allows for better reuse of witness data when using the transaction builder and helper methods to make transactions compact.

- [#462](https://github.com/FuelLabs/fuel-vm/pull/462): Adds a `cache` parameter to `Input::check` and `Input::check_signature`.
  This is used to avoid redundant signature recovery when multiple inputs share the same witness index.

### Changed

- [#458](https://github.com/FuelLabs/fuel-vm/pull/458): Automatically sort storage slots for creation transactions.

#### Breaking

- [#386](https://github.com/FuelLabs/fuel-vm/pull/386): Several methods of the `TransactionFee` are renamed `total` -> `max_fee`
  and `bytes` -> `min_fee`. The `TransactionFee::min_fee` take into account the gas used by predicates.

- [#450](https://github.com/FuelLabs/fuel-vm/pull/450): The Merkle root of a contract's code is now calculated by partitioning the code into chunks of 16 KiB, instead of 8 bytes. If the last leaf is does not a full 16 KiB, it is padded with `0` up to the nearest multiple of 8 bytes. This affects the `ContractId` and `PredicateId` calculations, breaking all code that used hardcoded values.

- [#456](https://github.com/FuelLabs/fuel-vm/pull/456): The basic methods `UniqueIdentifier::id`, `Signable::sign_inputs`, 
and `Input::predicate_owner` use `ChainId` instead of the `ConsensusParameters`. 
It is a less strict requirement than before because you can get `ChainId` 
from `ConsensusParameters.chain_id`, and it makes the API cleaner. 
It affects all downstream functions that use listed methods.

- [#463](https://github.com/FuelLabs/fuel-vm/pull/463): Moves verification that the `Output::ContractCreated` 
output contains valid `contract_id` and `state_root`(the values from the `Output` match with calculated 
values from the bytecode, storage slots, and salt) from `fuel-vm` to `fuel-tx`. 
It means the end-user will receive this error earlier on the SDK side before `dry_run` instead of after.

### Fixed

#### Breaking

- [#457](https://github.com/FuelLabs/fuel-vm/pull/457): Transactions got one more validity rule: 
Each `Script` or `Create` transaction requires at least one input coin or message to be spendable. 
It may break code/tests that previously didn't set any spendable inputs. 
Note: `Message` with non-empty `data` field is not spendable.

- [#458](https://github.com/FuelLabs/fuel-vm/pull/458): The storage slots with the same key inside the `Create` transaction are forbidden.<|MERGE_RESOLUTION|>--- conflicted
+++ resolved
@@ -6,11 +6,10 @@
 
 ## [Unreleased]
 
-<<<<<<< HEAD
-# Added
+### Added
 
 - [#648](https://github.com/FuelLabs/fuel-vm/pull/648): Added support for generating proofs for Sparse Merkle Trees (SMTs) and verifying them. Proofs can be used to attest to the inclusion (Inclusion Proof) or exclusion (Exclusion Proof) of data from the set.
-=======
+
 #### Changed
 
 - [#653](https://github.com/FuelLabs/fuel-vm/pull/653): `ECAL` opcode handler can now hold internal state.
@@ -18,7 +17,6 @@
 #### Breaking
 
 - [#654](https://github.com/FuelLabs/fuel-vm/pull/654): Make public types versionable by making non-exhaustive.
->>>>>>> 434e9467
 
 ## [Version 0.43.2]
 
