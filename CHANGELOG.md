--- conflicted
+++ resolved
@@ -7,14 +7,11 @@
 
 ## [Unreleased (see .changes folder)]
 
-<<<<<<< HEAD
-=======
 ## [Version 0.63.0]
 
 ### Breaking
 - [963](https://github.com/FuelLabs/fuel-vm/pull/963): Adds `ECAL` state parameter to some predicate-related APIs. Allows `ECAL` instruction during predicate execution. Exposes `Interpreter::context` function that can be used by the `ECAL` handler to determine if it's inside a predicate.
 
->>>>>>> c7e330cf
 ## [Version 0.62.0]
 
 ### Breaking
