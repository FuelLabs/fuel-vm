--- conflicted
+++ resolved
@@ -19,11 +19,8 @@
 
 #### Breaking
 
-<<<<<<< HEAD
 - [#743](https://github.com/FuelLabs/fuel-vm/pull/743): Zeroes `$flag` on `CALL`, so that contracts can assume clean `$flag` state.
-=======
 - [#737](https://github.com/FuelLabs/fuel-vm/pull/737): Panic on instructions with non-zero reserved part.
->>>>>>> dd926e42
 
 ## [Version 0.50.0]
 
