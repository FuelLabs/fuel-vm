# Change Log

All notable changes to this project will be documented in this file.

The format is based on [Keep a Changelog](http://keepachangelog.com/)
and this project adheres to [Semantic Versioning](http://semver.org/).

## [Unreleased]

### Added
- [#838](https://github.com/FuelLabs/fuel-vm/pull/838): Implemented `AsRef<[u8]>` and `TryFrom<&[u8]>` for DA compression types: ScriptCode, PredicateCode, RegistryKey.
- [#820](https://github.com/FuelLabs/fuel-vm/pull/820): Add fuzzing in CI with ClusterFuzzLite.

### Removed

#### Breaking
- [#843](https://github.com/FuelLabs/fuel-vm/pull/843): Remove `serde` feature from the `fuel-tx` crate. It is default behaviour now if you enable `alloc` feature.

### Changed

#### Breaking
- [#829](https://github.com/FuelLabs/fuel-vm/pull/829): Updated `add_random_fee_input()` to accept an `rng` for true randomization. Introduced `add_fee_input()` to retain the previous behavior of `add_random_fee_input()`.
- [#845](https://github.com/FuelLabs/fuel-vm/pull/845): Removed `Default` implementation of `SecretKey`.
- [#844](https://github.com/FuelLabs/fuel-vm/pull/844): `WDCM` and `WQCM` reset `$of` and `$err`.

## [Version 0.57.1]

### Fixed
- [#835](https://github.com/FuelLabs/fuel-vm/pull/835): Fixing WASM-NPM packaging and publishing

## [Version 0.57.0]

### Added
- [#670](https://github.com/FuelLabs/fuel-vm/pull/670): Add DA compression functionality to `Transaction` and any types within
- [#733](https://github.com/FuelLabs/fuel-vm/pull/733): Add LibAFL based fuzzer and update `secp256k1` version to 0.29.1.
- [#825](https://github.com/FuelLabs/fuel-vm/pull/733): Avoid leaking partially allocated memory when array deserialization fails

### Changed
- [#824](https://github.com/FuelLabs/fuel-vm/pull/824): Use `self` instead of `&self` during decompression.
- [#823](https://github.com/FuelLabs/fuel-vm/pull/823): Returned the old behaviour of the json serialization for policies.

#### Breaking
<<<<<<< HEAD
- [#766](https://github.com/FuelLabs/fuel-vm/pull/766): Use correct gas price when validating native signatures
- [#765](https://github.com/FuelLabs/fuel-vm/pull/765): corrected the gas units for WDOP and WQOP
=======
- [#826](https://github.com/FuelLabs/fuel-vm/pull/826): Skip the panic reason from canonical serialization of the panic receipt.
- [#821](https://github.com/FuelLabs/fuel-vm/pull/821): Added `block_transaction_size_limit` to `ConsensusParameters`. It adds a new `ConensusParametersV2` as a variant of the `ConsensusParameters`.
- [#670](https://github.com/FuelLabs/fuel-vm/pull/670): The `predicate` field of `fuel_tx::input::Coin` is now a wrapper struct `PredicateCode`.

### Fixed
- [#822](https://github.com/FuelLabs/fuel-vm/pull/822): Return recipient as an owner for the message inputs.

## [Version 0.56.0]

### Added
- [#796](https://github.com/FuelLabs/fuel-vm/pull/796): Added implementation of the `MerkleRootStorage` for references.

### Changed
- [#806](https://github.com/FuelLabs/fuel-vm/pull/806): Update MSRV to 1.79.0.

#### Breaking
- [#780](https://github.com/FuelLabs/fuel-vm/pull/780): Added `Blob` transaction, and `BSIZ` and `BLDD` instructions. Also allows `LDC` to load blobs.
- [#795](https://github.com/FuelLabs/fuel-vm/pull/795): Fixed `ed19` instruction to take variable length message instead of a fixed-length one. Changed the gas cost to be `DependentCost`.

## [Version 0.55.0]

### Added
- [#781](https://github.com/FuelLabs/fuel-vm/pull/781): Added `base_asset_id` to checked metadata.

### Changed
- [#784](https://github.com/FuelLabs/fuel-vm/pull/784): Avoid storage lookups for side nodes in the SMT.
- [#787](https://github.com/FuelLabs/fuel-vm/pull/787): Fixed charge functions to profile cost before charging.

#### Breaking
- [#783](https://github.com/FuelLabs/fuel-vm/pull/783): Remove unnecessary look up for old values by adding new methods to the `StorageMutate` trait.  The old `insert` and `remove` are now `replace` and `take`. The new `insert` and `remove` don't return a value.
- [#783](https://github.com/FuelLabs/fuel-vm/pull/783): Renamed methods of `StorageWrite` trait from `write`, `replace`, `take` to `write_bytes`, `replace_bytes`, `take_bytes`.
- [#788](https://github.com/FuelLabs/fuel-vm/pull/788): Fix truncating `sp` to `MEM_SIZE` in `grow_stack`, and allow empty writes to zero-length ranges at `$hp`.

### Fixed

#### Breaking
- [#789](https://github.com/FuelLabs/fuel-vm/pull/789): Avoid conversion into `usize` type and use `u32` or `u64` instead. The change is breaking since could return other errors for 32-bit systems.
- [#786](https://github.com/FuelLabs/fuel-vm/pull/786): Fixed the CCP opcode to charge for the length from the input arguments.
- [#785](https://github.com/FuelLabs/fuel-vm/pull/785): Require `ContractCreated` output in the `Create` transaction. The `TransactionBuilder<Create>` has a `add_contract_created` method to simplify the creation of the `ContractCreated` output for tests.


## [Version 0.54.1]

### Changed
- [#776](https://github.com/FuelLabs/fuel-vm/pull/776): Charge for max length in LDC opcode.

## [Version 0.54.0]

### Added

- [#770](https://github.com/FuelLabs/fuel-vm/pull/770): Cache contract inputs in the VM.

### Changed
- [#768](https://github.com/FuelLabs/fuel-vm/pull/768): Charge for LDC opcode before loading the contract into memory.

- [#771](https://github.com/FuelLabs/fuel-vm/pull/771): Take into account spent gas during synchronous predicates estimation.

#### Breaking
- [#769](https://github.com/FuelLabs/fuel-vm/pull/769): Use `DependentCost` for `CFE` and `CFEI` opcodes.
- [#767](https://github.com/FuelLabs/fuel-vm/pull/767): Fixed no zeroing malleable fields for `Create` transaction.
- [#765](https://github.com/FuelLabs/fuel-vm/pull/765): Corrected the gas units for WDOP and WQOP.

### Removed
- [#772](https://github.com/FuelLabs/fuel-vm/pull/772): Removed redundant `self.receipts.root()` call.
>>>>>>> 9693d43b

## [Version 0.53.0]

### Added

- [#751](https://github.com/FuelLabs/fuel-vm/pull/751):  Improve test coverage.

### Changed

- [#753](https://github.com/FuelLabs/fuel-vm/pull/753): Fix an ownership check bug in `CCP` instruction.

## [Version 0.52.0]

### Changed

#### Breaking

- [#748](https://github.com/FuelLabs/fuel-vm/pull/748): Make `VmMemoryPool::get_new` async.
- [#747](https://github.com/FuelLabs/fuel-vm/pull/747): Use `DependentCost` for `aloc` opcode. The cost of the `aloc` opcode is now dependent on the size of the allocation.

## [Version 0.51.0]

### Added

- [#732](https://github.com/FuelLabs/fuel-vm/pull/732):  Adds `reset` method to VM memory.

#### Breaking

- [#732](https://github.com/FuelLabs/fuel-vm/pull/732): Makes the VM generic over the memory type, allowing reuse of relatively expensive-to-allocate VM memories through `VmMemoryPool`. Functions and traits which require VM initalization such as `estimate_predicates` now take either the memory or `VmMemoryPool` as an argument. The `Interpterter::eq` method now only compares accessible memory regions. `Memory` was renamed into `MemoryInstance` and `Memory` is a trait now.

### Changed

#### Breaking

- [#743](https://github.com/FuelLabs/fuel-vm/pull/743): Zeroes `$flag` on `CALL`, so that contracts can assume clean `$flag` state.
- [#737](https://github.com/FuelLabs/fuel-vm/pull/737): Panic on instructions with non-zero reserved part.

## [Version 0.50.0]

### Changed

- [#725](https://github.com/FuelLabs/fuel-vm/pull/725): Adds more clippy lints to catch possible integer overflow and casting bugs on compile time.
- [#729](https://github.com/FuelLabs/fuel-vm/pull/729): Adds more clippy lints to `fuel-merkle` to catch possible integer overflow and casting bugs on compile time. It also does some internal refactoring.

### Added

#### Breaking

- [#725](https://github.com/FuelLabs/fuel-vm/pull/725): `UtxoId::from_str` now rejects inputs with multiple `0x` prefixes. Many `::from_str` implementations also reject extra data in the end of the input, instead of silently ignoring it. `UtxoId::from_str` allows a single `:` between the fields. Unused `GasUnit` struct removed.
- [#726](https://github.com/FuelLabs/fuel-vm/pull/726): Removed code related to Binary Merkle Sum Trees (BMSTs). The BMST is deprecated and not used in production environments. 
- [#729](https://github.com/FuelLabs/fuel-vm/pull/729): Removed default implementation of `Node::key_size_bits`, implementors must now define it themselves. Also some helper traits have been merged together, or their types changed.
### Fixed

#### Breaking

- [#736](https://github.com/FuelLabs/fuel-vm/pull/736): LDC instruction now works in internal contexts as well. Call frames use code size padded to word alignment.

## [Version 0.49.0]

### Added

- [#721](https://github.com/FuelLabs/fuel-vm/pull/721): Added additional logic to the BMT proof verification algorithm to check the length of the provided proof set against the index provided in the proof.

#### Breaking

- [#719](https://github.com/FuelLabs/fuel-vm/pull/719): Fix overflow in `LDC` instruction when contract size with padding would overflow.
- [#715](https://github.com/FuelLabs/fuel-vm/pull/715): The `Interpreter` supports the processing of the `Upload` transaction. The change affects `InterpreterStorage`, adding `StorageMutate<UploadedBytes>` constrain.
- [#714](https://github.com/FuelLabs/fuel-vm/pull/714): The change adds a new `Upload` transaction that allows uploading huge byte code on chain subsection by subsection. This transaction is chargeable and is twice as expensive as the `Create` transaction. Anyone can submit this transaction.
- [#712](https://github.com/FuelLabs/fuel-vm/pull/712): The `Interpreter` supports the processing of the `Upgrade` transaction. The change affects `InterpreterStorage`, adding 5 new methods that must be implemented.
- [#707](https://github.com/FuelLabs/fuel-vm/pull/707): The change adds a new `Upgrade` transaction that allows upgrading either consensus parameters or state transition function used by the network to produce future blocks.
    The purpose of the upgrade is defined by the `Upgrade Purpose` type:
    
    ```rust
    pub enum UpgradePurpose {
        /// The upgrade is performed to change the consensus parameters.
        ConsensusParameters {
            /// The index of the witness in the [`Witnesses`] field that contains
            /// the serialized consensus parameters.
            witness_index: u16,
            /// The hash of the serialized consensus parameters.
            /// Since the serialized consensus parameters live inside witnesses(malleable
            /// data), any party can override them. The `checksum` is used to verify that the
            /// data was not modified.
            checksum: Bytes32,
        },
        /// The upgrade is performed to change the state transition function.
        StateTransition {
            /// The Merkle root of the new bytecode of the state transition function.
            /// The bytecode must be present on the blockchain(should be known by the
            /// network) at the moment of inclusion of this transaction.
            root: Bytes32,
        },
    }
    ```
    
    The `Upgrade` transaction is chargeable, and the sender should pay for it. Transaction inputs should contain only base assets.
    
    Only the privileged address can upgrade the network. The privileged address can be either a real account or a predicate.
    
    Since serialized consensus parameters are small(< 2kb), they can be part of the upgrade transaction and live inside of witness data. The bytecode of the blockchain state transition function is huge ~1.6MB(relative to consensus parameters), and it is impossible to fit it into one transaction. So when we perform the upgrade of the state transition function, it should already be available on the blockchain. The transaction to actually upload the bytecode(`Upload` transaction) will implemented in the https://github.com/FuelLabs/fuel-core/issues/1754.

### Changed

- [#707](https://github.com/FuelLabs/fuel-vm/pull/707): Used the same pattern everywhere in the codebase: 
    ```rust
                 Self::Script(tx) => tx.encode_static(buffer),
                 Self::Create(tx) => tx.encode_static(buffer),
                 Self::Mint(tx) => tx.encode_static(buffer),
                 Self::Upgrade(tx) => tx.encode_static(buffer),
    ```
  
    Instead of:
    ```rust
                 Transaction::Script(script) => script.encode_static(buffer),
                 Transaction::Create(create) => create.encode_static(buffer),
                 Transaction::Mint(mint) => mint.encode_static(buffer),
                 Transaction::Upgrade(upgrade) => upgrade.encode_static(buffer),
    ```

#### Breaking

- [#714](https://github.com/FuelLabs/fuel-vm/pull/714): Added `max_bytecode_subsections` field to the `TxParameters` to limit the number of subsections that can be uploaded.
- [#707](https://github.com/FuelLabs/fuel-vm/pull/707): Side small breaking for tests changes from the `Upgrade` transaction:
  - Moved `fuel-tx-test-helpers` logic into the `fuel_tx::test_helpers` module.
  - Added a new rule for `Create` transaction: all inputs should use base asset otherwise it returns `TransactionInputContainsNonBaseAssetId` error.
  - Renamed some errors because now they are used for several transactions(`Upgrade` uses some errors from `Create` and some from `Script` transactions):
    - `TransactionScriptOutputContractCreated` -> `TransactionOutputContainsContractCreated`.
    - `TransactionCreateOutputContract` -> `TransactionOutputContainsContract`.
    - `TransactionCreateOutputVariable` -> `TransactionOutputContainsVariable`.
    - `TransactionCreateOutputChangeNotBaseAsset` -> `TransactionChangeChangeUsesNotBaseAsset`.
    - `TransactionCreateInputContract` -> `TransactionInputContainsContract`.
    - `TransactionCreateMessageData` -> `TransactionInputContainsMessageData`.
  - The combination of `serde` and `postcard` is used to serialize and deserialize `ConsensusParameters` during the upgrade. This means the protocol and state transition function requires the `serde` feature by default for `ConsensusParameters` and `fuel-types`.

- [#697](https://github.com/FuelLabs/fuel-vm/pull/697): Changed the VM to internally use separate buffers for the stack and the heap to improve startup time. After this change, memory that was never part of the stack or the heap cannot be accessed, even for reading. Also, even if the whole memory is allocated, accesses spanning from the stack to the heap are not allowed. This PR also fixes a bug that required one-byte gap between the stack and the heap. Multiple errors have been changed to be more sensible ones, and sometimes the order of which error is returned has changed. `ALOC` opcode now zeroes the newly allocated memory.

## [Version 0.48.0]

### Added

- [#705](https://github.com/FuelLabs/fuel-vm/pull/705): Added `privileged_address` to the `ConsensusParameters` for permissioned operations(like upgrade of the network).
- [#648](https://github.com/FuelLabs/fuel-vm/pull/648): Added support for generating proofs for Sparse Merkle Trees (SMTs) and proof verification. Proofs can be used to attest to the inclusion or exclusion of data from the set.

### Changed

#### Breaking

- [#709](https://github.com/FuelLabs/fuel-vm/pull/709): Removed `bytecode_length` from the `Create` transaction.
- [#706](https://github.com/FuelLabs/fuel-vm/pull/706): Unified `Create` and `Script` logic via `ChargeableTransaction`. The change is breaking because affects JSON serialization and deserialization. Now `Script` and `Create` transactions have `body` fields that include unique transactions.
- [#703](https://github.com/FuelLabs/fuel-vm/pull/703): Reshuffled fields `Script` and `Create` transactions to unify part used by all chargeable transactions. It breaks the serialization and deserialization and requires adoption on the SDK side.
- [#708](https://github.com/FuelLabs/fuel-vm/pull/708): Hidden `Default` params under the "test-helper" feature to avoid accidental use in production code. It is a huge breaking change for any code that has used them before in production, and instead, it should be fetched from the network. In the case of tests simply use the "test-helper" feature in your `[dev-dependencies]` section.
- [#702](https://github.com/FuelLabs/fuel-vm/pull/702): Wrapped `FeeParameters`, `PredicateParameters`, `TxParameters`, `ScriptParameters` and `ContractParameters` into an enum to support versioning. 
- [#701](https://github.com/FuelLabs/fuel-vm/pull/701): Wrapped `ConsensusParameters` and `GasCosts` into an enum to support versioning. Moved `block_gas_limit` from `fuel_core_chain_config::ChainConfig` to `ConsensusPataremeters`. Reduced default `MAX_SIZE` to be [110kb](https://github.com/FuelLabs/fuel-core/pull/1761) and `MAX_CONTRACT_SIZE` to be [100kb](https://github.com/FuelLabs/fuel-core/pull/1761).
- [#692](https://github.com/FuelLabs/fuel-vm/pull/692): Add GTF getters for tx size and address.
- [#698](https://github.com/FuelLabs/fuel-vm/pull/698): Store input, output and witness limits to u16, while keeping the values limited to 255.

## [Version 0.47.1]

### Added

- [#689](https://github.com/FuelLabs/fuel-vm/pull/689): Re-add fields to the checked tx `Metadata` for min and max gas.
- [#689](https://github.com/FuelLabs/fuel-vm/pull/689): Add test helpers and additional getters.

## [Version 0.47.0]

### Added

- [#686](https://github.com/FuelLabs/fuel-vm/pull/686): Implement `serde` for `InterpreterError`.

### Changed

#### Breaking

- [#685](https://github.com/FuelLabs/fuel-vm/pull/685):
  The `MaxFee` is a mandatory policy to set. The `MaxFee` policy is used to check that the transaction is valid.
  Added a new stage for the `Checked` transaction - `Ready`. This type can be constructed with the
  `gas_price` before being transacted by the `Interpreter`.
- [#671](https://github.com/FuelLabs/fuel-vm/pull/671): Support dynamically sized values in the ContractsState table by
  using a vector data type (`Vec<u8>`).
- [#682](https://github.com/FuelLabs/fuel-vm/pull/682): Include `Tip` policy in fee calculation
- [#683](https://github.com/FuelLabs/fuel-vm/pull/683): Simplify `InterpreterStorage` by removing dependency
  on `MerkleRootStorage` and removing `merkle_` prefix from method names.
- [#678](https://github.com/FuelLabs/fuel-vm/pull/678): Zero malleable fields before execution. Remove some now-obsolete
  GTF getters. Don't update `tx.receiptsRoot` after pushing receipts, and do it after execution instead.
- [#672](https://github.com/FuelLabs/fuel-vm/pull/672): Remove `GasPrice` policy
- [#672](https://github.com/FuelLabs/fuel-vm/pull/672): Add `gas_price` field to transaction execution
- [#684](https://github.com/FuelLabs/fuel-vm/pull/684): Remove `maturity` field from `Input` coin types. Also remove
  related `GTF` getter.
- [#675](https://github.com/FuelLabs/fuel-vm/pull/675): Add `GTF` access for `asset_id` and `to` fields for `Change`
  outputs.

## [Version 0.46.0]

### Changed

#### Breaking

- [#679](https://github.com/FuelLabs/fuel-vm/pull/679): Require less restricted constraint on `MerkleRootStorage` trait.
  Now it requires `StorageInspect` instead of the `StorageMutate`.
- [#673](https://github.com/FuelLabs/fuel-vm/pull/673): Removed `ContractsInfo` table. Contract salts and roots are no
  longer stored in on-chain data.
- [#673](https://github.com/FuelLabs/fuel-vm/pull/673): Opcode `CROO` now calculates the given contract's root on
  demand. `CROO` has therefore been changed to a `DependentCost` gas cost.

### Changed

- [#672](https://github.com/FuelLabs/fuel-vm/pull/672): Add `Tip` policy

## [Version 0.45.0]

### Changed

#### Breaking

- [#668](https://github.com/FuelLabs/fuel-vm/pull/668): Remove `non_exhaustive` from versionable types for security
  reasons

## [Version 0.44.0]

#### Changed

- [#653](https://github.com/FuelLabs/fuel-vm/pull/653): `ECAL` opcode handler can now hold internal state.
- [#657](https://github.com/FuelLabs/fuel-vm/pull/657): Add debugger methods to remove or replace all breakpoints at
  once.

#### Breaking

- [#654](https://github.com/FuelLabs/fuel-vm/pull/654): Make public types versionable by making non-exhaustive.
- [#658](https://github.com/FuelLabs/fuel-vm/pull/658): Make `key!`-generated types
  like `Address`, `AssetId`, `ContractId` and `Bytes32` consume one less byte when serialized with a binary serde
  serializer like postcard.

## [Version 0.43.2]

### Changed

- [#645](https://github.com/FuelLabs/fuel-vm/pull/645): Add wasm support for `fuel-tx` crate.

## [Version 0.43.1]

### Fixed

- [#643](https://github.com/FuelLabs/fuel-vm/pull/643): Fixed json deserialization of array fuel types from the file.

## [Version 0.43.0]

### Changed

#### Breaking

- [#640](https://github.com/FuelLabs/fuel-vm/pull/640): Update VM initialization cost to dependent cost; this is
  required because the time it takes to initialize the VM depends on the size of the transaction.

## [Version 0.42.1]

### Changed

#### Breaking

- [#637](https://github.com/FuelLabs/fuel-vm/pull/637): Charge for the actual size of the contract in `ccp` opcode.

## [Version 0.42.0]

### Changed

#### Breaking

- [#676](https://github.com/FuelLabs/fuel-vm/pull/676) Add `gas_price` to `Mint` transaction
- [#629](https://github.com/FuelLabs/fuel-vm/pull/629): Charge the user for VM initialization.
- [#628](https://github.com/FuelLabs/fuel-vm/pull/628): Renamed `transaction::CheckError`
  to `transaction::ValidityError`.
  Created a new `checked_transaction::CheckError` that combines `ValidityError`
  and `PredicateVerificationFailed` errors into one. It allows the return of the
  `PredicateVerificationFailed` to the end user instead of losing the reason why predicate verification failed.
- [#625](https://github.com/FuelLabs/fuel-vm/pull/625): Use `ArithmeticError` only for arithmetic operations, and
  introduce new errors like `BalanceOverflow` for others. Whenever an error is internally caused by a type conversion
  to `usize`, so that an overflowing value wouldn't map to a valid index anyway, return the missing item error instead.
- [#623](https://github.com/FuelLabs/fuel-vm/pull/623):
  Added support for transaction policies. The `Script` and `Create`
  transactions received a new field, `policies`. Policies allow the addition
  of some limits to the transaction to protect the user or specify some details regarding execution.
  This change makes the `GasPrice` and `Maturity` fields optional, allowing to save space in the future.
  Also, this will enable us to support multidimensional prices later.
  `GasLimit` was renamed to `ScriptGasLimit`.

  Along with this change, we introduced two new policies:
    - `WitnessLimit` - allows the limitation of the maximum size of witnesses in bytes for the contract. Because of the
      changes in the gas calculation model(the blockchain also charges the user for the witness data), the user should
      protect himself from the block producer or third parties blowing up witness data and draining the user's funds.
    - `MaxFee` - allows the upper bound for the maximum fee that users agree to pay for the transaction.

  This change brings the following modification to the gas model:
    - The `ScriptGasLimit` only limits script execution. Previously, the `ScriptGasLimit` also limited the predicate
      execution time, instead predicate gas is now directly included into `min_fee`. So, it is not possible to use
      the `ScriptGasLimit` for transaction cost limitations. A new `MaxFee` policy is a way to do that. The `GasLimit`
      field was removed from the `Create` transaction because it only relates to the script execution (which
      the `Create` transaction doesn't have).
    - The blockchain charges the user for the size of witness data (before it was free). There is no separate price for
      the storage, so it uses gas to charge the user. This change affects `min_gas` and `min_fee` calculation.
    - A new policy called `WitnessLimit` also impacts the `max_gas` and `max_fee` calculation in addition
      to `ScriptGasLimit`(in the case of `Create` transaction only `WitnessLimit` affects the `max_gas` and `max_fee`).
    - The minimal gas also charges the user for transaction ID calculation.

  The change has the following modification to the transaction layout:
    - The `Create` transaction doesn't have the `ScriptGasLimit` field anymore. Because the `Create` transaction doesn't
      have any script to execute
    - The `Create` and `Script` transactions don't have explicit `maturity` and `gas_price` fields. Instead, these
      fields can be set via a new `policies` field.
    - The `Create` and `Script` transactions have a new `policies` field with a unique canonical serialization and
      deserialization for optimal space consumption.

  Other breaking changes caused by the change:
    - Each transaction requires setting the `GasPrice` policy.
    - Previously, `ScriptGasLimit` should be less than the `MAX_GAS_PER_TX` constant. After removing this field from
      the `Create` transaction, it is impossible to require it. Instead, it requires that `max_gas <= MAX_GAS_PER_TX`
      for any transaction. Consequently, any `Script` transaction that uses `MAX_GAS_PER_TX` as a `ScriptGasLimit` will
      always fail because of a new rule. Setting the estimated gas usage instead solves the problem.
    - If the `max_fee > policies.max_fee`, then transaction will be rejected.
    - If the `witnessses_size > policies.witness_limit`, then transaction will be rejected.
    - GTF opcode changed its hardcoded constants for fields. It should be updated according to the values from the
      specification on the Sway side.
- [#633](https://github.com/FuelLabs/fuel-vm/pull/633): Limit receipt count to `u16::MAX`.
- [#634](https://github.com/FuelLabs/fuel-vm/pull/634): Charge for storage per new byte written. Write opcodes now
  return the number of new storage slots created, instead of just a boolean on whether the value existed before.

### Fixed

- [#627](https://github.com/FuelLabs/fuel-vm/pull/627): Added removal of obsolete SMT nodes along the path
  during `update` and `delete` operations.

## [Version 0.41.0]

#### Breaking

- [#622](https://github.com/FuelLabs/fuel-vm/pull/622): Divide `DependentCost` into "light" and "heavy" operations:
  Light operations consume `0 < x < 1` gas per unit, while heavy operations consume `x` gas per unit. This distinction
  provides more precision when calculating dependent costs.

## [Version 0.40.0]

### Added

- [#607](https://github.com/FuelLabs/fuel-vm/pull/607): Added `ECAL` instruction support.

### Changed

- [#612](https://github.com/FuelLabs/fuel-vm/pull/612): Reduced the memory consumption in all places where we calculate
  BMT root.
- [#615](https://github.com/FuelLabs/fuel-vm/pull/615): Made `ReceiptsCtx` of the VM modifiable with `test-helpers`
  feature.

#### Breaking

- [#618](https://github.com/FuelLabs/fuel-vm/pull/618): Transaction fees for `Create` now include the cost of metadata
  calculations, including: contract root calculation, state root calculation, and contract id calculation.
- [#613](https://github.com/FuelLabs/fuel-vm/pull/613): Transaction fees now include the cost of signature verification
  for each input. For signed inputs, the cost of an EC recovery is charged. For predicate inputs, the cost of a BMT root
  of bytecode is charged.
- [#607](https://github.com/FuelLabs/fuel-vm/pull/607): The `Interpreter` expects the third generic argument during type
  definition that specifies the implementer of the `EcalHandler` trait for `ecal` opcode.
- [#609](https://github.com/FuelLabs/fuel-vm/pull/609): Checked transactions (`Create`, `Script`, and `Mint`) now
  enforce a maximum size. The maximum size is specified by `MAX_TRANSACTION_SIZE` in the transaction parameters, under
  consensus parameters. Checking a transaction above this size raises `CheckError::TransactionSizeLimitExceeded`.
- [#617](https://github.com/FuelLabs/fuel-vm/pull/617): Makes memory outside `$is..$ssp` range not executable.
  Separates `ErrorFlag` into `InvalidFlags`, `MemoryNotExecutable` and `InvalidInstruction`. Fixes related tests.
- [#619](https://github.com/FuelLabs/fuel-vm/pull/619): Avoid possible truncation of higher bits. It may invalidate the
  code that truncated higher bits causing different behavior on 32-bit vs. 64-bit systems.

## [Version 0.39.0]

### Added

- [#603](https://github.com/FuelLabs/fuel-vm/pull/603): Added `MerkleRootCalculator`for efficient in-memory Merkle root
  calculation.
- [#603](https://github.com/FuelLabs/fuel-vm/pull/606): Added Serialization and Deserialization support
  to `MerkleRootCalculator`.

### Changed

- [#595](https://github.com/FuelLabs/fuel-vm/pull/595): Removed `wee_alloc` dependency from `fuel-asm`. It now uses the
  builtin allocator on web targets as well.

#### Breaking

- [#598](https://github.com/FuelLabs/fuel-vm/pull/598): Update cost model for `ldc` opcode to take into account contract
  size.
- [#604](https://github.com/FuelLabs/fuel-vm/pull/604): Removed `ChainId` from `PredicateId` calculation. It changes the
  generated address of the predicates and may break tests or logic that uses hard-coded predicate IDs.
- [#594](https://github.com/FuelLabs/fuel-vm/pull/594): Add new predicate input validation tests. Also improves error
  propagation so that predicate error message better reflects the reason for invalidity.
- [#596](https://github.com/FuelLabs/fuel-vm/pull/596): Remove `core::ops::{Add, Sub}` impls from `BlockHeight`.
  Use `succ` and `pred` to access adjacent blocks, or perform arithmetic directly on the wrapped integer instead.
- [#593](https://github.com/FuelLabs/fuel-vm/pull/593): Reworked `Mint` transaction to work with `Input::Contract`
  and `Output::Contract` instead of `Output::Coin`. It allows account-based fee collection for the block producer.

## [Version 0.38.0]

### Added

- [#586](https://github.com/FuelLabs/fuel-vm/pull/586): Added `default_asset` method to the `ContractIdExt` trait
  implementation, to mirror the `default` method on AssetId in the Sway std lib.

### Changed

#### Breaking

- [#578](https://github.com/FuelLabs/fuel-vm/pull/578): Support `no_std` environments for `fuel-crypto`, falling back to
  a pure-Rust crypto implementation.
- [#582](https://github.com/FuelLabs/fuel-vm/pull/582): Make `fuel-vm` and `fuel-tx` crates compatible
  with `no_std` + `alloc`. This includes reworking all error handling that used `std::io::Error`, replacing
  some `std::collection::{HashMap, HashSet}` with `hashbrown::{HashMap, HashSet}` and many changes to feature-gating of
  APIs.
- [#587](https://github.com/FuelLabs/fuel-vm/pull/587): Replace `thiserror` dependency with `derive_more`, so
  that `core::fmt::Display` is implemented without the `std` feature. Removes `std::io::Error` trait impls from the
  affected types.
- [#588](https://github.com/FuelLabs/fuel-vm/pull/588): Re-worked the size calculation of the canonical
  serialization/deserialization.
- [#700](https://github.com/FuelLabs/fuel-vm/pull/700): Add `BASE_ASSET_ID` to `GM` instruction.


#### Removed

- [#588](https://github.com/FuelLabs/fuel-vm/pull/588): Removed `SerializedSize` and `SerializedFixedSize` traits.
  Removed support for `SIZE_NO_DYNAMIC` and `SIZE_STATIC`. Removed enum attributes from derive macro for `Serialize`
  and `Deserialize` traits.

## [Version 0.37.0]

#### Breaking

- [#573](https://github.com/FuelLabs/fuel-vm/pull/573): Added `base_asset_id` as a required field
  to `FeeParameters`. `base_asset_id` is used to supply the ID of the base asset.
- [#554](https://github.com/FuelLabs/fuel-vm/pull/554): Removed `debug` feature from the `fuel-vm`. The debugger is
  always available and becomes active after calling any `set_*` method.
- [#537](https://github.com/FuelLabs/fuel-vm/pull/537): Use dependent cost for `k256`, `s256`, `mcpi`, `scwq`, `swwq`
  opcodes.
  These opcodes charged inadequately low costs in comparison to the amount of work.
  This change should make all transactions that used these opcodes much more expensive than before.
- [#533](https://github.com/FuelLabs/fuel-vm/pull/533): Use custom serialization for fuel-types to allow no_std
  compilation.

## [Version 0.36.1]

### Changed

- [#546](https://github.com/FuelLabs/fuel-vm/pull/546): Improve debug formatting of instruction in panic receipts.

### Fixed

- [#574](https://github.com/FuelLabs/fuel-vm/pull/574): Enforce fixed 32-byte input length for LHS and RHS inputs to the
  BMT's internal node sum.
- [#547](https://github.com/FuelLabs/fuel-vm/pull/547): Bump `ed25519-dalek` to `2.0.0` to deal with RustSec Advisory.

#### Breaking

- [#524](https://github.com/FuelLabs/fuel-vm/pull/524): Fix a crash in `CCP` instruction when overflowing contract
  bounds. Fix a bug in `CCP` where overflowing contract bounds in a different way would not actually copy the contract
  bytes, but just zeroes out the section. Fix a bug in `LDC` where it would revert the transaction when the contract
  bounds were exceeded, when it's just supposed to fill the rest of the bytes with zeroes.

## [Version 0.36.0]

### Changed

- [#525](https://github.com/FuelLabs/fuel-vm/pull/525): The `$hp` register is no longer restored to it's previous value
  when returning from a call, making it possible to return heap-allocated types from `CALL`.
- [#535](https://github.com/FuelLabs/fuel-vm/pull/535): Add better test coverage for TR and TRO.

#### Breaking

- [#514](https://github.com/FuelLabs/fuel-vm/pull/514/): Add `ChainId` and `GasCosts` to `ConsensusParameters`.
  Break down `ConsensusParameters` into sub-structs to match usage. Change signatures of functions to ask for
  necessary fields only.
- [#532](https://github.com/FuelLabs/fuel-vm/pull/532): The `TRO` instruction now reverts when attempting to send zero
  coins to an output. Panic reason of this `TransferZeroCoins`, and `TR` was changed to use the same panic reason as
  well.

### Fixed

- [#511](https://github.com/FuelLabs/fuel-vm/pull/511): Changes multiple panic reasons to be more accurate, and
  internally refactors instruction fetch logic to be less error-prone.

- [#529](https://github.com/FuelLabs/fuel-vm/pull/529) [#534](https://github.com/FuelLabs/fuel-vm/pull/534): Enforcing
  async WASM initialization for all NPM wrapper packages.

- [#531](https://github.com/FuelLabs/fuel-vm/pull/531): UtxoId::from_str and TxPointer::from_str no longer crash on
  invalid input with multibyte characters. Also adds clippy lints to prevent future issues.

#### Breaking

- [#527](https://github.com/FuelLabs/fuel-vm/pull/527): The balances are empty during predicate estimation/verification.

## [Version 0.35.3]

### Changed

- [#542](https://github.com/FuelLabs/fuel-vm/pull/542/): Make the `fuel-tx` WASM compatible with `serde` feature
  enabled.

## [Version 0.35.2]

### Changed

#### Breaking

- [#539](https://github.com/FuelLabs/fuel-vm/pull/539/): Rollbacked the change for the gas charging formula.
  Actualized the gas prices for opcodes.

## [Version 0.35.1]

### Added

- [#499](https://github.com/FuelLabs/fuel-vm/pull/499/): The `wasm_bindgen` support of `fuel-asm` and `fuel-types`.
  Each new release also publish a typescript analog of the `fuel-asm` and `fuel-types` crates to the npm.

## [Version 0.35.0]

The release mostly fixes funding during the audit and integration with the bridge. But the release also contains some
new features like:

- Asynchronous predicate estimation/verification.
- Multi-asset support per contract.
- Support Secp256r1 signature recovery and Ed25519 verificaiton.

### Added

- [#486](https://github.com/FuelLabs/fuel-vm/pull/486/): Adds `ed25519` signature verification and `secp256r1` signature
  recovery to `fuel-crypto`, and corresponding opcodes `ED19` and `ECR1` to `fuel-vm`.

- [#486](https://github.com/FuelLabs/fuel-vm/pull/498): Adds `PSHL`, `PSHH`, `POPH` and `POPL` instructions, which allow
  cheap push and pop stack operations with multiple registers.

- [#500](https://github.com/FuelLabs/fuel-vm/pull/500): Introduced `ParallelExecutor` trait
  and made available async versions of verify and estimate predicates.
  Updated tests to test for both parallel and sequential execution.
  Fixed a bug in `transaction/check_predicate_owners`.

#### Breaking

- [#506](https://github.com/FuelLabs/fuel-vm/pull/506): Added new `Mint` and `Burn` variants to `Receipt` enum.
  It affects serialization and deserialization with new variants.

### Changed

#### Breaking

- [#506](https://github.com/FuelLabs/fuel-vm/pull/506): The `mint` and `burn`
  opcodes accept a new `$rB` register. It is a sub-identifier used to generate an
  `AssetId` by [this rule](https://github.com/FuelLabs/fuel-specs/blob/master/src/identifiers/asset.md).
  This feature allows having multi-asset per one contract. It is a huge breaking change, and
  after this point, `ContractId` can't be equal to `AssetId`.

  The conversion like `AssetId::from(*contract_id)` is no longer valid. Instead, the `ContractId` implements
  the `ContractIdExt` trait:
    ```rust
    /// Trait extends the functionality of the `ContractId` type.
    pub trait ContractIdExt {
        /// Creates an `AssetId` from the `ContractId` and `sub_id`.
        fn asset_id(&self, sub_id: &Bytes32) -> AssetId;
    }
    ```

- [#506](https://github.com/FuelLabs/fuel-vm/pull/506): The `mint` and `burn`
  opcodes affect the `receipts_root` of the `Script` transaction.

### Removed

#### Breaking

- [#486](https://github.com/FuelLabs/fuel-vm/pull/486/): Removes apparently unused `Keystore` and `Signer` traits
  from `fuel-crypto`. Also renames `ECR` opcode to `ECK1`.

### Fixed

- [#500](https://github.com/FuelLabs/fuel-vm/pull/500): Fixed a bug where `MessageCoinPredicate` wasn't checked for
  in `check_predicate_owners`.

#### Breaking

- [#502](https://github.com/FuelLabs/fuel-vm/pull/502): The algorithm used by the
  binary Merkle tree for generating Merkle proofs has been updated to remove
  the leaf data from the proof set. This change allows BMT proofs to conform
  to the format expected by the Solidity contracts used for verifying proofs.

- [#503](https://github.com/FuelLabs/fuel-vm/pull/503): Use correct amount of gas in call
  receipts when limited by cgas. Before this change, the `Receipt::Call` could show an incorrect value for the gas
  limit.

- [#504](https://github.com/FuelLabs/fuel-vm/pull/504): The `CROO` and `CSIZ` opcodes require
  the existence of corresponding `ContractId` in the transaction's
  inputs(the same behavior as for the `CROO` opcode).

- [#504](https://github.com/FuelLabs/fuel-vm/pull/504): The size of the contract
  was incorrectly padded. It affects the end of the call frame in the memory,
  making it not 8 bytes align. Also, it affects the cost of the contract
  call(in some cases, we charged less in some more).

- [#504](https://github.com/FuelLabs/fuel-vm/pull/504): The charging for `DependentCost`
  was done incorrectly, devaluing the `dep_per_unit` part. After the fixing of
  this, the execution should become much more expensive.

- [#505](https://github.com/FuelLabs/fuel-vm/pull/505): The `data` field of the `Receipt`
  is not part of the canonical serialization and deserialization anymore. The SDK should use the
  `Receipt` type instead of `OpaqueReceipt`. The `Receipt.raw_payload` will be removed for the
  `fuel-core 0.20`. The `data` field is optional now. The SDK should update serialization and
  deserialization for `MessageOut`, `LogData`, and `ReturnData` receipts.

- [#505](https://github.com/FuelLabs/fuel-vm/pull/505): The `len` field of the `Receipt`
  is not padded anymore and represents an initial value.

## [Version 0.34.1]

Mainly new opcodes prices and small performance improvements in the `BinaryMerkleTree`.

### Changed

- [#492](https://github.com/FuelLabs/fuel-vm/pull/492): Minor improvements to BMT
  internals, including a reduction in usage of `Box`, using `expect(...)` over
  `unwrap()`, and additional comments.

#### Breaking

- [#493](https://github.com/FuelLabs/fuel-vm/pull/493): The default `GasCostsValues`
  is updated according to the benches with `fuel-core 0.19`.
  It may break some unit tests that compare actual gas usage with expected.

## [Version 0.34.0]

This release contains fixes for critical issues that we found before the audit.
Mainly, these changes pertain to the Sparse Merkle Tree (SMT) and related
code. The SMT API was extended to provide more flexibility and to allow users
to select the most appropriate method for their performance needs. Where
possible, sequential SMT updates were replaced with constructors that take in a
complete data set.

### Added

- [#476](https://github.com/FuelLabs/fuel-vm/pull/476): The `fuel_vm::Call` supports `From<[u8; Self::LEN]>`
  and `Into<[u8; Self::LEN]>`.

- [#484](https://github.com/FuelLabs/fuel-vm/pull/484): The `sparse::in_memory::MerkleTree`
  got new methods `from_set`, `root_from_set`, and `nodes_from_set` methods. These methods allow
  a more optimal way to build and calculate the SMT when you know all leaves.
  The `Contract::initial_state_root` is much faster now (by ~15 times).

### Removed

- [#478](https://github.com/FuelLabs/fuel-vm/pull/478): The `CheckedMemRange` is replaced by the `MemoryRange`.

### Changed

- [#477](https://github.com/FuelLabs/fuel-vm/pull/477): The `PanicReason::UnknownPanicReason` is `0x00`.
  The `PanicReason` now implements `From<u8>` instead of `TryFrom<u8>` and can't return an error anymore.

- [#478](https://github.com/FuelLabs/fuel-vm/pull/478): The `memcopy` method is updated
  and returns `MemoryWriteOverlap` instead of `MemoryOverflow`.

### Fixed

- [#482](https://github.com/FuelLabs/fuel-vm/pull/482): This PR address a security
  issue where updates to a Sparse Merkle Tree could deliberately overwrite existing
  leaves by setting the leaf key to the hash of an existing leaf or node. This is
  done by removing the insertion of the leaf using the leaf key.

- [#484](https://github.com/FuelLabs/fuel-vm/pull/484): Fixed bug with not-working `CreateMetadata`.

#### Breaking

- [#473](https://github.com/FuelLabs/fuel-vm/pull/473): CFS and CFSI were not validating
  that the new `$sp` value isn't below `$ssp`, allowing write access to non-owned
  memory. This is now fixed, and attempting to set an incorrect `$sp` value panics.

- [#485](https://github.com/FuelLabs/fuel-vm/pull/485): This PR addresses a security
  issue where the user may manipulate the structure of the Sparse Merkle Tree.
  SMT expects hashed storage key wrapped into a `MerkleTreeKey` structure.
  The change is breaking because it changes the `state_root` generated by the SMT
  and may change the `ContractId` if the `Create` transaction has non-empty `StoargeSlot`s.

## [Version 0.33.0]

The release contains a lot of breaking changes.
Most of them are audit blockers and affect the protocol itself.
Starting this release we plan to maintain the changelog file and describe all minor and major changes that make sense.

### Added

#### Breaking

- [#386](https://github.com/FuelLabs/fuel-vm/pull/386): The coin and message inputs
  got a new field - `predicate_gas_used`. So it breaks the constructor API
  of these inputs.

  The value of this field is zero for non-predicate inputs, but for the
  predicates, it indicates the exact amount of gas used by the predicate
  to execute. If after the execution of the predicate remaining gas is not
  zero, then the predicate execution failed.

  This field is malleable but will be used by the VM, and each predicate
  should be estimated before performing the verification logic.
  The `Transaction`, `Create`, and `Script` types implement the
  `EstimatePredicates` for these purposes.

    ```rust
    /// Provides predicate estimation functionality for the transaction.
    pub trait EstimatePredicates: Sized {
        /// Estimates predicates of the transaction.
        fn estimate_predicates(&mut self, params: &ConsensusParameters, gas_costs: &GasCosts) -> Result<(), CheckError>;
    }
    ```

  During the creation of the `Input`, the best strategy is to use a default
  value like `0` and call the `estimate_predicates` method to actualize
  the `predicate_gas_used` after.

- [#454](https://github.com/FuelLabs/fuel-vm/pull/454): VM native array-backed types
  `Address`, `AssetId`, `ContractId`, `Bytes4`, `Bytes8`, `Bytes20`, `Bytes32`,
  `Nonce`, `MessageId`, `Salt` now use more compact representation instead of
  hex-encoded string when serialized using serde format that sets
  `is_human_readable` to false.

- [#456](https://github.com/FuelLabs/fuel-vm/pull/456): Added a new type - `ChainId` to represent the identifier of the
  chain.
  It is a wrapper around the `u64`, so any `u64` can be converted into this type via `.into()` or `ChainId::new(...)`.

- [#459](https://github.com/FuelLabs/fuel-vm/pull/459) Require witness index to be specified when adding an unsigned
  coin to a transaction.
  This allows for better reuse of witness data when using the transaction builder and helper methods to make
  transactions compact.

- [#462](https://github.com/FuelLabs/fuel-vm/pull/462): Adds a `cache` parameter to `Input::check`
  and `Input::check_signature`.
  This is used to avoid redundant signature recovery when multiple inputs share the same witness index.

### Changed

- [#458](https://github.com/FuelLabs/fuel-vm/pull/458): Automatically sort storage slots for creation transactions.

#### Breaking

- [#386](https://github.com/FuelLabs/fuel-vm/pull/386): Several methods of the `TransactionFee` are
  renamed `total` -> `max_fee`
  and `bytes` -> `min_fee`. The `TransactionFee::min_fee` take into account the gas used by predicates.

- [#450](https://github.com/FuelLabs/fuel-vm/pull/450): The Merkle root of a contract's code is now calculated by
  partitioning the code into chunks of 16 KiB, instead of 8 bytes. If the last leaf is does not a full 16 KiB, it is
  padded with `0` up to the nearest multiple of 8 bytes. This affects the `ContractId` and `PredicateId` calculations,
  breaking all code that used hardcoded values.

- [#456](https://github.com/FuelLabs/fuel-vm/pull/456): The basic
  methods `UniqueIdentifier::id`, `Signable::sign_inputs`,
  and `Input::predicate_owner` use `ChainId` instead of the `ConsensusParameters`.
  It is a less strict requirement than before because you can get `ChainId`
  from `ConsensusParameters.chain_id`, and it makes the API cleaner.
  It affects all downstream functions that use listed methods.

- [#463](https://github.com/FuelLabs/fuel-vm/pull/463): Moves verification that the `Output::ContractCreated`
  output contains valid `contract_id` and `state_root`(the values from the `Output` match with calculated
  values from the bytecode, storage slots, and salt) from `fuel-vm` to `fuel-tx`.
  It means the end-user will receive this error earlier on the SDK side before `dry_run` instead of after.

### Fixed

#### Breaking

- [#457](https://github.com/FuelLabs/fuel-vm/pull/457): Transactions got one more validity rule:
  Each `Script` or `Create` transaction requires at least one input coin or message to be spendable.
  It may break code/tests that previously didn't set any spendable inputs.
  Note: `Message` with non-empty `data` field is not spendable.

- [#458](https://github.com/FuelLabs/fuel-vm/pull/458): The storage slots with the same key inside the `Create`
  transaction are forbidden.<|MERGE_RESOLUTION|>--- conflicted
+++ resolved
@@ -15,6 +15,7 @@
 
 #### Breaking
 - [#843](https://github.com/FuelLabs/fuel-vm/pull/843): Remove `serde` feature from the `fuel-tx` crate. It is default behaviour now if you enable `alloc` feature.
+- [#766](https://github.com/FuelLabs/fuel-vm/pull/766): Use correct gas price when validating native signatures
 
 ### Changed
 
@@ -40,10 +41,6 @@
 - [#823](https://github.com/FuelLabs/fuel-vm/pull/823): Returned the old behaviour of the json serialization for policies.
 
 #### Breaking
-<<<<<<< HEAD
-- [#766](https://github.com/FuelLabs/fuel-vm/pull/766): Use correct gas price when validating native signatures
-- [#765](https://github.com/FuelLabs/fuel-vm/pull/765): corrected the gas units for WDOP and WQOP
-=======
 - [#826](https://github.com/FuelLabs/fuel-vm/pull/826): Skip the panic reason from canonical serialization of the panic receipt.
 - [#821](https://github.com/FuelLabs/fuel-vm/pull/821): Added `block_transaction_size_limit` to `ConsensusParameters`. It adds a new `ConensusParametersV2` as a variant of the `ConsensusParameters`.
 - [#670](https://github.com/FuelLabs/fuel-vm/pull/670): The `predicate` field of `fuel_tx::input::Coin` is now a wrapper struct `PredicateCode`.
@@ -108,7 +105,6 @@
 
 ### Removed
 - [#772](https://github.com/FuelLabs/fuel-vm/pull/772): Removed redundant `self.receipts.root()` call.
->>>>>>> 9693d43b
 
 ## [Version 0.53.0]
 
