--- conflicted
+++ resolved
@@ -13,11 +13,8 @@
 
 #### Breaking
 
-<<<<<<< HEAD
 - [#598](https://github.com/FuelLabs/fuel-vm/pull/598): Update cost model for `ldc` opcode to take into account contract size.
-=======
 - [#604](https://github.com/FuelLabs/fuel-vm/pull/604): Removed `ChainId` from `PredicateId` calculation. It changes the generated address of the predicates and may break tests or logic that uses hard-coded predicate IDs.
->>>>>>> a228e1c2
 - [#594](https://github.com/FuelLabs/fuel-vm/pull/594): Add new predicate input validation tests. Also improves error propagation so that predicate error message better reflects the reason for invalidity.
 - [#596](https://github.com/FuelLabs/fuel-vm/pull/596): Remove `core::ops::{Add, Sub}` impls from `BlockHeight`. Use `succ` and `pred` to access adjacent blocks, or perform arithmetic directly on the wrapped integer instead.
 - [#593](https://github.com/FuelLabs/fuel-vm/pull/593): Reworked `Mint` transaction to work with `Input::Contract` and `Output::Contract` instead of `Output::Coin`. It allows account-based fee collection for the block producer.
