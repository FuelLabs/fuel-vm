# Change Log
All notable changes to this project will be documented in this file.

The format is based on [Keep a Changelog](http://keepachangelog.com/)
and this project adheres to [Semantic Versioning](http://semver.org/).

## [Unreleased]

Description of the upcoming release here.

## [Version 0.35.0]

The release mostly fixes funding during the audit and integration with the bridge. But the release also contains some new features like:
- Asynchronous predicate estimation/verification.
- Multi-asset support per contract.
- Support Secp256r1 signature recovery and Ed25519 verificaiton.


### Added

- [#486](https://github.com/FuelLabs/fuel-vm/pull/486/): Adds `ed25519` signature verification and `secp256r1` signature recovery to `fuel-crypto`, and corresponding opcodes `ED19` and `ECR1` to `fuel-vm`.

<<<<<<< HEAD
- [#486](https://github.com/FuelLabs/fuel-vm/pull/498): Adds `PSHL`, `PSHH`, `POPH` and `POPL` instructions, which allow cheap push and pop stack operations with multiple registers.

- [#500](https://github.com/FuelLabs/fuel-vm/pull/500) Introduced `ParallelExecutor` trait
=======
- [#500](https://github.com/FuelLabs/fuel-vm/pull/500): Introduced `ParallelExecutor` trait
>>>>>>> 45f9be71
    and made available async versions of verify and estimate predicates.
    Updated tests to test for both parallel and sequential execution.
    Fixed a bug in `transaction/check_predicate_owners`.

#### Breaking

- [#506](https://github.com/FuelLabs/fuel-vm/pull/506): Added new `Mint` and `Burn` variants to `Receipt` enum.
    It affects serialization and deserialization with new variants.

### Changed

#### Breaking

- [#506](https://github.com/FuelLabs/fuel-vm/pull/506): The `mint` and `burn` 
    opcodes accept a new `$rB` register. It is a sub-identifier used to generate an 
    `AssetId` by [this rule](https://github.com/FuelLabs/fuel-specs/blob/SilentCicero-multi-token/src/identifiers/asset.md). 
    This feature allows having multi-asset per one contract. It is a huge breaking change, and 
    after this point, `ContractId` can't be equal to `AssetId`.

    The conversion like `AssetId::from(*contract_id)` is no longer valid. Instead, the `ContractId` implements the `ContractIdExt` trait:
    ```rust
    /// Trait extends the functionality of the `ContractId` type.
    pub trait ContractIdExt {
        /// Creates an `AssetId` from the `ContractId` and `sub_id`.
        fn asset_id(&self, sub_id: &Bytes32) -> AssetId;
    }
    ```

- [#506](https://github.com/FuelLabs/fuel-vm/pull/506): The `mint` and `burn` 
    opcodes affect the `receipts_root` of the `Script` transaction.

### Removed

#### Breaking

- [#486](https://github.com/FuelLabs/fuel-vm/pull/486/): Removes apparently unused `Keystore` and `Signer` traits from `fuel-crypto`. Also renames `ECR` opcode to `ECK1`.

### Fixed

- [#500](https://github.com/FuelLabs/fuel-vm/pull/500): Fixed a bug where `MessageCoinPredicate` wasn't checked for in `check_predicate_owners`.

#### Breaking

- [#502](https://github.com/FuelLabs/fuel-vm/pull/502): The algorithm used by the
    binary Merkle tree for generating Merkle proofs has been updated to remove
    the leaf data from the proof set. This change allows BMT proofs to conform
    to the format expected by the Solidity contracts used for verifying proofs.

- [#503](https://github.com/FuelLabs/fuel-vm/pull/503): Use correct amount of gas in call
    receipts when limited by cgas. Before this change, the `Receipt::Call` could show an incorrect value for the gas limit.

- [#504](https://github.com/FuelLabs/fuel-vm/pull/504): The `CROO` and `CSIZ` opcodes require 
    the existence of corresponding `ContractId` in the transaction's 
    inputs(the same behavior as for the `CROO` opcode).

- [#504](https://github.com/FuelLabs/fuel-vm/pull/504): The size of the contract 
    was incorrectly padded. It affects the end of the call frame in the memory, 
    making it not 8 bytes align. Also, it affects the cost of the contract 
    call(in some cases, we charged less in some more).

- [#504](https://github.com/FuelLabs/fuel-vm/pull/504): The charging for `DependentCost`
    was done incorrectly, devaluing the `dep_per_unit` part. After the fixing of 
    this, the execution should become much more expensive.

- [#505](https://github.com/FuelLabs/fuel-vm/pull/505): The `data` field of the `Receipt` 
    is not part of the canonical serialization and deserialization anymore. The SDK should use the 
    `Receipt` type instead of `OpaqueReceipt`. The `Receipt.raw_payload` will be removed for the 
    `fuel-core 0.20`. The `data` field is optional now. The SDK should update serialization and 
    deserialization for `MessageOut`, `LogData`, and `ReturnData` receipts.

- [#505](https://github.com/FuelLabs/fuel-vm/pull/505): The `len` field of the `Receipt` 
    is not padded anymore and represents an initial value.

## [Version 0.34.1]

Mainly new opcodes prices and small performance improvements in the `BinaryMerkleTree`.

### Changed

- [#492](https://github.com/FuelLabs/fuel-vm/pull/492): Minor improvements to BMT
    internals, including a reduction in usage of `Box`, using `expect(...)` over
    `unwrap()`, and additional comments.

#### Breaking

- [#493](https://github.com/FuelLabs/fuel-vm/pull/493): The default `GasCostsValues`
    is updated according to the benches with `fuel-core 0.19`. 
    It may break some unit tests that compare actual gas usage with expected.

## [Version 0.34.0]

This release contains fixes for critical issues that we found before the audit. 
Mainly, these changes pertain to the Sparse Merkle Tree (SMT) and related 
code. The SMT API was extended to provide more flexibility and to allow users 
to select the most appropriate method for their performance needs. Where 
possible, sequential SMT updates were replaced with constructors that take in a
complete data set.

### Added

- [#476](https://github.com/FuelLabs/fuel-vm/pull/476): The `fuel_vm::Call` supports `From<[u8; Self::LEN]>` and `Into<[u8; Self::LEN]>`.

- [#484](https://github.com/FuelLabs/fuel-vm/pull/484): The `sparse::in_memory::MerkleTree`
    got new methods `from_set`, `root_from_set`, and `nodes_from_set` methods. These methods allow
    a more optimal way to build and calculate the SMT when you know all leaves.
    The `Contract::initial_state_root` is much faster now (by ~15 times).

### Removed

- [#478](https://github.com/FuelLabs/fuel-vm/pull/478): The `CheckedMemRange` is replaced by the `MemoryRange`.

### Changed

- [#477](https://github.com/FuelLabs/fuel-vm/pull/477): The `PanicReason::UnknownPanicReason` is `0x00`.
    The `PanicReason` now implements `From<u8>` instead of `TryFrom<u8>` and can't return an error anymore.

- [#478](https://github.com/FuelLabs/fuel-vm/pull/478): The `memcopy` method is updated
    and returns `MemoryWriteOverlap` instead of `MemoryOverflow`.

### Fixed

- [#482](https://github.com/FuelLabs/fuel-vm/pull/482): This PR address a security 
    issue where updates to a Sparse Merkle Tree could deliberately overwrite existing
    leaves by setting the leaf key to the hash of an existing leaf or node. This is 
    done by removing the insertion of the leaf using the leaf key.

- [#484](https://github.com/FuelLabs/fuel-vm/pull/484): Fixed bug with not-working `CreateMetadata`.


#### Breaking

- [#473](https://github.com/FuelLabs/fuel-vm/pull/473): CFS and CFSI were not validating
    that the new `$sp` value isn't below `$ssp`, allowing write access to non-owned
    memory. This is now fixed, and attempting to set an incorrect `$sp` value panics.

- [#485](https://github.com/FuelLabs/fuel-vm/pull/485): This PR addresses a security
    issue where the user may manipulate the structure of the Sparse Merkle Tree. 
    SMT expects hashed storage key wrapped into a `MerkleTreeKey` structure. 
    The change is breaking because it changes the `state_root` generated by the SMT 
    and may change the `ContractId` if the `Create` transaction has non-empty `StoargeSlot`s.


## [Version 0.33.0]

The release contains a lot of breaking changes. 
Most of them are audit blockers and affect the protocol itself.
Starting this release we plan to maintain the changelog file and describe all minor and major changes that make sense.

### Added

#### Breaking

- [#386](https://github.com/FuelLabs/fuel-vm/pull/386): The coin and message inputs 
    got a new field - `predicate_gas_used`. So it breaks the constructor API 
    of these inputs.

    The value of this field is zero for non-predicate inputs, but for the 
    predicates, it indicates the exact amount of gas used by the predicate 
    to execute. If after the execution of the predicate remaining gas is not 
    zero, then the predicate execution failed.
    
    This field is malleable but will be used by the VM, and each predicate 
    should be estimated before performing the verification logic. 
    The `Transaction`, `Create`, and `Script` types implement the 
    `EstimatePredicates` for these purposes.

    ```rust
    /// Provides predicate estimation functionality for the transaction.
    pub trait EstimatePredicates: Sized {
        /// Estimates predicates of the transaction.
        fn estimate_predicates(&mut self, params: &ConsensusParameters, gas_costs: &GasCosts) -> Result<(), CheckError>;
    }
    ```

    During the creation of the `Input`, the best strategy is to use a default 
    value like `0` and call the `estimate_predicates` method to actualize 
    the `predicate_gas_used` after.

- [#454](https://github.com/FuelLabs/fuel-vm/pull/454): VM native array-backed types 
`Address`, `AssetId`, `ContractId`, `Bytes4`, `Bytes8`, `Bytes20`, `Bytes32`, 
`Nonce`, `MessageId`, `Salt` now use more compact representation instead of 
hex-encoded string when serialized using serde format that sets 
`is_human_readable` to false.

- [#456](https://github.com/FuelLabs/fuel-vm/pull/456): Added a new type - `ChainId` to represent the identifier of the chain. 
It is a wrapper around the `u64`, so any `u64` can be converted into this type via `.into()` or `ChainId::new(...)`.

- [#459](https://github.com/FuelLabs/fuel-vm/pull/459) Require witness index to be specified when adding an unsigned coin to a transaction.
This allows for better reuse of witness data when using the transaction builder and helper methods to make transactions compact.

- [#462](https://github.com/FuelLabs/fuel-vm/pull/462): Adds a `cache` parameter to `Input::check` and `Input::check_signature`.
  This is used to avoid redundant signature recovery when multiple inputs share the same witness index.

### Changed

- [#458](https://github.com/FuelLabs/fuel-vm/pull/458): Automatically sort storage slots for creation transactions.

#### Breaking

- [#386](https://github.com/FuelLabs/fuel-vm/pull/386): Several methods of the `TransactionFee` are renamed `total` -> `max_fee`
  and `bytes` -> `min_fee`. The `TransactionFee::min_fee` take into account the gas used by predicates.

- [#450](https://github.com/FuelLabs/fuel-vm/pull/450): The Merkle root of a contract's code is now calculated by partitioning the code into chunks of 16 KiB, instead of 8 bytes. If the last leaf is does not a full 16 KiB, it is padded with `0` up to the nearest multiple of 8 bytes. This affects the `ContractId` and `PredicateId` calculations, breaking all code that used hardcoded values.

- [#456](https://github.com/FuelLabs/fuel-vm/pull/456): The basic methods `UniqueIdentifier::id`, `Signable::sign_inputs`, 
and `Input::predicate_owner` use `ChainId` instead of the `ConsensusParameters`. 
It is a less strict requirement than before because you can get `ChainId` 
from `ConsensusParameters.chain_id`, and it makes the API cleaner. 
It affects all downstream functions that use listed methods.

- [#463](https://github.com/FuelLabs/fuel-vm/pull/463): Moves verification that the `Output::ContractCreated` 
output contains valid `contract_id` and `state_root`(the values from the `Output` match with calculated 
values from the bytecode, storage slots, and salt) from `fuel-vm` to `fuel-tx`. 
It means the end-user will receive this error earlier on the SDK side before `dry_run` instead of after.

### Fixed

#### Breaking

- [#457](https://github.com/FuelLabs/fuel-vm/pull/457): Transactions got one more validity rule: 
Each `Script` or `Create` transaction requires at least one input coin or message to be spendable. 
It may break code/tests that previously didn't set any spendable inputs. 
Note: `Message` with non-empty `data` field is not spendable.

- [#458](https://github.com/FuelLabs/fuel-vm/pull/458): The storage slots with the same key inside the `Create` transaction are forbidden.<|MERGE_RESOLUTION|>--- conflicted
+++ resolved
@@ -20,13 +20,9 @@
 
 - [#486](https://github.com/FuelLabs/fuel-vm/pull/486/): Adds `ed25519` signature verification and `secp256r1` signature recovery to `fuel-crypto`, and corresponding opcodes `ED19` and `ECR1` to `fuel-vm`.
 
-<<<<<<< HEAD
 - [#486](https://github.com/FuelLabs/fuel-vm/pull/498): Adds `PSHL`, `PSHH`, `POPH` and `POPL` instructions, which allow cheap push and pop stack operations with multiple registers.
 
-- [#500](https://github.com/FuelLabs/fuel-vm/pull/500) Introduced `ParallelExecutor` trait
-=======
 - [#500](https://github.com/FuelLabs/fuel-vm/pull/500): Introduced `ParallelExecutor` trait
->>>>>>> 45f9be71
     and made available async versions of verify and estimate predicates.
     Updated tests to test for both parallel and sequential execution.
     Fixed a bug in `transaction/check_predicate_owners`.
