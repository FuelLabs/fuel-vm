--- conflicted
+++ resolved
@@ -8,9 +8,7 @@
 
 ### Changed
 
-<<<<<<< HEAD
 - [#533](https://github.com/FuelLabs/fuel-vm/pull/533): Use custom serliazation for fuel-types to allow no_std compilation.
-=======
 #### Breaking
 
 - [#537](https://github.com/FuelLabs/fuel-vm/pull/537): Use dependent cost for `k256`, `s256`, `mcpi`, `scwq`, `swwq` opcodes.
@@ -21,7 +19,6 @@
 
 ### Changed
 
->>>>>>> 43755425
 - [#546](https://github.com/FuelLabs/fuel-vm/pull/546): Improve debug formatting of instruction in panic receipts.
 
 ### Fixed
