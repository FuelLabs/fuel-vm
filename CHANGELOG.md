--- conflicted
+++ resolved
@@ -7,13 +7,11 @@
 
 ## [Unreleased]
 
-<<<<<<< HEAD
 ### Added
 - [896](https://github.com/FuelLabs/fuel-vm/pull/896): Expose `leaf_sum` and allow binary `MerkleTree` to be built from existing precomputed leafs.
-=======
+
 ### Breaking
 - [900](https://github.com/FuelLabs/fuel-vm/pull/900): Change the error variant `DuplicateMessageInputId` to `DuplicateInputNonce` which now contains a nonce instead of `MessageId` for performance improvements.
->>>>>>> 0c63b912
 
 ### Fixed
 - [895](https://github.com/FuelLabs/fuel-vm/pull/895): Fix elided lifetimes compilation warnings that became errors after the release of rust 1.83.0. 
