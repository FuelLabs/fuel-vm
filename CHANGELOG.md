--- conflicted
+++ resolved
@@ -9,12 +9,9 @@
 ### Changed
 #### Breaking
 
-<<<<<<< HEAD
-- [#671](https://github.com/FuelLabs/fuel-vm/pull/671): Support dynamically sized Contract state by changing the storage slot data type to a vector of bytes (`Vec<u8>`).  
-=======
+- [#671](https://github.com/FuelLabs/fuel-vm/pull/671): Support dynamically sized Contract state by changing the storage slot data type to a vector of bytes (`Vec<u8>`).
 - [#1632](https://github.com/FuelLabs/fuel-core/pull/1632): Removed `ContractsInfo` table. Contract salts and roots are no longer stored in on-chain data.
 - [#1632](https://github.com/FuelLabs/fuel-core/pull/1632): Opcode `CROO` now calculates the given contract's root on demand. `CROO` has therefore been changed to a `DependentCost` gas cost.
->>>>>>> 2f90c90b
 
 ## [Version 0.45.0]
 
