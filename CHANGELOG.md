# Change Log
All notable changes to this project will be documented in this file.

The format is based on [Keep a Changelog](http://keepachangelog.com/)
and this project adheres to [Semantic Versioning](http://semver.org/).

## [Unreleased]

### Changed

#### Breaking

- [#623](https://github.com/FuelLabs/fuel-vm/pull/623):
  Added support for transaction policies. The `Script` and `Create`
  transactions received a new field, `policies`. Policies allow the addition
  of some limits to the transaction to protect the user or specify some details regarding execution.
  This change makes the `GasPrice` and `Maturity` fields optional, allowing to save space in the future.
  Also, this will enable us to support multidimensional prices later.
  `GasLimit` was renamed to `ScriptGasLimit`.

  Along with this change, we introduced two new policies:
    - `WitnessLimit` - allows the limitation of the maximum size of witnesses in bytes for the contract. Because of the changes in the gas calculation model(the blockchain also charges the user for the witness data), the user should protect himself from the block producer or third parties blowing up witness data and draining the user's funds.
    - `MaxFee` - allows the upper bound for the maximum fee that users agree to pay for the transaction.

  This change brings the following modification to the gas model:
    - The `ScriptGasLimit` only limits script execution. Previously, the `ScriptGasLimit` also limited the predicate execution time, instead predicate gas is now directly included into `min_fee`. So, it is not possible to use the `ScriptGasLimit` for transaction cost limitations. A new `MaxFee` policy is a way to do that. The `GasLimit` field was removed from the `Create` transaction because it only relates to the script execution (which the `Create` transaction doesn't have).
    - The blockchain charges the user for the size of witness data (before it was free). There is no separate price for the storage, so it uses gas to charge the user. This change affects `min_gas` and `min_fee` calculation.
    - A new policy called `WitnessLimit` also impacts the `max_gas` and `max_fee` calculation in addition to `ScriptGasLimit`(in the case of `Create` transaction only `WitnessLimit` affects the `max_gas` and `max_fee`).
    - The minimal gas also charges the user for transaction ID calculation.

  The change has the following modification to the transaction layout:
    - The `Create` transaction doesn't have the `ScriptGasLimit` field anymore. Because the `Create` transaction doesn't have any script to execute
    - The `Create` and `Script` transactions don't have explicit `maturity` and `gas_price` fields. Instead, these fields can be set via a new `policies` field.
    - The `Create` and `Script` transactions have a new `policies` field with a unique canonical serialization and deserialization for optimal space consumption.

  Other breaking changes caused by the change:
    - Each transaction requires setting the `GasPrice` policy.
    - Previously, `ScriptGasLimit` should be less than the `MAX_GAS_PER_TX` constant. After removing this field from the `Create` transaction, it is impossible to require it. Instead, it requires that `max_gas <= MAX_GAS_PER_TX` for any transaction. Consequently, any `Script` transaction that uses `MAX_GAS_PER_TX` as a `ScriptGasLimit` will always fail because of a new rule. Setting the estimated gas usage instead solves the problem.
    - If the `max_fee > policies.max_fee`, then transaction will be rejected.
    - If the `witnessses_size > policies.witness_limit`, then transaction will be rejected.
    - GTF opcode changed its hardcoded constants for fields. It should be updated according to the values from the specification on the Sway side.

<<<<<<< HEAD
### Fixed

- [#627](https://github.com/FuelLabs/fuel-vm/pull/627): Added removal of obsolete SMT nodes along the path during `update` and `delete` operations.
=======
## [Version 0.41.0]

#### Breaking

- [#622](https://github.com/FuelLabs/fuel-vm/pull/622): Divide `DependentCost` into "light" and "heavy" operations: Light operations consume `0 < x < 1` gas per unit, while heavy operations consume `x` gas per unit. This distinction provides more precision when calculating dependent costs.
>>>>>>> 25e0a5e0

## [Version 0.40.0]

### Added
- [#607](https://github.com/FuelLabs/fuel-vm/pull/607): Added `ECAL` instruction support.

### Changed

- [#612](https://github.com/FuelLabs/fuel-vm/pull/612): Reduced the memory consumption in all places where we calculate BMT root.
- [#615](https://github.com/FuelLabs/fuel-vm/pull/615): Made `ReceiptsCtx` of the VM modifiable with `test-helpers` feature.

#### Breaking

- [#618](https://github.com/FuelLabs/fuel-vm/pull/618): Transaction fees for `Create` now include the cost of metadata calculations, including: contract root calculation, state root calculation, and contract id calculation.
- [#613](https://github.com/FuelLabs/fuel-vm/pull/613): Transaction fees now include the cost of signature verification for each input. For signed inputs, the cost of an EC recovery is charged. For predicate inputs, the cost of a BMT root of bytecode is charged. 
- [#607](https://github.com/FuelLabs/fuel-vm/pull/607): The `Interpreter` expects the third generic argument during type definition that specifies the implementer of the `EcalHandler` trait for `ecal` opcode.
- [#609](https://github.com/FuelLabs/fuel-vm/pull/609): Checked transactions (`Create`, `Script`, and `Mint`) now enforce a maximum size. The maximum size is specified by `MAX_TRANSACTION_SIZE` in the transaction parameters, under consensus parameters. Checking a transaction above this size raises `CheckError::TransactionSizeLimitExceeded`.
- [#617](https://github.com/FuelLabs/fuel-vm/pull/617): Makes memory outside `$is..$ssp` range not executable. Separates `ErrorFlag` into `InvalidFlags`, `MemoryNotExecutable` and `InvalidInstruction`. Fixes related tests.
- [#619](https://github.com/FuelLabs/fuel-vm/pull/619): Avoid possible truncation of higher bits. It may invalidate the code that truncated higher bits causing different behavior on 32-bit vs. 64-bit systems.

## [Version 0.39.0]

### Added
- [#603](https://github.com/FuelLabs/fuel-vm/pull/603): Added `MerkleRootCalculator`for efficient in-memory Merkle root calculation.
- [#603](https://github.com/FuelLabs/fuel-vm/pull/606): Added Serialization and Deserialization support to `MerkleRootCalculator`.

### Changed

- [#595](https://github.com/FuelLabs/fuel-vm/pull/595): Removed `wee_alloc` dependency from `fuel-asm`. It now uses the builtin allocator on web targets as well.

#### Breaking

- [#598](https://github.com/FuelLabs/fuel-vm/pull/598): Update cost model for `ldc` opcode to take into account contract size.
- [#604](https://github.com/FuelLabs/fuel-vm/pull/604): Removed `ChainId` from `PredicateId` calculation. It changes the generated address of the predicates and may break tests or logic that uses hard-coded predicate IDs.
- [#594](https://github.com/FuelLabs/fuel-vm/pull/594): Add new predicate input validation tests. Also improves error propagation so that predicate error message better reflects the reason for invalidity.
- [#596](https://github.com/FuelLabs/fuel-vm/pull/596): Remove `core::ops::{Add, Sub}` impls from `BlockHeight`. Use `succ` and `pred` to access adjacent blocks, or perform arithmetic directly on the wrapped integer instead.
- [#593](https://github.com/FuelLabs/fuel-vm/pull/593): Reworked `Mint` transaction to work with `Input::Contract` and `Output::Contract` instead of `Output::Coin`. It allows account-based fee collection for the block producer.


## [Version 0.38.0]

### Added

- [#586](https://github.com/FuelLabs/fuel-vm/pull/586): Added `default_asset` method to the `ContractIdExt` trait implementation, to mirror the `default` method on AssetId in the Sway std lib.

### Changed

#### Breaking

- [#578](https://github.com/FuelLabs/fuel-vm/pull/578): Support `no_std` environments for `fuel-crypto`, falling back to a pure-Rust crypto implementation.
- [#582](https://github.com/FuelLabs/fuel-vm/pull/582): Make `fuel-vm` and `fuel-tx` crates compatible with `no_std` + `alloc`. This includes reworking all error handling that used `std::io::Error`, replacing some `std::collection::{HashMap, HashSet}` with `hashbrown::{HashMap, HashSet}` and many changes to feature-gating of APIs.
- [#587](https://github.com/FuelLabs/fuel-vm/pull/587): Replace `thiserror` dependency with `derive_more`, so that `core::fmt::Display` is implemented without the `std` feature. Removes `std::io::Error` trait impls from the affected types.
- [#588](https://github.com/FuelLabs/fuel-vm/pull/588): Re-worked the size calculation of the canonical serialization/deserialization.

#### Removed

- [#588](https://github.com/FuelLabs/fuel-vm/pull/588): Removed `SerializedSize` and `SerializedFixedSize` traits. Removed support for `SIZE_NO_DYNAMIC` and `SIZE_STATIC`. Removed enum attributes from derive macro for `Serialize` and `Deserialize` traits.

## [Version 0.37.0]

#### Breaking

- [#573](https://github.com/FuelLabs/fuel-vm/pull/573): Added `base_asset_id` as a required field to `FeeParameters`. `base_asset_id` is used to supply the ID of the base asset. 
- [#554](https://github.com/FuelLabs/fuel-vm/pull/554): Removed `debug` feature from the `fuel-vm`. The debugger is always available and becomes active after calling any `set_*` method.
- [#537](https://github.com/FuelLabs/fuel-vm/pull/537): Use dependent cost for `k256`, `s256`, `mcpi`, `scwq`, `swwq` opcodes.
    These opcodes charged inadequately low costs in comparison to the amount of work.
    This change should make all transactions that used these opcodes much more expensive than before.
- [#533](https://github.com/FuelLabs/fuel-vm/pull/533): Use custom serialization for fuel-types to allow no_std compilation.

## [Version 0.36.1]

### Changed

- [#546](https://github.com/FuelLabs/fuel-vm/pull/546): Improve debug formatting of instruction in panic receipts.

### Fixed

- [#574](https://github.com/FuelLabs/fuel-vm/pull/574): Enforce fixed 32-byte input length for LHS and RHS inputs to the BMT's internal node sum.
- [#547](https://github.com/FuelLabs/fuel-vm/pull/547): Bump `ed25519-dalek` to `2.0.0` to deal with RustSec Advisory. 

#### Breaking
- [#524](https://github.com/FuelLabs/fuel-vm/pull/524): Fix a crash in `CCP` instruction when overflowing contract bounds. Fix a bug in `CCP` where overflowing contract bounds in a different way would not actually copy the contract bytes, but just zeroes out the section. Fix a bug in `LDC` where it would revert the transaction when the contract bounds were exceeded, when it's just supposed to fill the rest of the bytes with zeroes.


## [Version 0.36.0]

### Changed

- [#525](https://github.com/FuelLabs/fuel-vm/pull/525): The `$hp` register is no longer restored to it's previous value when returning from a call, making it possible to return heap-allocated types from `CALL`.
- [#535](https://github.com/FuelLabs/fuel-vm/pull/535): Add better test coverage for TR and TRO.

#### Breaking

- [#514](https://github.com/FuelLabs/fuel-vm/pull/514/): Add `ChainId` and `GasCosts` to `ConsensusParameters`. 
    Break down `ConsensusParameters` into sub-structs to match usage. Change signatures of functions to ask for
    necessary fields only.
- [#532](https://github.com/FuelLabs/fuel-vm/pull/532): The `TRO` instruction now reverts when attempting to send zero coins to an output. Panic reason of this `TransferZeroCoins`, and `TR` was changed to use the same panic reason as well.

### Fixed

- [#511](https://github.com/FuelLabs/fuel-vm/pull/511): Changes multiple panic reasons to be more accurate, and internally refactors instruction fetch logic to be less error-prone.

- [#529](https://github.com/FuelLabs/fuel-vm/pull/529) [#534](https://github.com/FuelLabs/fuel-vm/pull/534): Enforcing async WASM initialization for all NPM wrapper packages.

- [#531](https://github.com/FuelLabs/fuel-vm/pull/531): UtxoId::from_str and TxPointer::from_str no longer crash on invalid input with multibyte characters. Also adds clippy lints to prevent future issues.

#### Breaking

- [#527](https://github.com/FuelLabs/fuel-vm/pull/527): The balances are empty during predicate estimation/verification.

## [Version 0.35.3]

### Changed

- [#542](https://github.com/FuelLabs/fuel-vm/pull/542/): Make the `fuel-tx` WASM compatible with `serde` feature enabled.

## [Version 0.35.2]

### Changed

#### Breaking

- [#539](https://github.com/FuelLabs/fuel-vm/pull/539/): Rollbacked the change for the gas charging formula. 
    Actualized the gas prices for opcodes.

## [Version 0.35.1]

### Added

- [#499](https://github.com/FuelLabs/fuel-vm/pull/499/): The `wasm_bindgen` support of `fuel-asm` and `fuel-types`.
    Each new release also publish a typescript analog of the `fuel-asm` and `fuel-types` crates to the npm.

## [Version 0.35.0]

The release mostly fixes funding during the audit and integration with the bridge. But the release also contains some new features like:
- Asynchronous predicate estimation/verification.
- Multi-asset support per contract.
- Support Secp256r1 signature recovery and Ed25519 verificaiton.


### Added

- [#486](https://github.com/FuelLabs/fuel-vm/pull/486/): Adds `ed25519` signature verification and `secp256r1` signature recovery to `fuel-crypto`, and corresponding opcodes `ED19` and `ECR1` to `fuel-vm`.

- [#486](https://github.com/FuelLabs/fuel-vm/pull/498): Adds `PSHL`, `PSHH`, `POPH` and `POPL` instructions, which allow cheap push and pop stack operations with multiple registers.

- [#500](https://github.com/FuelLabs/fuel-vm/pull/500): Introduced `ParallelExecutor` trait
    and made available async versions of verify and estimate predicates.
    Updated tests to test for both parallel and sequential execution.
    Fixed a bug in `transaction/check_predicate_owners`.

#### Breaking

- [#506](https://github.com/FuelLabs/fuel-vm/pull/506): Added new `Mint` and `Burn` variants to `Receipt` enum.
    It affects serialization and deserialization with new variants.

### Changed

#### Breaking

- [#506](https://github.com/FuelLabs/fuel-vm/pull/506): The `mint` and `burn` 
    opcodes accept a new `$rB` register. It is a sub-identifier used to generate an 
    `AssetId` by [this rule](https://github.com/FuelLabs/fuel-specs/blob/master/src/identifiers/asset.md). 
    This feature allows having multi-asset per one contract. It is a huge breaking change, and 
    after this point, `ContractId` can't be equal to `AssetId`.

    The conversion like `AssetId::from(*contract_id)` is no longer valid. Instead, the `ContractId` implements the `ContractIdExt` trait:
    ```rust
    /// Trait extends the functionality of the `ContractId` type.
    pub trait ContractIdExt {
        /// Creates an `AssetId` from the `ContractId` and `sub_id`.
        fn asset_id(&self, sub_id: &Bytes32) -> AssetId;
    }
    ```

- [#506](https://github.com/FuelLabs/fuel-vm/pull/506): The `mint` and `burn` 
    opcodes affect the `receipts_root` of the `Script` transaction.

### Removed

#### Breaking

- [#486](https://github.com/FuelLabs/fuel-vm/pull/486/): Removes apparently unused `Keystore` and `Signer` traits from `fuel-crypto`. Also renames `ECR` opcode to `ECK1`.

### Fixed

- [#500](https://github.com/FuelLabs/fuel-vm/pull/500): Fixed a bug where `MessageCoinPredicate` wasn't checked for in `check_predicate_owners`.

#### Breaking

- [#502](https://github.com/FuelLabs/fuel-vm/pull/502): The algorithm used by the
    binary Merkle tree for generating Merkle proofs has been updated to remove
    the leaf data from the proof set. This change allows BMT proofs to conform
    to the format expected by the Solidity contracts used for verifying proofs.

- [#503](https://github.com/FuelLabs/fuel-vm/pull/503): Use correct amount of gas in call
    receipts when limited by cgas. Before this change, the `Receipt::Call` could show an incorrect value for the gas limit.

- [#504](https://github.com/FuelLabs/fuel-vm/pull/504): The `CROO` and `CSIZ` opcodes require 
    the existence of corresponding `ContractId` in the transaction's 
    inputs(the same behavior as for the `CROO` opcode).

- [#504](https://github.com/FuelLabs/fuel-vm/pull/504): The size of the contract 
    was incorrectly padded. It affects the end of the call frame in the memory, 
    making it not 8 bytes align. Also, it affects the cost of the contract 
    call(in some cases, we charged less in some more).

- [#504](https://github.com/FuelLabs/fuel-vm/pull/504): The charging for `DependentCost`
    was done incorrectly, devaluing the `dep_per_unit` part. After the fixing of 
    this, the execution should become much more expensive.

- [#505](https://github.com/FuelLabs/fuel-vm/pull/505): The `data` field of the `Receipt` 
    is not part of the canonical serialization and deserialization anymore. The SDK should use the 
    `Receipt` type instead of `OpaqueReceipt`. The `Receipt.raw_payload` will be removed for the 
    `fuel-core 0.20`. The `data` field is optional now. The SDK should update serialization and 
    deserialization for `MessageOut`, `LogData`, and `ReturnData` receipts.

- [#505](https://github.com/FuelLabs/fuel-vm/pull/505): The `len` field of the `Receipt` 
    is not padded anymore and represents an initial value.

## [Version 0.34.1]

Mainly new opcodes prices and small performance improvements in the `BinaryMerkleTree`.

### Changed

- [#492](https://github.com/FuelLabs/fuel-vm/pull/492): Minor improvements to BMT
    internals, including a reduction in usage of `Box`, using `expect(...)` over
    `unwrap()`, and additional comments.

#### Breaking

- [#493](https://github.com/FuelLabs/fuel-vm/pull/493): The default `GasCostsValues`
    is updated according to the benches with `fuel-core 0.19`. 
    It may break some unit tests that compare actual gas usage with expected.

## [Version 0.34.0]

This release contains fixes for critical issues that we found before the audit. 
Mainly, these changes pertain to the Sparse Merkle Tree (SMT) and related 
code. The SMT API was extended to provide more flexibility and to allow users 
to select the most appropriate method for their performance needs. Where 
possible, sequential SMT updates were replaced with constructors that take in a
complete data set.

### Added

- [#476](https://github.com/FuelLabs/fuel-vm/pull/476): The `fuel_vm::Call` supports `From<[u8; Self::LEN]>` and `Into<[u8; Self::LEN]>`.

- [#484](https://github.com/FuelLabs/fuel-vm/pull/484): The `sparse::in_memory::MerkleTree`
    got new methods `from_set`, `root_from_set`, and `nodes_from_set` methods. These methods allow
    a more optimal way to build and calculate the SMT when you know all leaves.
    The `Contract::initial_state_root` is much faster now (by ~15 times).

### Removed

- [#478](https://github.com/FuelLabs/fuel-vm/pull/478): The `CheckedMemRange` is replaced by the `MemoryRange`.

### Changed

- [#477](https://github.com/FuelLabs/fuel-vm/pull/477): The `PanicReason::UnknownPanicReason` is `0x00`.
    The `PanicReason` now implements `From<u8>` instead of `TryFrom<u8>` and can't return an error anymore.

- [#478](https://github.com/FuelLabs/fuel-vm/pull/478): The `memcopy` method is updated
    and returns `MemoryWriteOverlap` instead of `MemoryOverflow`.

### Fixed

- [#482](https://github.com/FuelLabs/fuel-vm/pull/482): This PR address a security 
    issue where updates to a Sparse Merkle Tree could deliberately overwrite existing
    leaves by setting the leaf key to the hash of an existing leaf or node. This is 
    done by removing the insertion of the leaf using the leaf key.

- [#484](https://github.com/FuelLabs/fuel-vm/pull/484): Fixed bug with not-working `CreateMetadata`.


#### Breaking

- [#473](https://github.com/FuelLabs/fuel-vm/pull/473): CFS and CFSI were not validating
    that the new `$sp` value isn't below `$ssp`, allowing write access to non-owned
    memory. This is now fixed, and attempting to set an incorrect `$sp` value panics.

- [#485](https://github.com/FuelLabs/fuel-vm/pull/485): This PR addresses a security
    issue where the user may manipulate the structure of the Sparse Merkle Tree. 
    SMT expects hashed storage key wrapped into a `MerkleTreeKey` structure. 
    The change is breaking because it changes the `state_root` generated by the SMT 
    and may change the `ContractId` if the `Create` transaction has non-empty `StoargeSlot`s.


## [Version 0.33.0]

The release contains a lot of breaking changes. 
Most of them are audit blockers and affect the protocol itself.
Starting this release we plan to maintain the changelog file and describe all minor and major changes that make sense.

### Added

#### Breaking

- [#386](https://github.com/FuelLabs/fuel-vm/pull/386): The coin and message inputs 
    got a new field - `predicate_gas_used`. So it breaks the constructor API 
    of these inputs.

    The value of this field is zero for non-predicate inputs, but for the 
    predicates, it indicates the exact amount of gas used by the predicate 
    to execute. If after the execution of the predicate remaining gas is not 
    zero, then the predicate execution failed.
    
    This field is malleable but will be used by the VM, and each predicate 
    should be estimated before performing the verification logic. 
    The `Transaction`, `Create`, and `Script` types implement the 
    `EstimatePredicates` for these purposes.

    ```rust
    /// Provides predicate estimation functionality for the transaction.
    pub trait EstimatePredicates: Sized {
        /// Estimates predicates of the transaction.
        fn estimate_predicates(&mut self, params: &ConsensusParameters, gas_costs: &GasCosts) -> Result<(), CheckError>;
    }
    ```

    During the creation of the `Input`, the best strategy is to use a default 
    value like `0` and call the `estimate_predicates` method to actualize 
    the `predicate_gas_used` after.

- [#454](https://github.com/FuelLabs/fuel-vm/pull/454): VM native array-backed types 
`Address`, `AssetId`, `ContractId`, `Bytes4`, `Bytes8`, `Bytes20`, `Bytes32`, 
`Nonce`, `MessageId`, `Salt` now use more compact representation instead of 
hex-encoded string when serialized using serde format that sets 
`is_human_readable` to false.

- [#456](https://github.com/FuelLabs/fuel-vm/pull/456): Added a new type - `ChainId` to represent the identifier of the chain. 
It is a wrapper around the `u64`, so any `u64` can be converted into this type via `.into()` or `ChainId::new(...)`.

- [#459](https://github.com/FuelLabs/fuel-vm/pull/459) Require witness index to be specified when adding an unsigned coin to a transaction.
This allows for better reuse of witness data when using the transaction builder and helper methods to make transactions compact.

- [#462](https://github.com/FuelLabs/fuel-vm/pull/462): Adds a `cache` parameter to `Input::check` and `Input::check_signature`.
  This is used to avoid redundant signature recovery when multiple inputs share the same witness index.

### Changed

- [#458](https://github.com/FuelLabs/fuel-vm/pull/458): Automatically sort storage slots for creation transactions.

#### Breaking

- [#386](https://github.com/FuelLabs/fuel-vm/pull/386): Several methods of the `TransactionFee` are renamed `total` -> `max_fee`
  and `bytes` -> `min_fee`. The `TransactionFee::min_fee` take into account the gas used by predicates.

- [#450](https://github.com/FuelLabs/fuel-vm/pull/450): The Merkle root of a contract's code is now calculated by partitioning the code into chunks of 16 KiB, instead of 8 bytes. If the last leaf is does not a full 16 KiB, it is padded with `0` up to the nearest multiple of 8 bytes. This affects the `ContractId` and `PredicateId` calculations, breaking all code that used hardcoded values.

- [#456](https://github.com/FuelLabs/fuel-vm/pull/456): The basic methods `UniqueIdentifier::id`, `Signable::sign_inputs`, 
and `Input::predicate_owner` use `ChainId` instead of the `ConsensusParameters`. 
It is a less strict requirement than before because you can get `ChainId` 
from `ConsensusParameters.chain_id`, and it makes the API cleaner. 
It affects all downstream functions that use listed methods.

- [#463](https://github.com/FuelLabs/fuel-vm/pull/463): Moves verification that the `Output::ContractCreated` 
output contains valid `contract_id` and `state_root`(the values from the `Output` match with calculated 
values from the bytecode, storage slots, and salt) from `fuel-vm` to `fuel-tx`. 
It means the end-user will receive this error earlier on the SDK side before `dry_run` instead of after.

### Fixed

#### Breaking

- [#457](https://github.com/FuelLabs/fuel-vm/pull/457): Transactions got one more validity rule: 
Each `Script` or `Create` transaction requires at least one input coin or message to be spendable. 
It may break code/tests that previously didn't set any spendable inputs. 
Note: `Message` with non-empty `data` field is not spendable.

- [#458](https://github.com/FuelLabs/fuel-vm/pull/458): The storage slots with the same key inside the `Create` transaction are forbidden.<|MERGE_RESOLUTION|>--- conflicted
+++ resolved
@@ -40,17 +40,15 @@
     - If the `witnessses_size > policies.witness_limit`, then transaction will be rejected.
     - GTF opcode changed its hardcoded constants for fields. It should be updated according to the values from the specification on the Sway side.
 
-<<<<<<< HEAD
 ### Fixed
 
 - [#627](https://github.com/FuelLabs/fuel-vm/pull/627): Added removal of obsolete SMT nodes along the path during `update` and `delete` operations.
-=======
+
 ## [Version 0.41.0]
 
 #### Breaking
 
 - [#622](https://github.com/FuelLabs/fuel-vm/pull/622): Divide `DependentCost` into "light" and "heavy" operations: Light operations consume `0 < x < 1` gas per unit, while heavy operations consume `x` gas per unit. This distinction provides more precision when calculating dependent costs.
->>>>>>> 25e0a5e0
 
 ## [Version 0.40.0]
 
