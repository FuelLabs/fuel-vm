--- conflicted
+++ resolved
@@ -10,14 +10,11 @@
 
 #### Breaking
 
-<<<<<<< HEAD
+- [#629](https://github.com/FuelLabs/fuel-vm/pull/629): Charge the user for VM initialization.
 - [#628](https://github.com/FuelLabs/fuel-vm/pull/628): Renamed `transaction::CheckError` to `transaction::ValidityError`.
   Created a new `checked_transaction::CheckError` that combines `ValidityError`
   and `PredicateVerificationFailed` errors into one. It allows the return of the
   `PredicateVerificationFailed` to the end user instead of losing the reason why predicate verification failed.
-=======
-- [#629](https://github.com/FuelLabs/fuel-vm/pull/629): Charge the user for VM initialization.
->>>>>>> 694b6363
 - [#623](https://github.com/FuelLabs/fuel-vm/pull/623):
   Added support for transaction policies. The `Script` and `Create`
   transactions received a new field, `policies`. Policies allow the addition
