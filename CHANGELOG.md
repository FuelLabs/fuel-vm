--- conflicted
+++ resolved
@@ -12,13 +12,6 @@
 ### Added
 - [901](https://github.com/FuelLabs/fuel-vm/pull/901): Add `Display` implementation to `Receipt` enum.
 - [896](https://github.com/FuelLabs/fuel-vm/pull/896): Expose `leaf_sum` and allow binary `MerkleTree` to be built from existing precomputed leafs.
-<<<<<<< HEAD
-- [897](https://github.com/FuelLabs/fuel-vm/pull/897): Add new method in `IntoChecked` trait `into_checked_basic_with_id` which allow to keep the id even in case of error.
-
-### Breaking
-- [900](https://github.com/FuelLabs/fuel-vm/pull/900): Change the error variant `DuplicateMessageInputId` to `DuplicateInputNonce` which now contains a nonce instead of `MessageId` for performance improvements.
-- [897](https://github.com/FuelLabs/fuel-vm/pull/897): Return `TxId` when error in precompute of transactions. From: `ValidityError` to `(TxId, ValidityError)`.
-=======
 - [882](https://github.com/FuelLabs/fuel-vm/pull/882): Add a lot of new `GTFArgs` including generic ones that will replace old tx type specific.
 - [909](https://github.com/FuelLabs/fuel-vm/pull/909): Add the `remove_recovery_id()` to `Signature`.
 - [915](https://github.com/FuelLabs/fuel-vm/pull/915): Added support for `AttemptContinue` verifier, that collects and ignores some errors instead of terminating execution. This is meant to help with gathering tx dependencies.
@@ -32,7 +25,6 @@
 
 ### Changed
 - [904](https://github.com/FuelLabs/fuel-vm/pull/904): Moved the logic of each opcode into its own function. It helps so reduce the size of the `instruction_inner` function, allowing compiler to do better optimizations. The Mira swaps receive performance improvement in 16.5%.
->>>>>>> a4194a27
 
 ### Fixed
 - [917](https://github.com/FuelLabs/fuel-vm/pull/917): Ignore predicate verification during the estimation. 
