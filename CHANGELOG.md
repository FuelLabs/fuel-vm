--- conflicted
+++ resolved
@@ -9,11 +9,8 @@
 ### Changed
 #### Breaking
 
-<<<<<<< HEAD
-- [#671](https://github.com/FuelLabs/fuel-vm/pull/671): Support dynamically sized Contract state by changing the storage slot data type to a vector of bytes (`Vec<u8>`).
-=======
+- [#671](https://github.com/FuelLabs/fuel-vm/pull/671): Support dynamically sized values in the ContractsState table by using a vector data type (`Vec<u8>`).
 - [#682](https://github.com/FuelLabs/fuel-vm/pull/682): Include `Tip` policy in fee calculation
->>>>>>> a7dc1c0b
 - [#683](https://github.com/FuelLabs/fuel-vm/pull/683): Simplify `InterpreterStorage` by removing dependency on `MerkleRootStorage` and removing `merkle_` prefix from method names.
 - [#678](https://github.com/FuelLabs/fuel-vm/pull/678): Zero malleable fields before execution. Remove some now-obsolete GTF getters. Don't update `tx.receiptsRoot` after pushing receipts, and do it after execution instead.
 - [#672](https://github.com/FuelLabs/fuel-vm/pull/672): Remove `GasPrice` policy
