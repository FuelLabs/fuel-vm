# Change Log

All notable changes to this project will be documented in this file.

The format is based on [Keep a Changelog](http://keepachangelog.com/)
and this project adheres to [Semantic Versioning](http://semver.org/).

## [Unreleased]

### Changed

#### Breaking
<<<<<<< HEAD

- [#767](https://github.com/FuelLabs/fuel-vm/pull/767): Fixed no zeroing malleable fields for `Create` transaction.
=======
- [#765](https://github.com/FuelLabs/fuel-vm/pull/765): corrected the gas units for WDOP and WQOP
>>>>>>> e041effa

## [Version 0.53.0]

### Added

- [#751](https://github.com/FuelLabs/fuel-vm/pull/751):  Improve test coverage.

### Changed

- [#753](https://github.com/FuelLabs/fuel-vm/pull/753): Fix an ownership check bug in `CCP` instruction.

## [Version 0.52.0]

### Changed

#### Breaking

- [#748](https://github.com/FuelLabs/fuel-vm/pull/748): Make `VmMemoryPool::get_new` async.
- [#747](https://github.com/FuelLabs/fuel-vm/pull/747): Use `DependentCost` for `aloc` opcode. The cost of the `aloc` opcode is now dependent on the size of the allocation.

## [Version 0.51.0]

### Added

- [#732](https://github.com/FuelLabs/fuel-vm/pull/732):  Adds `reset` method to VM memory.

#### Breaking

- [#732](https://github.com/FuelLabs/fuel-vm/pull/732): Makes the VM generic over the memory type, allowing reuse of relatively expensive-to-allocate VM memories through `VmMemoryPool`. Functions and traits which require VM initalization such as `estimate_predicates` now take either the memory or `VmMemoryPool` as an argument. The `Interpterter::eq` method now only compares accessible memory regions. `Memory` was renamed into `MemoryInstance` and `Memory` is a trait now.

### Changed

#### Breaking

- [#743](https://github.com/FuelLabs/fuel-vm/pull/743): Zeroes `$flag` on `CALL`, so that contracts can assume clean `$flag` state.
- [#737](https://github.com/FuelLabs/fuel-vm/pull/737): Panic on instructions with non-zero reserved part.

## [Version 0.50.0]

### Changed

- [#725](https://github.com/FuelLabs/fuel-vm/pull/725): Adds more clippy lints to catch possible integer overflow and casting bugs on compile time.
- [#729](https://github.com/FuelLabs/fuel-vm/pull/729): Adds more clippy lints to `fuel-merkle` to catch possible integer overflow and casting bugs on compile time. It also does some internal refactoring.

### Added

#### Breaking

- [#725](https://github.com/FuelLabs/fuel-vm/pull/725): `UtxoId::from_str` now rejects inputs with multiple `0x` prefixes. Many `::from_str` implementations also reject extra data in the end of the input, instead of silently ignoring it. `UtxoId::from_str` allows a single `:` between the fields. Unused `GasUnit` struct removed.
- [#726](https://github.com/FuelLabs/fuel-vm/pull/726): Removed code related to Binary Merkle Sum Trees (BMSTs). The BMST is deprecated and not used in production environments. 
- [#729](https://github.com/FuelLabs/fuel-vm/pull/729): Removed default implementation of `Node::key_size_bits`, implementors must now define it themselves. Also some helper traits have been merged together, or their types changed.
### Fixed

#### Breaking

- [#736](https://github.com/FuelLabs/fuel-vm/pull/736): LDC instruction now works in internal contexts as well. Call frames use code size padded to word alignment.

## [Version 0.49.0]

### Added

- [#721](https://github.com/FuelLabs/fuel-vm/pull/721): Added additional logic to the BMT proof verification algorithm to check the length of the provided proof set against the index provided in the proof.

#### Breaking

- [#719](https://github.com/FuelLabs/fuel-vm/pull/719): Fix overflow in `LDC` instruction when contract size with padding would overflow.
- [#715](https://github.com/FuelLabs/fuel-vm/pull/715): The `Interpreter` supports the processing of the `Upload` transaction. The change affects `InterpreterStorage`, adding `StorageMutate<UploadedBytes>` constrain.
- [#714](https://github.com/FuelLabs/fuel-vm/pull/714): The change adds a new `Upload` transaction that allows uploading huge byte code on chain subsection by subsection. This transaction is chargeable and is twice as expensive as the `Create` transaction. Anyone can submit this transaction.
- [#712](https://github.com/FuelLabs/fuel-vm/pull/712): The `Interpreter` supports the processing of the `Upgrade` transaction. The change affects `InterpreterStorage`, adding 5 new methods that must be implemented.
- [#707](https://github.com/FuelLabs/fuel-vm/pull/707): The change adds a new `Upgrade` transaction that allows upgrading either consensus parameters or state transition function used by the network to produce future blocks.
    The purpose of the upgrade is defined by the `Upgrade Purpose` type:
    
    ```rust
    pub enum UpgradePurpose {
        /// The upgrade is performed to change the consensus parameters.
        ConsensusParameters {
            /// The index of the witness in the [`Witnesses`] field that contains
            /// the serialized consensus parameters.
            witness_index: u16,
            /// The hash of the serialized consensus parameters.
            /// Since the serialized consensus parameters live inside witnesses(malleable
            /// data), any party can override them. The `checksum` is used to verify that the
            /// data was not modified.
            checksum: Bytes32,
        },
        /// The upgrade is performed to change the state transition function.
        StateTransition {
            /// The Merkle root of the new bytecode of the state transition function.
            /// The bytecode must be present on the blockchain(should be known by the
            /// network) at the moment of inclusion of this transaction.
            root: Bytes32,
        },
    }
    ```
    
    The `Upgrade` transaction is chargeable, and the sender should pay for it. Transaction inputs should contain only base assets.
    
    Only the privileged address can upgrade the network. The privileged address can be either a real account or a predicate.
    
    Since serialized consensus parameters are small(< 2kb), they can be part of the upgrade transaction and live inside of witness data. The bytecode of the blockchain state transition function is huge ~1.6MB(relative to consensus parameters), and it is impossible to fit it into one transaction. So when we perform the upgrade of the state transition function, it should already be available on the blockchain. The transaction to actually upload the bytecode(`Upload` transaction) will implemented in the https://github.com/FuelLabs/fuel-core/issues/1754.

### Changed

- [#707](https://github.com/FuelLabs/fuel-vm/pull/707): Used the same pattern everywhere in the codebase: 
    ```rust
                 Self::Script(tx) => tx.encode_static(buffer),
                 Self::Create(tx) => tx.encode_static(buffer),
                 Self::Mint(tx) => tx.encode_static(buffer),
                 Self::Upgrade(tx) => tx.encode_static(buffer),
    ```
  
    Instead of:
    ```rust
                 Transaction::Script(script) => script.encode_static(buffer),
                 Transaction::Create(create) => create.encode_static(buffer),
                 Transaction::Mint(mint) => mint.encode_static(buffer),
                 Transaction::Upgrade(upgrade) => upgrade.encode_static(buffer),
    ```

#### Breaking

- [#714](https://github.com/FuelLabs/fuel-vm/pull/714): Added `max_bytecode_subsections` field to the `TxParameters` to limit the number of subsections that can be uploaded.
- [#707](https://github.com/FuelLabs/fuel-vm/pull/707): Side small breaking for tests changes from the `Upgrade` transaction:
  - Moved `fuel-tx-test-helpers` logic into the `fuel_tx::test_helpers` module.
  - Added a new rule for `Create` transaction: all inputs should use base asset otherwise it returns `TransactionInputContainsNonBaseAssetId` error.
  - Renamed some errors because now they are used for several transactions(`Upgrade` uses some errors from `Create` and some from `Script` transactions):
    - `TransactionScriptOutputContractCreated` -> `TransactionOutputContainsContractCreated`.
    - `TransactionCreateOutputContract` -> `TransactionOutputContainsContract`.
    - `TransactionCreateOutputVariable` -> `TransactionOutputContainsVariable`.
    - `TransactionCreateOutputChangeNotBaseAsset` -> `TransactionChangeChangeUsesNotBaseAsset`.
    - `TransactionCreateInputContract` -> `TransactionInputContainsContract`.
    - `TransactionCreateMessageData` -> `TransactionInputContainsMessageData`.
  - The combination of `serde` and `postcard` is used to serialize and deserialize `ConsensusParameters` during the upgrade. This means the protocol and state transition function requires the `serde` feature by default for `ConsensusParameters` and `fuel-types`.

- [#697](https://github.com/FuelLabs/fuel-vm/pull/697): Changed the VM to internally use separate buffers for the stack and the heap to improve startup time. After this change, memory that was never part of the stack or the heap cannot be accessed, even for reading. Also, even if the whole memory is allocated, accesses spanning from the stack to the heap are not allowed. This PR also fixes a bug that required one-byte gap between the stack and the heap. Multiple errors have been changed to be more sensible ones, and sometimes the order of which error is returned has changed. `ALOC` opcode now zeroes the newly allocated memory.

## [Version 0.48.0]

### Added

- [#705](https://github.com/FuelLabs/fuel-vm/pull/705): Added `privileged_address` to the `ConsensusParameters` for permissioned operations(like upgrade of the network).
- [#648](https://github.com/FuelLabs/fuel-vm/pull/648): Added support for generating proofs for Sparse Merkle Trees (SMTs) and proof verification. Proofs can be used to attest to the inclusion or exclusion of data from the set.

### Changed

#### Breaking

- [#709](https://github.com/FuelLabs/fuel-vm/pull/709): Removed `bytecode_length` from the `Create` transaction.
- [#706](https://github.com/FuelLabs/fuel-vm/pull/706): Unified `Create` and `Script` logic via `ChargeableTransaction`. The change is breaking because affects JSON serialization and deserialization. Now `Script` and `Create` transactions have `body` fields that include unique transactions.
- [#703](https://github.com/FuelLabs/fuel-vm/pull/703): Reshuffled fields `Script` and `Create` transactions to unify part used by all chargeable transactions. It breaks the serialization and deserialization and requires adoption on the SDK side.
- [#708](https://github.com/FuelLabs/fuel-vm/pull/708): Hidden `Default` params under the "test-helper" feature to avoid accidental use in production code. It is a huge breaking change for any code that has used them before in production, and instead, it should be fetched from the network. In the case of tests simply use the "test-helper" feature in your `[dev-dependencies]` section.
- [#702](https://github.com/FuelLabs/fuel-vm/pull/702): Wrapped `FeeParameters`, `PredicateParameters`, `TxParameters`, `ScriptParameters` and `ContractParameters` into an enum to support versioning. 
- [#701](https://github.com/FuelLabs/fuel-vm/pull/701): Wrapped `ConsensusParameters` and `GasCosts` into an enum to support versioning. Moved `block_gas_limit` from `fuel_core_chain_config::ChainConfig` to `ConsensusPataremeters`. Reduced default `MAX_SIZE` to be [110kb](https://github.com/FuelLabs/fuel-core/pull/1761) and `MAX_CONTRACT_SIZE` to be [100kb](https://github.com/FuelLabs/fuel-core/pull/1761).
- [#692](https://github.com/FuelLabs/fuel-vm/pull/692): Add GTF getters for tx size and address.
- [#698](https://github.com/FuelLabs/fuel-vm/pull/698): Store input, output and witness limits to u16, while keeping the values limited to 255.

## [Version 0.47.1]

### Added

- [#689](https://github.com/FuelLabs/fuel-vm/pull/689): Re-add fields to the checked tx `Metadata` for min and max gas.
- [#689](https://github.com/FuelLabs/fuel-vm/pull/689): Add test helpers and additional getters.

## [Version 0.47.0]

### Added

- [#686](https://github.com/FuelLabs/fuel-vm/pull/686): Implement `serde` for `InterpreterError`.

### Changed

#### Breaking

- [#685](https://github.com/FuelLabs/fuel-vm/pull/685):
  The `MaxFee` is a mandatory policy to set. The `MaxFee` policy is used to check that the transaction is valid.
  Added a new stage for the `Checked` transaction - `Ready`. This type can be constructed with the
  `gas_price` before being transacted by the `Interpreter`.
- [#671](https://github.com/FuelLabs/fuel-vm/pull/671): Support dynamically sized values in the ContractsState table by
  using a vector data type (`Vec<u8>`).
- [#682](https://github.com/FuelLabs/fuel-vm/pull/682): Include `Tip` policy in fee calculation
- [#683](https://github.com/FuelLabs/fuel-vm/pull/683): Simplify `InterpreterStorage` by removing dependency
  on `MerkleRootStorage` and removing `merkle_` prefix from method names.
- [#678](https://github.com/FuelLabs/fuel-vm/pull/678): Zero malleable fields before execution. Remove some now-obsolete
  GTF getters. Don't update `tx.receiptsRoot` after pushing receipts, and do it after execution instead.
- [#672](https://github.com/FuelLabs/fuel-vm/pull/672): Remove `GasPrice` policy
- [#672](https://github.com/FuelLabs/fuel-vm/pull/672): Add `gas_price` field to transaction execution
- [#684](https://github.com/FuelLabs/fuel-vm/pull/684): Remove `maturity` field from `Input` coin types. Also remove
  related `GTF` getter.
- [#675](https://github.com/FuelLabs/fuel-vm/pull/675): Add `GTF` access for `asset_id` and `to` fields for `Change`
  outputs.

## [Version 0.46.0]

### Changed

#### Breaking

- [#679](https://github.com/FuelLabs/fuel-vm/pull/679): Require less restricted constraint on `MerkleRootStorage` trait.
  Now it requires `StorageInspect` instead of the `StorageMutate`.
- [#673](https://github.com/FuelLabs/fuel-vm/pull/673): Removed `ContractsInfo` table. Contract salts and roots are no
  longer stored in on-chain data.
- [#673](https://github.com/FuelLabs/fuel-vm/pull/673): Opcode `CROO` now calculates the given contract's root on
  demand. `CROO` has therefore been changed to a `DependentCost` gas cost.

### Changed

- [#672](https://github.com/FuelLabs/fuel-vm/pull/672): Add `Tip` policy

## [Version 0.45.0]

### Changed

#### Breaking

- [#668](https://github.com/FuelLabs/fuel-vm/pull/668): Remove `non_exhaustive` from versionable types for security
  reasons

## [Version 0.44.0]

#### Changed

- [#653](https://github.com/FuelLabs/fuel-vm/pull/653): `ECAL` opcode handler can now hold internal state.
- [#657](https://github.com/FuelLabs/fuel-vm/pull/657): Add debugger methods to remove or replace all breakpoints at
  once.

#### Breaking

- [#654](https://github.com/FuelLabs/fuel-vm/pull/654): Make public types versionable by making non-exhaustive.
- [#658](https://github.com/FuelLabs/fuel-vm/pull/658): Make `key!`-generated types
  like `Address`, `AssetId`, `ContractId` and `Bytes32` consume one less byte when serialized with a binary serde
  serializer like postcard.

## [Version 0.43.2]

### Changed

- [#645](https://github.com/FuelLabs/fuel-vm/pull/645): Add wasm support for `fuel-tx` crate.

## [Version 0.43.1]

### Fixed

- [#643](https://github.com/FuelLabs/fuel-vm/pull/643): Fixed json deserialization of array fuel types from the file.

## [Version 0.43.0]

### Changed

#### Breaking

- [#640](https://github.com/FuelLabs/fuel-vm/pull/640): Update VM initialization cost to dependent cost; this is
  required because the time it takes to initialize the VM depends on the size of the transaction.

## [Version 0.42.1]

### Changed

#### Breaking

- [#637](https://github.com/FuelLabs/fuel-vm/pull/637): Charge for the actual size of the contract in `ccp` opcode.

## [Version 0.42.0]

### Changed

#### Breaking

- [#676](https://github.com/FuelLabs/fuel-vm/pull/676) Add `gas_price` to `Mint` transaction
- [#629](https://github.com/FuelLabs/fuel-vm/pull/629): Charge the user for VM initialization.
- [#628](https://github.com/FuelLabs/fuel-vm/pull/628): Renamed `transaction::CheckError`
  to `transaction::ValidityError`.
  Created a new `checked_transaction::CheckError` that combines `ValidityError`
  and `PredicateVerificationFailed` errors into one. It allows the return of the
  `PredicateVerificationFailed` to the end user instead of losing the reason why predicate verification failed.
- [#625](https://github.com/FuelLabs/fuel-vm/pull/625): Use `ArithmeticError` only for arithmetic operations, and
  introduce new errors like `BalanceOverflow` for others. Whenever an error is internally caused by a type conversion
  to `usize`, so that an overflowing value wouldn't map to a valid index anyway, return the missing item error instead.
- [#623](https://github.com/FuelLabs/fuel-vm/pull/623):
  Added support for transaction policies. The `Script` and `Create`
  transactions received a new field, `policies`. Policies allow the addition
  of some limits to the transaction to protect the user or specify some details regarding execution.
  This change makes the `GasPrice` and `Maturity` fields optional, allowing to save space in the future.
  Also, this will enable us to support multidimensional prices later.
  `GasLimit` was renamed to `ScriptGasLimit`.

  Along with this change, we introduced two new policies:
    - `WitnessLimit` - allows the limitation of the maximum size of witnesses in bytes for the contract. Because of the
      changes in the gas calculation model(the blockchain also charges the user for the witness data), the user should
      protect himself from the block producer or third parties blowing up witness data and draining the user's funds.
    - `MaxFee` - allows the upper bound for the maximum fee that users agree to pay for the transaction.

  This change brings the following modification to the gas model:
    - The `ScriptGasLimit` only limits script execution. Previously, the `ScriptGasLimit` also limited the predicate
      execution time, instead predicate gas is now directly included into `min_fee`. So, it is not possible to use
      the `ScriptGasLimit` for transaction cost limitations. A new `MaxFee` policy is a way to do that. The `GasLimit`
      field was removed from the `Create` transaction because it only relates to the script execution (which
      the `Create` transaction doesn't have).
    - The blockchain charges the user for the size of witness data (before it was free). There is no separate price for
      the storage, so it uses gas to charge the user. This change affects `min_gas` and `min_fee` calculation.
    - A new policy called `WitnessLimit` also impacts the `max_gas` and `max_fee` calculation in addition
      to `ScriptGasLimit`(in the case of `Create` transaction only `WitnessLimit` affects the `max_gas` and `max_fee`).
    - The minimal gas also charges the user for transaction ID calculation.

  The change has the following modification to the transaction layout:
    - The `Create` transaction doesn't have the `ScriptGasLimit` field anymore. Because the `Create` transaction doesn't
      have any script to execute
    - The `Create` and `Script` transactions don't have explicit `maturity` and `gas_price` fields. Instead, these
      fields can be set via a new `policies` field.
    - The `Create` and `Script` transactions have a new `policies` field with a unique canonical serialization and
      deserialization for optimal space consumption.

  Other breaking changes caused by the change:
    - Each transaction requires setting the `GasPrice` policy.
    - Previously, `ScriptGasLimit` should be less than the `MAX_GAS_PER_TX` constant. After removing this field from
      the `Create` transaction, it is impossible to require it. Instead, it requires that `max_gas <= MAX_GAS_PER_TX`
      for any transaction. Consequently, any `Script` transaction that uses `MAX_GAS_PER_TX` as a `ScriptGasLimit` will
      always fail because of a new rule. Setting the estimated gas usage instead solves the problem.
    - If the `max_fee > policies.max_fee`, then transaction will be rejected.
    - If the `witnessses_size > policies.witness_limit`, then transaction will be rejected.
    - GTF opcode changed its hardcoded constants for fields. It should be updated according to the values from the
      specification on the Sway side.
- [#633](https://github.com/FuelLabs/fuel-vm/pull/633): Limit receipt count to `u16::MAX`.
- [#634](https://github.com/FuelLabs/fuel-vm/pull/634): Charge for storage per new byte written. Write opcodes now
  return the number of new storage slots created, instead of just a boolean on whether the value existed before.

### Fixed

- [#627](https://github.com/FuelLabs/fuel-vm/pull/627): Added removal of obsolete SMT nodes along the path
  during `update` and `delete` operations.

## [Version 0.41.0]

#### Breaking

- [#622](https://github.com/FuelLabs/fuel-vm/pull/622): Divide `DependentCost` into "light" and "heavy" operations:
  Light operations consume `0 < x < 1` gas per unit, while heavy operations consume `x` gas per unit. This distinction
  provides more precision when calculating dependent costs.

## [Version 0.40.0]

### Added

- [#607](https://github.com/FuelLabs/fuel-vm/pull/607): Added `ECAL` instruction support.

### Changed

- [#612](https://github.com/FuelLabs/fuel-vm/pull/612): Reduced the memory consumption in all places where we calculate
  BMT root.
- [#615](https://github.com/FuelLabs/fuel-vm/pull/615): Made `ReceiptsCtx` of the VM modifiable with `test-helpers`
  feature.

#### Breaking

- [#618](https://github.com/FuelLabs/fuel-vm/pull/618): Transaction fees for `Create` now include the cost of metadata
  calculations, including: contract root calculation, state root calculation, and contract id calculation.
- [#613](https://github.com/FuelLabs/fuel-vm/pull/613): Transaction fees now include the cost of signature verification
  for each input. For signed inputs, the cost of an EC recovery is charged. For predicate inputs, the cost of a BMT root
  of bytecode is charged.
- [#607](https://github.com/FuelLabs/fuel-vm/pull/607): The `Interpreter` expects the third generic argument during type
  definition that specifies the implementer of the `EcalHandler` trait for `ecal` opcode.
- [#609](https://github.com/FuelLabs/fuel-vm/pull/609): Checked transactions (`Create`, `Script`, and `Mint`) now
  enforce a maximum size. The maximum size is specified by `MAX_TRANSACTION_SIZE` in the transaction parameters, under
  consensus parameters. Checking a transaction above this size raises `CheckError::TransactionSizeLimitExceeded`.
- [#617](https://github.com/FuelLabs/fuel-vm/pull/617): Makes memory outside `$is..$ssp` range not executable.
  Separates `ErrorFlag` into `InvalidFlags`, `MemoryNotExecutable` and `InvalidInstruction`. Fixes related tests.
- [#619](https://github.com/FuelLabs/fuel-vm/pull/619): Avoid possible truncation of higher bits. It may invalidate the
  code that truncated higher bits causing different behavior on 32-bit vs. 64-bit systems.

## [Version 0.39.0]

### Added

- [#603](https://github.com/FuelLabs/fuel-vm/pull/603): Added `MerkleRootCalculator`for efficient in-memory Merkle root
  calculation.
- [#603](https://github.com/FuelLabs/fuel-vm/pull/606): Added Serialization and Deserialization support
  to `MerkleRootCalculator`.

### Changed

- [#595](https://github.com/FuelLabs/fuel-vm/pull/595): Removed `wee_alloc` dependency from `fuel-asm`. It now uses the
  builtin allocator on web targets as well.

#### Breaking

- [#598](https://github.com/FuelLabs/fuel-vm/pull/598): Update cost model for `ldc` opcode to take into account contract
  size.
- [#604](https://github.com/FuelLabs/fuel-vm/pull/604): Removed `ChainId` from `PredicateId` calculation. It changes the
  generated address of the predicates and may break tests or logic that uses hard-coded predicate IDs.
- [#594](https://github.com/FuelLabs/fuel-vm/pull/594): Add new predicate input validation tests. Also improves error
  propagation so that predicate error message better reflects the reason for invalidity.
- [#596](https://github.com/FuelLabs/fuel-vm/pull/596): Remove `core::ops::{Add, Sub}` impls from `BlockHeight`.
  Use `succ` and `pred` to access adjacent blocks, or perform arithmetic directly on the wrapped integer instead.
- [#593](https://github.com/FuelLabs/fuel-vm/pull/593): Reworked `Mint` transaction to work with `Input::Contract`
  and `Output::Contract` instead of `Output::Coin`. It allows account-based fee collection for the block producer.

## [Version 0.38.0]

### Added

- [#586](https://github.com/FuelLabs/fuel-vm/pull/586): Added `default_asset` method to the `ContractIdExt` trait
  implementation, to mirror the `default` method on AssetId in the Sway std lib.

### Changed

#### Breaking

- [#578](https://github.com/FuelLabs/fuel-vm/pull/578): Support `no_std` environments for `fuel-crypto`, falling back to
  a pure-Rust crypto implementation.
- [#582](https://github.com/FuelLabs/fuel-vm/pull/582): Make `fuel-vm` and `fuel-tx` crates compatible
  with `no_std` + `alloc`. This includes reworking all error handling that used `std::io::Error`, replacing
  some `std::collection::{HashMap, HashSet}` with `hashbrown::{HashMap, HashSet}` and many changes to feature-gating of
  APIs.
- [#587](https://github.com/FuelLabs/fuel-vm/pull/587): Replace `thiserror` dependency with `derive_more`, so
  that `core::fmt::Display` is implemented without the `std` feature. Removes `std::io::Error` trait impls from the
  affected types.
- [#588](https://github.com/FuelLabs/fuel-vm/pull/588): Re-worked the size calculation of the canonical
  serialization/deserialization.
- [#700](https://github.com/FuelLabs/fuel-vm/pull/700): Add `BASE_ASSET_ID` to `GM` instruction.


#### Removed

- [#588](https://github.com/FuelLabs/fuel-vm/pull/588): Removed `SerializedSize` and `SerializedFixedSize` traits.
  Removed support for `SIZE_NO_DYNAMIC` and `SIZE_STATIC`. Removed enum attributes from derive macro for `Serialize`
  and `Deserialize` traits.

## [Version 0.37.0]

#### Breaking

- [#573](https://github.com/FuelLabs/fuel-vm/pull/573): Added `base_asset_id` as a required field
  to `FeeParameters`. `base_asset_id` is used to supply the ID of the base asset.
- [#554](https://github.com/FuelLabs/fuel-vm/pull/554): Removed `debug` feature from the `fuel-vm`. The debugger is
  always available and becomes active after calling any `set_*` method.
- [#537](https://github.com/FuelLabs/fuel-vm/pull/537): Use dependent cost for `k256`, `s256`, `mcpi`, `scwq`, `swwq`
  opcodes.
  These opcodes charged inadequately low costs in comparison to the amount of work.
  This change should make all transactions that used these opcodes much more expensive than before.
- [#533](https://github.com/FuelLabs/fuel-vm/pull/533): Use custom serialization for fuel-types to allow no_std
  compilation.

## [Version 0.36.1]

### Changed

- [#546](https://github.com/FuelLabs/fuel-vm/pull/546): Improve debug formatting of instruction in panic receipts.

### Fixed

- [#574](https://github.com/FuelLabs/fuel-vm/pull/574): Enforce fixed 32-byte input length for LHS and RHS inputs to the
  BMT's internal node sum.
- [#547](https://github.com/FuelLabs/fuel-vm/pull/547): Bump `ed25519-dalek` to `2.0.0` to deal with RustSec Advisory.

#### Breaking

- [#524](https://github.com/FuelLabs/fuel-vm/pull/524): Fix a crash in `CCP` instruction when overflowing contract
  bounds. Fix a bug in `CCP` where overflowing contract bounds in a different way would not actually copy the contract
  bytes, but just zeroes out the section. Fix a bug in `LDC` where it would revert the transaction when the contract
  bounds were exceeded, when it's just supposed to fill the rest of the bytes with zeroes.

## [Version 0.36.0]

### Changed

- [#525](https://github.com/FuelLabs/fuel-vm/pull/525): The `$hp` register is no longer restored to it's previous value
  when returning from a call, making it possible to return heap-allocated types from `CALL`.
- [#535](https://github.com/FuelLabs/fuel-vm/pull/535): Add better test coverage for TR and TRO.

#### Breaking

- [#514](https://github.com/FuelLabs/fuel-vm/pull/514/): Add `ChainId` and `GasCosts` to `ConsensusParameters`.
  Break down `ConsensusParameters` into sub-structs to match usage. Change signatures of functions to ask for
  necessary fields only.
- [#532](https://github.com/FuelLabs/fuel-vm/pull/532): The `TRO` instruction now reverts when attempting to send zero
  coins to an output. Panic reason of this `TransferZeroCoins`, and `TR` was changed to use the same panic reason as
  well.

### Fixed

- [#511](https://github.com/FuelLabs/fuel-vm/pull/511): Changes multiple panic reasons to be more accurate, and
  internally refactors instruction fetch logic to be less error-prone.

- [#529](https://github.com/FuelLabs/fuel-vm/pull/529) [#534](https://github.com/FuelLabs/fuel-vm/pull/534): Enforcing
  async WASM initialization for all NPM wrapper packages.

- [#531](https://github.com/FuelLabs/fuel-vm/pull/531): UtxoId::from_str and TxPointer::from_str no longer crash on
  invalid input with multibyte characters. Also adds clippy lints to prevent future issues.

#### Breaking

- [#527](https://github.com/FuelLabs/fuel-vm/pull/527): The balances are empty during predicate estimation/verification.

## [Version 0.35.3]

### Changed

- [#542](https://github.com/FuelLabs/fuel-vm/pull/542/): Make the `fuel-tx` WASM compatible with `serde` feature
  enabled.

## [Version 0.35.2]

### Changed

#### Breaking

- [#539](https://github.com/FuelLabs/fuel-vm/pull/539/): Rollbacked the change for the gas charging formula.
  Actualized the gas prices for opcodes.

## [Version 0.35.1]

### Added

- [#499](https://github.com/FuelLabs/fuel-vm/pull/499/): The `wasm_bindgen` support of `fuel-asm` and `fuel-types`.
  Each new release also publish a typescript analog of the `fuel-asm` and `fuel-types` crates to the npm.

## [Version 0.35.0]

The release mostly fixes funding during the audit and integration with the bridge. But the release also contains some
new features like:

- Asynchronous predicate estimation/verification.
- Multi-asset support per contract.
- Support Secp256r1 signature recovery and Ed25519 verificaiton.

### Added

- [#486](https://github.com/FuelLabs/fuel-vm/pull/486/): Adds `ed25519` signature verification and `secp256r1` signature
  recovery to `fuel-crypto`, and corresponding opcodes `ED19` and `ECR1` to `fuel-vm`.

- [#486](https://github.com/FuelLabs/fuel-vm/pull/498): Adds `PSHL`, `PSHH`, `POPH` and `POPL` instructions, which allow
  cheap push and pop stack operations with multiple registers.

- [#500](https://github.com/FuelLabs/fuel-vm/pull/500): Introduced `ParallelExecutor` trait
  and made available async versions of verify and estimate predicates.
  Updated tests to test for both parallel and sequential execution.
  Fixed a bug in `transaction/check_predicate_owners`.

#### Breaking

- [#506](https://github.com/FuelLabs/fuel-vm/pull/506): Added new `Mint` and `Burn` variants to `Receipt` enum.
  It affects serialization and deserialization with new variants.

### Changed

#### Breaking

- [#506](https://github.com/FuelLabs/fuel-vm/pull/506): The `mint` and `burn`
  opcodes accept a new `$rB` register. It is a sub-identifier used to generate an
  `AssetId` by [this rule](https://github.com/FuelLabs/fuel-specs/blob/master/src/identifiers/asset.md).
  This feature allows having multi-asset per one contract. It is a huge breaking change, and
  after this point, `ContractId` can't be equal to `AssetId`.

  The conversion like `AssetId::from(*contract_id)` is no longer valid. Instead, the `ContractId` implements
  the `ContractIdExt` trait:
    ```rust
    /// Trait extends the functionality of the `ContractId` type.
    pub trait ContractIdExt {
        /// Creates an `AssetId` from the `ContractId` and `sub_id`.
        fn asset_id(&self, sub_id: &Bytes32) -> AssetId;
    }
    ```

- [#506](https://github.com/FuelLabs/fuel-vm/pull/506): The `mint` and `burn`
  opcodes affect the `receipts_root` of the `Script` transaction.

### Removed

#### Breaking

- [#486](https://github.com/FuelLabs/fuel-vm/pull/486/): Removes apparently unused `Keystore` and `Signer` traits
  from `fuel-crypto`. Also renames `ECR` opcode to `ECK1`.

### Fixed

- [#500](https://github.com/FuelLabs/fuel-vm/pull/500): Fixed a bug where `MessageCoinPredicate` wasn't checked for
  in `check_predicate_owners`.

#### Breaking

- [#502](https://github.com/FuelLabs/fuel-vm/pull/502): The algorithm used by the
  binary Merkle tree for generating Merkle proofs has been updated to remove
  the leaf data from the proof set. This change allows BMT proofs to conform
  to the format expected by the Solidity contracts used for verifying proofs.

- [#503](https://github.com/FuelLabs/fuel-vm/pull/503): Use correct amount of gas in call
  receipts when limited by cgas. Before this change, the `Receipt::Call` could show an incorrect value for the gas
  limit.

- [#504](https://github.com/FuelLabs/fuel-vm/pull/504): The `CROO` and `CSIZ` opcodes require
  the existence of corresponding `ContractId` in the transaction's
  inputs(the same behavior as for the `CROO` opcode).

- [#504](https://github.com/FuelLabs/fuel-vm/pull/504): The size of the contract
  was incorrectly padded. It affects the end of the call frame in the memory,
  making it not 8 bytes align. Also, it affects the cost of the contract
  call(in some cases, we charged less in some more).

- [#504](https://github.com/FuelLabs/fuel-vm/pull/504): The charging for `DependentCost`
  was done incorrectly, devaluing the `dep_per_unit` part. After the fixing of
  this, the execution should become much more expensive.

- [#505](https://github.com/FuelLabs/fuel-vm/pull/505): The `data` field of the `Receipt`
  is not part of the canonical serialization and deserialization anymore. The SDK should use the
  `Receipt` type instead of `OpaqueReceipt`. The `Receipt.raw_payload` will be removed for the
  `fuel-core 0.20`. The `data` field is optional now. The SDK should update serialization and
  deserialization for `MessageOut`, `LogData`, and `ReturnData` receipts.

- [#505](https://github.com/FuelLabs/fuel-vm/pull/505): The `len` field of the `Receipt`
  is not padded anymore and represents an initial value.

## [Version 0.34.1]

Mainly new opcodes prices and small performance improvements in the `BinaryMerkleTree`.

### Changed

- [#492](https://github.com/FuelLabs/fuel-vm/pull/492): Minor improvements to BMT
  internals, including a reduction in usage of `Box`, using `expect(...)` over
  `unwrap()`, and additional comments.

#### Breaking

- [#493](https://github.com/FuelLabs/fuel-vm/pull/493): The default `GasCostsValues`
  is updated according to the benches with `fuel-core 0.19`.
  It may break some unit tests that compare actual gas usage with expected.

## [Version 0.34.0]

This release contains fixes for critical issues that we found before the audit.
Mainly, these changes pertain to the Sparse Merkle Tree (SMT) and related
code. The SMT API was extended to provide more flexibility and to allow users
to select the most appropriate method for their performance needs. Where
possible, sequential SMT updates were replaced with constructors that take in a
complete data set.

### Added

- [#476](https://github.com/FuelLabs/fuel-vm/pull/476): The `fuel_vm::Call` supports `From<[u8; Self::LEN]>`
  and `Into<[u8; Self::LEN]>`.

- [#484](https://github.com/FuelLabs/fuel-vm/pull/484): The `sparse::in_memory::MerkleTree`
  got new methods `from_set`, `root_from_set`, and `nodes_from_set` methods. These methods allow
  a more optimal way to build and calculate the SMT when you know all leaves.
  The `Contract::initial_state_root` is much faster now (by ~15 times).

### Removed

- [#478](https://github.com/FuelLabs/fuel-vm/pull/478): The `CheckedMemRange` is replaced by the `MemoryRange`.

### Changed

- [#477](https://github.com/FuelLabs/fuel-vm/pull/477): The `PanicReason::UnknownPanicReason` is `0x00`.
  The `PanicReason` now implements `From<u8>` instead of `TryFrom<u8>` and can't return an error anymore.

- [#478](https://github.com/FuelLabs/fuel-vm/pull/478): The `memcopy` method is updated
  and returns `MemoryWriteOverlap` instead of `MemoryOverflow`.

### Fixed

- [#482](https://github.com/FuelLabs/fuel-vm/pull/482): This PR address a security
  issue where updates to a Sparse Merkle Tree could deliberately overwrite existing
  leaves by setting the leaf key to the hash of an existing leaf or node. This is
  done by removing the insertion of the leaf using the leaf key.

- [#484](https://github.com/FuelLabs/fuel-vm/pull/484): Fixed bug with not-working `CreateMetadata`.

#### Breaking

- [#473](https://github.com/FuelLabs/fuel-vm/pull/473): CFS and CFSI were not validating
  that the new `$sp` value isn't below `$ssp`, allowing write access to non-owned
  memory. This is now fixed, and attempting to set an incorrect `$sp` value panics.

- [#485](https://github.com/FuelLabs/fuel-vm/pull/485): This PR addresses a security
  issue where the user may manipulate the structure of the Sparse Merkle Tree.
  SMT expects hashed storage key wrapped into a `MerkleTreeKey` structure.
  The change is breaking because it changes the `state_root` generated by the SMT
  and may change the `ContractId` if the `Create` transaction has non-empty `StoargeSlot`s.

## [Version 0.33.0]

The release contains a lot of breaking changes.
Most of them are audit blockers and affect the protocol itself.
Starting this release we plan to maintain the changelog file and describe all minor and major changes that make sense.

### Added

#### Breaking

- [#386](https://github.com/FuelLabs/fuel-vm/pull/386): The coin and message inputs
  got a new field - `predicate_gas_used`. So it breaks the constructor API
  of these inputs.

  The value of this field is zero for non-predicate inputs, but for the
  predicates, it indicates the exact amount of gas used by the predicate
  to execute. If after the execution of the predicate remaining gas is not
  zero, then the predicate execution failed.

  This field is malleable but will be used by the VM, and each predicate
  should be estimated before performing the verification logic.
  The `Transaction`, `Create`, and `Script` types implement the
  `EstimatePredicates` for these purposes.

    ```rust
    /// Provides predicate estimation functionality for the transaction.
    pub trait EstimatePredicates: Sized {
        /// Estimates predicates of the transaction.
        fn estimate_predicates(&mut self, params: &ConsensusParameters, gas_costs: &GasCosts) -> Result<(), CheckError>;
    }
    ```

  During the creation of the `Input`, the best strategy is to use a default
  value like `0` and call the `estimate_predicates` method to actualize
  the `predicate_gas_used` after.

- [#454](https://github.com/FuelLabs/fuel-vm/pull/454): VM native array-backed types
  `Address`, `AssetId`, `ContractId`, `Bytes4`, `Bytes8`, `Bytes20`, `Bytes32`,
  `Nonce`, `MessageId`, `Salt` now use more compact representation instead of
  hex-encoded string when serialized using serde format that sets
  `is_human_readable` to false.

- [#456](https://github.com/FuelLabs/fuel-vm/pull/456): Added a new type - `ChainId` to represent the identifier of the
  chain.
  It is a wrapper around the `u64`, so any `u64` can be converted into this type via `.into()` or `ChainId::new(...)`.

- [#459](https://github.com/FuelLabs/fuel-vm/pull/459) Require witness index to be specified when adding an unsigned
  coin to a transaction.
  This allows for better reuse of witness data when using the transaction builder and helper methods to make
  transactions compact.

- [#462](https://github.com/FuelLabs/fuel-vm/pull/462): Adds a `cache` parameter to `Input::check`
  and `Input::check_signature`.
  This is used to avoid redundant signature recovery when multiple inputs share the same witness index.

### Changed

- [#458](https://github.com/FuelLabs/fuel-vm/pull/458): Automatically sort storage slots for creation transactions.

#### Breaking

- [#386](https://github.com/FuelLabs/fuel-vm/pull/386): Several methods of the `TransactionFee` are
  renamed `total` -> `max_fee`
  and `bytes` -> `min_fee`. The `TransactionFee::min_fee` take into account the gas used by predicates.

- [#450](https://github.com/FuelLabs/fuel-vm/pull/450): The Merkle root of a contract's code is now calculated by
  partitioning the code into chunks of 16 KiB, instead of 8 bytes. If the last leaf is does not a full 16 KiB, it is
  padded with `0` up to the nearest multiple of 8 bytes. This affects the `ContractId` and `PredicateId` calculations,
  breaking all code that used hardcoded values.

- [#456](https://github.com/FuelLabs/fuel-vm/pull/456): The basic
  methods `UniqueIdentifier::id`, `Signable::sign_inputs`,
  and `Input::predicate_owner` use `ChainId` instead of the `ConsensusParameters`.
  It is a less strict requirement than before because you can get `ChainId`
  from `ConsensusParameters.chain_id`, and it makes the API cleaner.
  It affects all downstream functions that use listed methods.

- [#463](https://github.com/FuelLabs/fuel-vm/pull/463): Moves verification that the `Output::ContractCreated`
  output contains valid `contract_id` and `state_root`(the values from the `Output` match with calculated
  values from the bytecode, storage slots, and salt) from `fuel-vm` to `fuel-tx`.
  It means the end-user will receive this error earlier on the SDK side before `dry_run` instead of after.

### Fixed

#### Breaking

- [#457](https://github.com/FuelLabs/fuel-vm/pull/457): Transactions got one more validity rule:
  Each `Script` or `Create` transaction requires at least one input coin or message to be spendable.
  It may break code/tests that previously didn't set any spendable inputs.
  Note: `Message` with non-empty `data` field is not spendable.

- [#458](https://github.com/FuelLabs/fuel-vm/pull/458): The storage slots with the same key inside the `Create`
  transaction are forbidden.<|MERGE_RESOLUTION|>--- conflicted
+++ resolved
@@ -10,12 +10,9 @@
 ### Changed
 
 #### Breaking
-<<<<<<< HEAD
 
 - [#767](https://github.com/FuelLabs/fuel-vm/pull/767): Fixed no zeroing malleable fields for `Create` transaction.
-=======
-- [#765](https://github.com/FuelLabs/fuel-vm/pull/765): corrected the gas units for WDOP and WQOP
->>>>>>> e041effa
+- [#765](https://github.com/FuelLabs/fuel-vm/pull/765): Corrected the gas units for WDOP and WQOP.
 
 ## [Version 0.53.0]
 
