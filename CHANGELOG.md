--- conflicted
+++ resolved
@@ -6,6 +6,13 @@
 and this project adheres to [Semantic Versioning](http://semver.org/).
 
 ## [Unreleased]
+
+
+### Changed
+
+#### Breaking
+
+- [#737](https://github.com/FuelLabs/fuel-vm/pull/737): Panic on instructions with non-zero reserved part.
 
 ## [Version 0.50.0]
 
@@ -21,15 +28,11 @@
 - [#725](https://github.com/FuelLabs/fuel-vm/pull/725): `UtxoId::from_str` now rejects inputs with multiple `0x` prefixes. Many `::from_str` implementations also reject extra data in the end of the input, instead of silently ignoring it. `UtxoId::from_str` allows a single `:` between the fields. Unused `GasUnit` struct removed.
 - [#726](https://github.com/FuelLabs/fuel-vm/pull/726): Removed code related to Binary Merkle Sum Trees (BMSTs). The BMST is deprecated and not used in production environments. 
 - [#729](https://github.com/FuelLabs/fuel-vm/pull/729): Removed default implementation of `Node::key_size_bits`, implementors must now define it themselves. Also some helper traits have been merged together, or their types changed.
-<<<<<<< HEAD
-- [#737](https://github.com/FuelLabs/fuel-vm/pull/737): Panic on instructions with non-zero reserved part.
-=======
 ### Fixed
 
 #### Breaking
 
 - [#736](https://github.com/FuelLabs/fuel-vm/pull/736): LDC instruction now works in internal contexts as well. Call frames use code size padded to word alignment.
->>>>>>> a72f84b3
 
 ## [Version 0.49.0]
 
