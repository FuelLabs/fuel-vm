--- conflicted
+++ resolved
@@ -8,11 +8,8 @@
 ## [Unreleased]
 
 ### Added
-<<<<<<< HEAD
 - [871](https://github.com/FuelLabs/fuel-vm/pull/871): Add `expiration` policy that prevent a transaction to be inserted after a given block height.
-=======
 - [870](https://github.com/FuelLabs/fuel-vm/pull/870): Add 3 new ZK-related opcodes: eadd (ecAdd on EVM), emul (ecMul on EVM), epar (ecPairing on EVM)
->>>>>>> e7d5d6fa
 
 ### Fixed
 - [860](https://github.com/FuelLabs/fuel-vm/pull/860): Fixed missing fuzzing coverage report in CI.
