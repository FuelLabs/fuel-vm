# Change Log

All notable changes to this project will be documented in this file.

The format is based on [Keep a Changelog](http://keepachangelog.com/)
and this project adheres to [Semantic Versioning](http://semver.org/).

## [Unreleased]

<<<<<<< HEAD
### Breaking
- [900](https://github.com/FuelLabs/fuel-vm/pull/900): Change the error variant `DuplicateMessageInputId` to `DuplicateInputNonce` which now contains a nonce instead of `MessageId` for performance improvements.

### Fixed
=======
## Fixed
- [895](https://github.com/FuelLabs/fuel-vm/pull/895): Fix elided lifetimes compilation warnings that became errors after the release of rust 1.83.0. 
- [895](https://github.com/FuelLabs/fuel-vm/pull/895): Bump proptest-derive to version `0.5.1` to fix non-local impl errors on the derivation of `proptest_derive::Arbitrary` introduced by rust 1.83.0. 
>>>>>>> a53fc36c
- [889](https://github.com/FuelLabs/fuel-vm/pull/889): Debugger breakpoint caused receipts to be produced incorrectly.

## [Version 0.59.1]

### Fixed
- [879](https://github.com/FuelLabs/fuel-vm/pull/879): Debugger state wasn't propagated in contract contexts.
- [878](https://github.com/FuelLabs/fuel-vm/pull/878): Fix the transaction de/serialization that wasn't backward compatible with the addition of the new policy.

## [Version 0.59.0]

### Added
- [871](https://github.com/FuelLabs/fuel-vm/pull/871): Add `expiration` policy that prevent a transaction to be inserted after a given block height.
- [870](https://github.com/FuelLabs/fuel-vm/pull/870): Add 3 new ZK-related opcodes: eadd (ecAdd on EVM), emul (ecMul on EVM), epar (ecPairing on EVM)
- [875](https://github.com/FuelLabs/fuel-vm/pull/875): Updated `wasm-bindgen` to `0.2.97`

### Fixed
- [860](https://github.com/FuelLabs/fuel-vm/pull/860): Fixed missing fuzzing coverage report in CI.

### Breaking 
- [863](https://github.com/FuelLabs/fuel-vm/pull/863): Changed StorageRead::read to load a serialized value starting from a offset. The function returns an optional value equal to the number of bytes read when defined, or none if the offset specified in input is outside the boundaries of the serialized value read.
- [868](https://github.com/FuelLabs/fuel-vm/pull/868): Fixed error message when having a nonexistent contract in inputs. Instead of saying "contract was in inputs, but doesn't exist", the message was just "contract not in inputs". Now there's a separate error for that.
- [837](https://github.com/FuelLabs/fuel-vm/pull/837): Change `diff` function to get VM instance diff to a `rollback_to` that allow to fetch changes to make self -> previous state. However, this support the new memory management that allow memory to grow between instances instead of fixed memory size.

### Changed
- [847](https://github.com/FuelLabs/fuel-vm/pull/847): Changed `interpreter::blockchain::load_contract_code` and `interpreter::blockchain::code_copy` to use the new version of `StorageRead::read` where the contract is loaded into a buffer starting from an offset. The contract is copied directly into the portion of memory starting at the destination address, rather than having to be copied indirectly after being fetched from storage.

## [Version 0.58.2]

### Fixed
- [#854](https://github.com/FuelLabs/fuel-vm/pull/854): Fixed a bug where LDC mode 2 padding bytes would be copied from memory instead of using zeroes.

## [Version 0.58.1]

### Fixed
- [#852](https://github.com/FuelLabs/fuel-vm/pull/852): Fixed incorrect predicate estimation when max predicate gas is less than max tx gas.

## [Version 0.58.0]

### Added
- [#849](https://github.com/FuelLabs/fuel-vm/pull/849): Add a new mode `2` to the LDC that allows to use the memory as a source for code.
- [#848](https://github.com/FuelLabs/fuel-vm/pull/848): Allow usage of the blob opcode `BSIZ`, `BLDD`, and `LDC` with mode `1` in the predicates.
- [#838](https://github.com/FuelLabs/fuel-vm/pull/838): Implemented `AsRef<[u8]>` and `TryFrom<&[u8]>` for DA compression types: ScriptCode, PredicateCode, RegistryKey.
- [#820](https://github.com/FuelLabs/fuel-vm/pull/820): Add fuzzing in CI with ClusterFuzzLite.

### Removed

#### Breaking
- [#848](https://github.com/FuelLabs/fuel-vm/pull/848): All estimation and verification of predicate functionality is reworked and now requires the instance of the storage with predicates.
- [#843](https://github.com/FuelLabs/fuel-vm/pull/843): Remove `serde` feature from the `fuel-tx` crate. It is default behaviour now if you enable `alloc` feature.
- [#766](https://github.com/FuelLabs/fuel-vm/pull/766): Use correct gas price when validating native signatures

### Changed

#### Breaking
- [#829](https://github.com/FuelLabs/fuel-vm/pull/829): Updated `add_random_fee_input()` to accept an `rng` for true randomization. Introduced `add_fee_input()` to retain the previous behavior of `add_random_fee_input()`.
- [#845](https://github.com/FuelLabs/fuel-vm/pull/845): Removed `Default` implementation of `SecretKey`.
- [#844](https://github.com/FuelLabs/fuel-vm/pull/844): `WDCM` and `WQCM` reset `$of` and `$err`.

## [Version 0.57.1]

### Fixed
- [#835](https://github.com/FuelLabs/fuel-vm/pull/835): Fixing WASM-NPM packaging and publishing

## [Version 0.57.0]

### Added
- [#670](https://github.com/FuelLabs/fuel-vm/pull/670): Add DA compression functionality to `Transaction` and any types within
- [#733](https://github.com/FuelLabs/fuel-vm/pull/733): Add LibAFL based fuzzer and update `secp256k1` version to 0.29.1.
- [#825](https://github.com/FuelLabs/fuel-vm/pull/733): Avoid leaking partially allocated memory when array deserialization fails

### Changed
- [#824](https://github.com/FuelLabs/fuel-vm/pull/824): Use `self` instead of `&self` during decompression.
- [#823](https://github.com/FuelLabs/fuel-vm/pull/823): Returned the old behaviour of the json serialization for policies.

#### Breaking
- [#826](https://github.com/FuelLabs/fuel-vm/pull/826): Skip the panic reason from canonical serialization of the panic receipt.
- [#821](https://github.com/FuelLabs/fuel-vm/pull/821): Added `block_transaction_size_limit` to `ConsensusParameters`. It adds a new `ConensusParametersV2` as a variant of the `ConsensusParameters`.
- [#670](https://github.com/FuelLabs/fuel-vm/pull/670): The `predicate` field of `fuel_tx::input::Coin` is now a wrapper struct `PredicateCode`.

### Fixed
- [#822](https://github.com/FuelLabs/fuel-vm/pull/822): Return recipient as an owner for the message inputs.

## [Version 0.56.0]

### Added
- [#796](https://github.com/FuelLabs/fuel-vm/pull/796): Added implementation of the `MerkleRootStorage` for references.

### Changed
- [#806](https://github.com/FuelLabs/fuel-vm/pull/806): Update MSRV to 1.79.0.

#### Breaking
- [#780](https://github.com/FuelLabs/fuel-vm/pull/780): Added `Blob` transaction, and `BSIZ` and `BLDD` instructions. Also allows `LDC` to load blobs.
- [#795](https://github.com/FuelLabs/fuel-vm/pull/795): Fixed `ed19` instruction to take variable length message instead of a fixed-length one. Changed the gas cost to be `DependentCost`.

## [Version 0.55.0]

### Added
- [#781](https://github.com/FuelLabs/fuel-vm/pull/781): Added `base_asset_id` to checked metadata.

### Changed
- [#784](https://github.com/FuelLabs/fuel-vm/pull/784): Avoid storage lookups for side nodes in the SMT.
- [#787](https://github.com/FuelLabs/fuel-vm/pull/787): Fixed charge functions to profile cost before charging.

#### Breaking
- [#783](https://github.com/FuelLabs/fuel-vm/pull/783): Remove unnecessary look up for old values by adding new methods to the `StorageMutate` trait.  The old `insert` and `remove` are now `replace` and `take`. The new `insert` and `remove` don't return a value.
- [#783](https://github.com/FuelLabs/fuel-vm/pull/783): Renamed methods of `StorageWrite` trait from `write`, `replace`, `take` to `write_bytes`, `replace_bytes`, `take_bytes`.
- [#788](https://github.com/FuelLabs/fuel-vm/pull/788): Fix truncating `sp` to `MEM_SIZE` in `grow_stack`, and allow empty writes to zero-length ranges at `$hp`.

### Fixed

#### Breaking
- [#789](https://github.com/FuelLabs/fuel-vm/pull/789): Avoid conversion into `usize` type and use `u32` or `u64` instead. The change is breaking since could return other errors for 32-bit systems.
- [#786](https://github.com/FuelLabs/fuel-vm/pull/786): Fixed the CCP opcode to charge for the length from the input arguments.
- [#785](https://github.com/FuelLabs/fuel-vm/pull/785): Require `ContractCreated` output in the `Create` transaction. The `TransactionBuilder<Create>` has a `add_contract_created` method to simplify the creation of the `ContractCreated` output for tests.


## [Version 0.54.1]

### Changed
- [#776](https://github.com/FuelLabs/fuel-vm/pull/776): Charge for max length in LDC opcode.

## [Version 0.54.0]

### Added

- [#770](https://github.com/FuelLabs/fuel-vm/pull/770): Cache contract inputs in the VM.

### Changed
- [#768](https://github.com/FuelLabs/fuel-vm/pull/768): Charge for LDC opcode before loading the contract into memory.

- [#771](https://github.com/FuelLabs/fuel-vm/pull/771): Take into account spent gas during synchronous predicates estimation.

#### Breaking
- [#769](https://github.com/FuelLabs/fuel-vm/pull/769): Use `DependentCost` for `CFE` and `CFEI` opcodes.
- [#767](https://github.com/FuelLabs/fuel-vm/pull/767): Fixed no zeroing malleable fields for `Create` transaction.
- [#765](https://github.com/FuelLabs/fuel-vm/pull/765): Corrected the gas units for WDOP and WQOP.

### Removed
- [#772](https://github.com/FuelLabs/fuel-vm/pull/772): Removed redundant `self.receipts.root()` call.

## [Version 0.53.0]

### Added

- [#751](https://github.com/FuelLabs/fuel-vm/pull/751):  Improve test coverage.

### Changed

- [#753](https://github.com/FuelLabs/fuel-vm/pull/753): Fix an ownership check bug in `CCP` instruction.

## [Version 0.52.0]

### Changed

#### Breaking

- [#748](https://github.com/FuelLabs/fuel-vm/pull/748): Make `VmMemoryPool::get_new` async.
- [#747](https://github.com/FuelLabs/fuel-vm/pull/747): Use `DependentCost` for `aloc` opcode. The cost of the `aloc` opcode is now dependent on the size of the allocation.

## [Version 0.51.0]

### Added

- [#732](https://github.com/FuelLabs/fuel-vm/pull/732):  Adds `reset` method to VM memory.

#### Breaking

- [#732](https://github.com/FuelLabs/fuel-vm/pull/732): Makes the VM generic over the memory type, allowing reuse of relatively expensive-to-allocate VM memories through `VmMemoryPool`. Functions and traits which require VM initalization such as `estimate_predicates` now take either the memory or `VmMemoryPool` as an argument. The `Interpterter::eq` method now only compares accessible memory regions. `Memory` was renamed into `MemoryInstance` and `Memory` is a trait now.

### Changed

#### Breaking

- [#743](https://github.com/FuelLabs/fuel-vm/pull/743): Zeroes `$flag` on `CALL`, so that contracts can assume clean `$flag` state.
- [#737](https://github.com/FuelLabs/fuel-vm/pull/737): Panic on instructions with non-zero reserved part.

## [Version 0.50.0]

### Changed

- [#725](https://github.com/FuelLabs/fuel-vm/pull/725): Adds more clippy lints to catch possible integer overflow and casting bugs on compile time.
- [#729](https://github.com/FuelLabs/fuel-vm/pull/729): Adds more clippy lints to `fuel-merkle` to catch possible integer overflow and casting bugs on compile time. It also does some internal refactoring.

### Added

#### Breaking

- [#725](https://github.com/FuelLabs/fuel-vm/pull/725): `UtxoId::from_str` now rejects inputs with multiple `0x` prefixes. Many `::from_str` implementations also reject extra data in the end of the input, instead of silently ignoring it. `UtxoId::from_str` allows a single `:` between the fields. Unused `GasUnit` struct removed.
- [#726](https://github.com/FuelLabs/fuel-vm/pull/726): Removed code related to Binary Merkle Sum Trees (BMSTs). The BMST is deprecated and not used in production environments. 
- [#729](https://github.com/FuelLabs/fuel-vm/pull/729): Removed default implementation of `Node::key_size_bits`, implementors must now define it themselves. Also some helper traits have been merged together, or their types changed.
### Fixed

#### Breaking

- [#736](https://github.com/FuelLabs/fuel-vm/pull/736): LDC instruction now works in internal contexts as well. Call frames use code size padded to word alignment.

## [Version 0.49.0]

### Added

- [#721](https://github.com/FuelLabs/fuel-vm/pull/721): Added additional logic to the BMT proof verification algorithm to check the length of the provided proof set against the index provided in the proof.

#### Breaking

- [#719](https://github.com/FuelLabs/fuel-vm/pull/719): Fix overflow in `LDC` instruction when contract size with padding would overflow.
- [#715](https://github.com/FuelLabs/fuel-vm/pull/715): The `Interpreter` supports the processing of the `Upload` transaction. The change affects `InterpreterStorage`, adding `StorageMutate<UploadedBytes>` constrain.
- [#714](https://github.com/FuelLabs/fuel-vm/pull/714): The change adds a new `Upload` transaction that allows uploading huge byte code on chain subsection by subsection. This transaction is chargeable and is twice as expensive as the `Create` transaction. Anyone can submit this transaction.
- [#712](https://github.com/FuelLabs/fuel-vm/pull/712): The `Interpreter` supports the processing of the `Upgrade` transaction. The change affects `InterpreterStorage`, adding 5 new methods that must be implemented.
- [#707](https://github.com/FuelLabs/fuel-vm/pull/707): The change adds a new `Upgrade` transaction that allows upgrading either consensus parameters or state transition function used by the network to produce future blocks.
    The purpose of the upgrade is defined by the `Upgrade Purpose` type:
    
    ```rust
    pub enum UpgradePurpose {
        /// The upgrade is performed to change the consensus parameters.
        ConsensusParameters {
            /// The index of the witness in the [`Witnesses`] field that contains
            /// the serialized consensus parameters.
            witness_index: u16,
            /// The hash of the serialized consensus parameters.
            /// Since the serialized consensus parameters live inside witnesses(malleable
            /// data), any party can override them. The `checksum` is used to verify that the
            /// data was not modified.
            checksum: Bytes32,
        },
        /// The upgrade is performed to change the state transition function.
        StateTransition {
            /// The Merkle root of the new bytecode of the state transition function.
            /// The bytecode must be present on the blockchain(should be known by the
            /// network) at the moment of inclusion of this transaction.
            root: Bytes32,
        },
    }
    ```
    
    The `Upgrade` transaction is chargeable, and the sender should pay for it. Transaction inputs should contain only base assets.
    
    Only the privileged address can upgrade the network. The privileged address can be either a real account or a predicate.
    
    Since serialized consensus parameters are small(< 2kb), they can be part of the upgrade transaction and live inside of witness data. The bytecode of the blockchain state transition function is huge ~1.6MB(relative to consensus parameters), and it is impossible to fit it into one transaction. So when we perform the upgrade of the state transition function, it should already be available on the blockchain. The transaction to actually upload the bytecode(`Upload` transaction) will implemented in the https://github.com/FuelLabs/fuel-core/issues/1754.

### Changed

- [#707](https://github.com/FuelLabs/fuel-vm/pull/707): Used the same pattern everywhere in the codebase: 
    ```rust
                 Self::Script(tx) => tx.encode_static(buffer),
                 Self::Create(tx) => tx.encode_static(buffer),
                 Self::Mint(tx) => tx.encode_static(buffer),
                 Self::Upgrade(tx) => tx.encode_static(buffer),
    ```
  
    Instead of:
    ```rust
                 Transaction::Script(script) => script.encode_static(buffer),
                 Transaction::Create(create) => create.encode_static(buffer),
                 Transaction::Mint(mint) => mint.encode_static(buffer),
                 Transaction::Upgrade(upgrade) => upgrade.encode_static(buffer),
    ```

#### Breaking

- [#714](https://github.com/FuelLabs/fuel-vm/pull/714): Added `max_bytecode_subsections` field to the `TxParameters` to limit the number of subsections that can be uploaded.
- [#707](https://github.com/FuelLabs/fuel-vm/pull/707): Side small breaking for tests changes from the `Upgrade` transaction:
  - Moved `fuel-tx-test-helpers` logic into the `fuel_tx::test_helpers` module.
  - Added a new rule for `Create` transaction: all inputs should use base asset otherwise it returns `TransactionInputContainsNonBaseAssetId` error.
  - Renamed some errors because now they are used for several transactions(`Upgrade` uses some errors from `Create` and some from `Script` transactions):
    - `TransactionScriptOutputContractCreated` -> `TransactionOutputContainsContractCreated`.
    - `TransactionCreateOutputContract` -> `TransactionOutputContainsContract`.
    - `TransactionCreateOutputVariable` -> `TransactionOutputContainsVariable`.
    - `TransactionCreateOutputChangeNotBaseAsset` -> `TransactionChangeChangeUsesNotBaseAsset`.
    - `TransactionCreateInputContract` -> `TransactionInputContainsContract`.
    - `TransactionCreateMessageData` -> `TransactionInputContainsMessageData`.
  - The combination of `serde` and `postcard` is used to serialize and deserialize `ConsensusParameters` during the upgrade. This means the protocol and state transition function requires the `serde` feature by default for `ConsensusParameters` and `fuel-types`.

- [#697](https://github.com/FuelLabs/fuel-vm/pull/697): Changed the VM to internally use separate buffers for the stack and the heap to improve startup time. After this change, memory that was never part of the stack or the heap cannot be accessed, even for reading. Also, even if the whole memory is allocated, accesses spanning from the stack to the heap are not allowed. This PR also fixes a bug that required one-byte gap between the stack and the heap. Multiple errors have been changed to be more sensible ones, and sometimes the order of which error is returned has changed. `ALOC` opcode now zeroes the newly allocated memory.

## [Version 0.48.0]

### Added

- [#705](https://github.com/FuelLabs/fuel-vm/pull/705): Added `privileged_address` to the `ConsensusParameters` for permissioned operations(like upgrade of the network).
- [#648](https://github.com/FuelLabs/fuel-vm/pull/648): Added support for generating proofs for Sparse Merkle Trees (SMTs) and proof verification. Proofs can be used to attest to the inclusion or exclusion of data from the set.

### Changed

#### Breaking

- [#709](https://github.com/FuelLabs/fuel-vm/pull/709): Removed `bytecode_length` from the `Create` transaction.
- [#706](https://github.com/FuelLabs/fuel-vm/pull/706): Unified `Create` and `Script` logic via `ChargeableTransaction`. The change is breaking because affects JSON serialization and deserialization. Now `Script` and `Create` transactions have `body` fields that include unique transactions.
- [#703](https://github.com/FuelLabs/fuel-vm/pull/703): Reshuffled fields `Script` and `Create` transactions to unify part used by all chargeable transactions. It breaks the serialization and deserialization and requires adoption on the SDK side.
- [#708](https://github.com/FuelLabs/fuel-vm/pull/708): Hidden `Default` params under the "test-helper" feature to avoid accidental use in production code. It is a huge breaking change for any code that has used them before in production, and instead, it should be fetched from the network. In the case of tests simply use the "test-helper" feature in your `[dev-dependencies]` section.
- [#702](https://github.com/FuelLabs/fuel-vm/pull/702): Wrapped `FeeParameters`, `PredicateParameters`, `TxParameters`, `ScriptParameters` and `ContractParameters` into an enum to support versioning. 
- [#701](https://github.com/FuelLabs/fuel-vm/pull/701): Wrapped `ConsensusParameters` and `GasCosts` into an enum to support versioning. Moved `block_gas_limit` from `fuel_core_chain_config::ChainConfig` to `ConsensusPataremeters`. Reduced default `MAX_SIZE` to be [110kb](https://github.com/FuelLabs/fuel-core/pull/1761) and `MAX_CONTRACT_SIZE` to be [100kb](https://github.com/FuelLabs/fuel-core/pull/1761).
- [#692](https://github.com/FuelLabs/fuel-vm/pull/692): Add GTF getters for tx size and address.
- [#698](https://github.com/FuelLabs/fuel-vm/pull/698): Store input, output and witness limits to u16, while keeping the values limited to 255.

## [Version 0.47.1]

### Added

- [#689](https://github.com/FuelLabs/fuel-vm/pull/689): Re-add fields to the checked tx `Metadata` for min and max gas.
- [#689](https://github.com/FuelLabs/fuel-vm/pull/689): Add test helpers and additional getters.

## [Version 0.47.0]

### Added

- [#686](https://github.com/FuelLabs/fuel-vm/pull/686): Implement `serde` for `InterpreterError`.

### Changed

#### Breaking

- [#685](https://github.com/FuelLabs/fuel-vm/pull/685):
  The `MaxFee` is a mandatory policy to set. The `MaxFee` policy is used to check that the transaction is valid.
  Added a new stage for the `Checked` transaction - `Ready`. This type can be constructed with the
  `gas_price` before being transacted by the `Interpreter`.
- [#671](https://github.com/FuelLabs/fuel-vm/pull/671): Support dynamically sized values in the ContractsState table by
  using a vector data type (`Vec<u8>`).
- [#682](https://github.com/FuelLabs/fuel-vm/pull/682): Include `Tip` policy in fee calculation
- [#683](https://github.com/FuelLabs/fuel-vm/pull/683): Simplify `InterpreterStorage` by removing dependency
  on `MerkleRootStorage` and removing `merkle_` prefix from method names.
- [#678](https://github.com/FuelLabs/fuel-vm/pull/678): Zero malleable fields before execution. Remove some now-obsolete
  GTF getters. Don't update `tx.receiptsRoot` after pushing receipts, and do it after execution instead.
- [#672](https://github.com/FuelLabs/fuel-vm/pull/672): Remove `GasPrice` policy
- [#672](https://github.com/FuelLabs/fuel-vm/pull/672): Add `gas_price` field to transaction execution
- [#684](https://github.com/FuelLabs/fuel-vm/pull/684): Remove `maturity` field from `Input` coin types. Also remove
  related `GTF` getter.
- [#675](https://github.com/FuelLabs/fuel-vm/pull/675): Add `GTF` access for `asset_id` and `to` fields for `Change`
  outputs.

## [Version 0.46.0]

### Changed

#### Breaking

- [#679](https://github.com/FuelLabs/fuel-vm/pull/679): Require less restricted constraint on `MerkleRootStorage` trait.
  Now it requires `StorageInspect` instead of the `StorageMutate`.
- [#673](https://github.com/FuelLabs/fuel-vm/pull/673): Removed `ContractsInfo` table. Contract salts and roots are no
  longer stored in on-chain data.
- [#673](https://github.com/FuelLabs/fuel-vm/pull/673): Opcode `CROO` now calculates the given contract's root on
  demand. `CROO` has therefore been changed to a `DependentCost` gas cost.

### Changed

- [#672](https://github.com/FuelLabs/fuel-vm/pull/672): Add `Tip` policy

## [Version 0.45.0]

### Changed

#### Breaking

- [#668](https://github.com/FuelLabs/fuel-vm/pull/668): Remove `non_exhaustive` from versionable types for security
  reasons

## [Version 0.44.0]

#### Changed

- [#653](https://github.com/FuelLabs/fuel-vm/pull/653): `ECAL` opcode handler can now hold internal state.
- [#657](https://github.com/FuelLabs/fuel-vm/pull/657): Add debugger methods to remove or replace all breakpoints at
  once.

#### Breaking

- [#654](https://github.com/FuelLabs/fuel-vm/pull/654): Make public types versionable by making non-exhaustive.
- [#658](https://github.com/FuelLabs/fuel-vm/pull/658): Make `key!`-generated types
  like `Address`, `AssetId`, `ContractId` and `Bytes32` consume one less byte when serialized with a binary serde
  serializer like postcard.

## [Version 0.43.2]

### Changed

- [#645](https://github.com/FuelLabs/fuel-vm/pull/645): Add wasm support for `fuel-tx` crate.

## [Version 0.43.1]

### Fixed

- [#643](https://github.com/FuelLabs/fuel-vm/pull/643): Fixed json deserialization of array fuel types from the file.

## [Version 0.43.0]

### Changed

#### Breaking

- [#640](https://github.com/FuelLabs/fuel-vm/pull/640): Update VM initialization cost to dependent cost; this is
  required because the time it takes to initialize the VM depends on the size of the transaction.

## [Version 0.42.1]

### Changed

#### Breaking

- [#637](https://github.com/FuelLabs/fuel-vm/pull/637): Charge for the actual size of the contract in `ccp` opcode.

## [Version 0.42.0]

### Changed

#### Breaking

- [#676](https://github.com/FuelLabs/fuel-vm/pull/676) Add `gas_price` to `Mint` transaction
- [#629](https://github.com/FuelLabs/fuel-vm/pull/629): Charge the user for VM initialization.
- [#628](https://github.com/FuelLabs/fuel-vm/pull/628): Renamed `transaction::CheckError`
  to `transaction::ValidityError`.
  Created a new `checked_transaction::CheckError` that combines `ValidityError`
  and `PredicateVerificationFailed` errors into one. It allows the return of the
  `PredicateVerificationFailed` to the end user instead of losing the reason why predicate verification failed.
- [#625](https://github.com/FuelLabs/fuel-vm/pull/625): Use `ArithmeticError` only for arithmetic operations, and
  introduce new errors like `BalanceOverflow` for others. Whenever an error is internally caused by a type conversion
  to `usize`, so that an overflowing value wouldn't map to a valid index anyway, return the missing item error instead.
- [#623](https://github.com/FuelLabs/fuel-vm/pull/623):
  Added support for transaction policies. The `Script` and `Create`
  transactions received a new field, `policies`. Policies allow the addition
  of some limits to the transaction to protect the user or specify some details regarding execution.
  This change makes the `GasPrice` and `Maturity` fields optional, allowing to save space in the future.
  Also, this will enable us to support multidimensional prices later.
  `GasLimit` was renamed to `ScriptGasLimit`.

  Along with this change, we introduced two new policies:
    - `WitnessLimit` - allows the limitation of the maximum size of witnesses in bytes for the contract. Because of the
      changes in the gas calculation model(the blockchain also charges the user for the witness data), the user should
      protect himself from the block producer or third parties blowing up witness data and draining the user's funds.
    - `MaxFee` - allows the upper bound for the maximum fee that users agree to pay for the transaction.

  This change brings the following modification to the gas model:
    - The `ScriptGasLimit` only limits script execution. Previously, the `ScriptGasLimit` also limited the predicate
      execution time, instead predicate gas is now directly included into `min_fee`. So, it is not possible to use
      the `ScriptGasLimit` for transaction cost limitations. A new `MaxFee` policy is a way to do that. The `GasLimit`
      field was removed from the `Create` transaction because it only relates to the script execution (which
      the `Create` transaction doesn't have).
    - The blockchain charges the user for the size of witness data (before it was free). There is no separate price for
      the storage, so it uses gas to charge the user. This change affects `min_gas` and `min_fee` calculation.
    - A new policy called `WitnessLimit` also impacts the `max_gas` and `max_fee` calculation in addition
      to `ScriptGasLimit`(in the case of `Create` transaction only `WitnessLimit` affects the `max_gas` and `max_fee`).
    - The minimal gas also charges the user for transaction ID calculation.

  The change has the following modification to the transaction layout:
    - The `Create` transaction doesn't have the `ScriptGasLimit` field anymore. Because the `Create` transaction doesn't
      have any script to execute
    - The `Create` and `Script` transactions don't have explicit `maturity` and `gas_price` fields. Instead, these
      fields can be set via a new `policies` field.
    - The `Create` and `Script` transactions have a new `policies` field with a unique canonical serialization and
      deserialization for optimal space consumption.

  Other breaking changes caused by the change:
    - Each transaction requires setting the `GasPrice` policy.
    - Previously, `ScriptGasLimit` should be less than the `MAX_GAS_PER_TX` constant. After removing this field from
      the `Create` transaction, it is impossible to require it. Instead, it requires that `max_gas <= MAX_GAS_PER_TX`
      for any transaction. Consequently, any `Script` transaction that uses `MAX_GAS_PER_TX` as a `ScriptGasLimit` will
      always fail because of a new rule. Setting the estimated gas usage instead solves the problem.
    - If the `max_fee > policies.max_fee`, then transaction will be rejected.
    - If the `witnessses_size > policies.witness_limit`, then transaction will be rejected.
    - GTF opcode changed its hardcoded constants for fields. It should be updated according to the values from the
      specification on the Sway side.
- [#633](https://github.com/FuelLabs/fuel-vm/pull/633): Limit receipt count to `u16::MAX`.
- [#634](https://github.com/FuelLabs/fuel-vm/pull/634): Charge for storage per new byte written. Write opcodes now
  return the number of new storage slots created, instead of just a boolean on whether the value existed before.

### Fixed

- [#627](https://github.com/FuelLabs/fuel-vm/pull/627): Added removal of obsolete SMT nodes along the path
  during `update` and `delete` operations.

## [Version 0.41.0]

#### Breaking

- [#622](https://github.com/FuelLabs/fuel-vm/pull/622): Divide `DependentCost` into "light" and "heavy" operations:
  Light operations consume `0 < x < 1` gas per unit, while heavy operations consume `x` gas per unit. This distinction
  provides more precision when calculating dependent costs.

## [Version 0.40.0]

### Added

- [#607](https://github.com/FuelLabs/fuel-vm/pull/607): Added `ECAL` instruction support.

### Changed

- [#612](https://github.com/FuelLabs/fuel-vm/pull/612): Reduced the memory consumption in all places where we calculate
  BMT root.
- [#615](https://github.com/FuelLabs/fuel-vm/pull/615): Made `ReceiptsCtx` of the VM modifiable with `test-helpers`
  feature.

#### Breaking

- [#618](https://github.com/FuelLabs/fuel-vm/pull/618): Transaction fees for `Create` now include the cost of metadata
  calculations, including: contract root calculation, state root calculation, and contract id calculation.
- [#613](https://github.com/FuelLabs/fuel-vm/pull/613): Transaction fees now include the cost of signature verification
  for each input. For signed inputs, the cost of an EC recovery is charged. For predicate inputs, the cost of a BMT root
  of bytecode is charged.
- [#607](https://github.com/FuelLabs/fuel-vm/pull/607): The `Interpreter` expects the third generic argument during type
  definition that specifies the implementer of the `EcalHandler` trait for `ecal` opcode.
- [#609](https://github.com/FuelLabs/fuel-vm/pull/609): Checked transactions (`Create`, `Script`, and `Mint`) now
  enforce a maximum size. The maximum size is specified by `MAX_TRANSACTION_SIZE` in the transaction parameters, under
  consensus parameters. Checking a transaction above this size raises `CheckError::TransactionSizeLimitExceeded`.
- [#617](https://github.com/FuelLabs/fuel-vm/pull/617): Makes memory outside `$is..$ssp` range not executable.
  Separates `ErrorFlag` into `InvalidFlags`, `MemoryNotExecutable` and `InvalidInstruction`. Fixes related tests.
- [#619](https://github.com/FuelLabs/fuel-vm/pull/619): Avoid possible truncation of higher bits. It may invalidate the
  code that truncated higher bits causing different behavior on 32-bit vs. 64-bit systems.

## [Version 0.39.0]

### Added

- [#603](https://github.com/FuelLabs/fuel-vm/pull/603): Added `MerkleRootCalculator`for efficient in-memory Merkle root
  calculation.
- [#603](https://github.com/FuelLabs/fuel-vm/pull/606): Added Serialization and Deserialization support
  to `MerkleRootCalculator`.

### Changed

- [#595](https://github.com/FuelLabs/fuel-vm/pull/595): Removed `wee_alloc` dependency from `fuel-asm`. It now uses the
  builtin allocator on web targets as well.

#### Breaking

- [#598](https://github.com/FuelLabs/fuel-vm/pull/598): Update cost model for `ldc` opcode to take into account contract
  size.
- [#604](https://github.com/FuelLabs/fuel-vm/pull/604): Removed `ChainId` from `PredicateId` calculation. It changes the
  generated address of the predicates and may break tests or logic that uses hard-coded predicate IDs.
- [#594](https://github.com/FuelLabs/fuel-vm/pull/594): Add new predicate input validation tests. Also improves error
  propagation so that predicate error message better reflects the reason for invalidity.
- [#596](https://github.com/FuelLabs/fuel-vm/pull/596): Remove `core::ops::{Add, Sub}` impls from `BlockHeight`.
  Use `succ` and `pred` to access adjacent blocks, or perform arithmetic directly on the wrapped integer instead.
- [#593](https://github.com/FuelLabs/fuel-vm/pull/593): Reworked `Mint` transaction to work with `Input::Contract`
  and `Output::Contract` instead of `Output::Coin`. It allows account-based fee collection for the block producer.

## [Version 0.38.0]

### Added

- [#586](https://github.com/FuelLabs/fuel-vm/pull/586): Added `default_asset` method to the `ContractIdExt` trait
  implementation, to mirror the `default` method on AssetId in the Sway std lib.

### Changed

#### Breaking

- [#578](https://github.com/FuelLabs/fuel-vm/pull/578): Support `no_std` environments for `fuel-crypto`, falling back to
  a pure-Rust crypto implementation.
- [#582](https://github.com/FuelLabs/fuel-vm/pull/582): Make `fuel-vm` and `fuel-tx` crates compatible
  with `no_std` + `alloc`. This includes reworking all error handling that used `std::io::Error`, replacing
  some `std::collection::{HashMap, HashSet}` with `hashbrown::{HashMap, HashSet}` and many changes to feature-gating of
  APIs.
- [#587](https://github.com/FuelLabs/fuel-vm/pull/587): Replace `thiserror` dependency with `derive_more`, so
  that `core::fmt::Display` is implemented without the `std` feature. Removes `std::io::Error` trait impls from the
  affected types.
- [#588](https://github.com/FuelLabs/fuel-vm/pull/588): Re-worked the size calculation of the canonical
  serialization/deserialization.
- [#700](https://github.com/FuelLabs/fuel-vm/pull/700): Add `BASE_ASSET_ID` to `GM` instruction.


#### Removed

- [#588](https://github.com/FuelLabs/fuel-vm/pull/588): Removed `SerializedSize` and `SerializedFixedSize` traits.
  Removed support for `SIZE_NO_DYNAMIC` and `SIZE_STATIC`. Removed enum attributes from derive macro for `Serialize`
  and `Deserialize` traits.

## [Version 0.37.0]

#### Breaking

- [#573](https://github.com/FuelLabs/fuel-vm/pull/573): Added `base_asset_id` as a required field
  to `FeeParameters`. `base_asset_id` is used to supply the ID of the base asset.
- [#554](https://github.com/FuelLabs/fuel-vm/pull/554): Removed `debug` feature from the `fuel-vm`. The debugger is
  always available and becomes active after calling any `set_*` method.
- [#537](https://github.com/FuelLabs/fuel-vm/pull/537): Use dependent cost for `k256`, `s256`, `mcpi`, `scwq`, `swwq`
  opcodes.
  These opcodes charged inadequately low costs in comparison to the amount of work.
  This change should make all transactions that used these opcodes much more expensive than before.
- [#533](https://github.com/FuelLabs/fuel-vm/pull/533): Use custom serialization for fuel-types to allow no_std
  compilation.

## [Version 0.36.1]

### Changed

- [#546](https://github.com/FuelLabs/fuel-vm/pull/546): Improve debug formatting of instruction in panic receipts.

### Fixed

- [#574](https://github.com/FuelLabs/fuel-vm/pull/574): Enforce fixed 32-byte input length for LHS and RHS inputs to the
  BMT's internal node sum.
- [#547](https://github.com/FuelLabs/fuel-vm/pull/547): Bump `ed25519-dalek` to `2.0.0` to deal with RustSec Advisory.

#### Breaking

- [#524](https://github.com/FuelLabs/fuel-vm/pull/524): Fix a crash in `CCP` instruction when overflowing contract
  bounds. Fix a bug in `CCP` where overflowing contract bounds in a different way would not actually copy the contract
  bytes, but just zeroes out the section. Fix a bug in `LDC` where it would revert the transaction when the contract
  bounds were exceeded, when it's just supposed to fill the rest of the bytes with zeroes.

## [Version 0.36.0]

### Changed

- [#525](https://github.com/FuelLabs/fuel-vm/pull/525): The `$hp` register is no longer restored to it's previous value
  when returning from a call, making it possible to return heap-allocated types from `CALL`.
- [#535](https://github.com/FuelLabs/fuel-vm/pull/535): Add better test coverage for TR and TRO.

#### Breaking

- [#514](https://github.com/FuelLabs/fuel-vm/pull/514/): Add `ChainId` and `GasCosts` to `ConsensusParameters`.
  Break down `ConsensusParameters` into sub-structs to match usage. Change signatures of functions to ask for
  necessary fields only.
- [#532](https://github.com/FuelLabs/fuel-vm/pull/532): The `TRO` instruction now reverts when attempting to send zero
  coins to an output. Panic reason of this `TransferZeroCoins`, and `TR` was changed to use the same panic reason as
  well.

### Fixed

- [#511](https://github.com/FuelLabs/fuel-vm/pull/511): Changes multiple panic reasons to be more accurate, and
  internally refactors instruction fetch logic to be less error-prone.

- [#529](https://github.com/FuelLabs/fuel-vm/pull/529) [#534](https://github.com/FuelLabs/fuel-vm/pull/534): Enforcing
  async WASM initialization for all NPM wrapper packages.

- [#531](https://github.com/FuelLabs/fuel-vm/pull/531): UtxoId::from_str and TxPointer::from_str no longer crash on
  invalid input with multibyte characters. Also adds clippy lints to prevent future issues.

#### Breaking

- [#527](https://github.com/FuelLabs/fuel-vm/pull/527): The balances are empty during predicate estimation/verification.

## [Version 0.35.3]

### Changed

- [#542](https://github.com/FuelLabs/fuel-vm/pull/542/): Make the `fuel-tx` WASM compatible with `serde` feature
  enabled.

## [Version 0.35.2]

### Changed

#### Breaking

- [#539](https://github.com/FuelLabs/fuel-vm/pull/539/): Rollbacked the change for the gas charging formula.
  Actualized the gas prices for opcodes.

## [Version 0.35.1]

### Added

- [#499](https://github.com/FuelLabs/fuel-vm/pull/499/): The `wasm_bindgen` support of `fuel-asm` and `fuel-types`.
  Each new release also publish a typescript analog of the `fuel-asm` and `fuel-types` crates to the npm.

## [Version 0.35.0]

The release mostly fixes funding during the audit and integration with the bridge. But the release also contains some
new features like:

- Asynchronous predicate estimation/verification.
- Multi-asset support per contract.
- Support Secp256r1 signature recovery and Ed25519 verificaiton.

### Added

- [#486](https://github.com/FuelLabs/fuel-vm/pull/486/): Adds `ed25519` signature verification and `secp256r1` signature
  recovery to `fuel-crypto`, and corresponding opcodes `ED19` and `ECR1` to `fuel-vm`.

- [#486](https://github.com/FuelLabs/fuel-vm/pull/498): Adds `PSHL`, `PSHH`, `POPH` and `POPL` instructions, which allow
  cheap push and pop stack operations with multiple registers.

- [#500](https://github.com/FuelLabs/fuel-vm/pull/500): Introduced `ParallelExecutor` trait
  and made available async versions of verify and estimate predicates.
  Updated tests to test for both parallel and sequential execution.
  Fixed a bug in `transaction/check_predicate_owners`.

#### Breaking

- [#506](https://github.com/FuelLabs/fuel-vm/pull/506): Added new `Mint` and `Burn` variants to `Receipt` enum.
  It affects serialization and deserialization with new variants.

### Changed

#### Breaking

- [#506](https://github.com/FuelLabs/fuel-vm/pull/506): The `mint` and `burn`
  opcodes accept a new `$rB` register. It is a sub-identifier used to generate an
  `AssetId` by [this rule](https://github.com/FuelLabs/fuel-specs/blob/master/src/identifiers/asset.md).
  This feature allows having multi-asset per one contract. It is a huge breaking change, and
  after this point, `ContractId` can't be equal to `AssetId`.

  The conversion like `AssetId::from(*contract_id)` is no longer valid. Instead, the `ContractId` implements
  the `ContractIdExt` trait:
    ```rust
    /// Trait extends the functionality of the `ContractId` type.
    pub trait ContractIdExt {
        /// Creates an `AssetId` from the `ContractId` and `sub_id`.
        fn asset_id(&self, sub_id: &Bytes32) -> AssetId;
    }
    ```

- [#506](https://github.com/FuelLabs/fuel-vm/pull/506): The `mint` and `burn`
  opcodes affect the `receipts_root` of the `Script` transaction.

### Removed

#### Breaking

- [#486](https://github.com/FuelLabs/fuel-vm/pull/486/): Removes apparently unused `Keystore` and `Signer` traits
  from `fuel-crypto`. Also renames `ECR` opcode to `ECK1`.

### Fixed

- [#500](https://github.com/FuelLabs/fuel-vm/pull/500): Fixed a bug where `MessageCoinPredicate` wasn't checked for
  in `check_predicate_owners`.

#### Breaking

- [#502](https://github.com/FuelLabs/fuel-vm/pull/502): The algorithm used by the
  binary Merkle tree for generating Merkle proofs has been updated to remove
  the leaf data from the proof set. This change allows BMT proofs to conform
  to the format expected by the Solidity contracts used for verifying proofs.

- [#503](https://github.com/FuelLabs/fuel-vm/pull/503): Use correct amount of gas in call
  receipts when limited by cgas. Before this change, the `Receipt::Call` could show an incorrect value for the gas
  limit.

- [#504](https://github.com/FuelLabs/fuel-vm/pull/504): The `CROO` and `CSIZ` opcodes require
  the existence of corresponding `ContractId` in the transaction's
  inputs(the same behavior as for the `CROO` opcode).

- [#504](https://github.com/FuelLabs/fuel-vm/pull/504): The size of the contract
  was incorrectly padded. It affects the end of the call frame in the memory,
  making it not 8 bytes align. Also, it affects the cost of the contract
  call(in some cases, we charged less in some more).

- [#504](https://github.com/FuelLabs/fuel-vm/pull/504): The charging for `DependentCost`
  was done incorrectly, devaluing the `dep_per_unit` part. After the fixing of
  this, the execution should become much more expensive.

- [#505](https://github.com/FuelLabs/fuel-vm/pull/505): The `data` field of the `Receipt`
  is not part of the canonical serialization and deserialization anymore. The SDK should use the
  `Receipt` type instead of `OpaqueReceipt`. The `Receipt.raw_payload` will be removed for the
  `fuel-core 0.20`. The `data` field is optional now. The SDK should update serialization and
  deserialization for `MessageOut`, `LogData`, and `ReturnData` receipts.

- [#505](https://github.com/FuelLabs/fuel-vm/pull/505): The `len` field of the `Receipt`
  is not padded anymore and represents an initial value.

## [Version 0.34.1]

Mainly new opcodes prices and small performance improvements in the `BinaryMerkleTree`.

### Changed

- [#492](https://github.com/FuelLabs/fuel-vm/pull/492): Minor improvements to BMT
  internals, including a reduction in usage of `Box`, using `expect(...)` over
  `unwrap()`, and additional comments.

#### Breaking

- [#493](https://github.com/FuelLabs/fuel-vm/pull/493): The default `GasCostsValues`
  is updated according to the benches with `fuel-core 0.19`.
  It may break some unit tests that compare actual gas usage with expected.

## [Version 0.34.0]

This release contains fixes for critical issues that we found before the audit.
Mainly, these changes pertain to the Sparse Merkle Tree (SMT) and related
code. The SMT API was extended to provide more flexibility and to allow users
to select the most appropriate method for their performance needs. Where
possible, sequential SMT updates were replaced with constructors that take in a
complete data set.

### Added

- [#476](https://github.com/FuelLabs/fuel-vm/pull/476): The `fuel_vm::Call` supports `From<[u8; Self::LEN]>`
  and `Into<[u8; Self::LEN]>`.

- [#484](https://github.com/FuelLabs/fuel-vm/pull/484): The `sparse::in_memory::MerkleTree`
  got new methods `from_set`, `root_from_set`, and `nodes_from_set` methods. These methods allow
  a more optimal way to build and calculate the SMT when you know all leaves.
  The `Contract::initial_state_root` is much faster now (by ~15 times).

### Removed

- [#478](https://github.com/FuelLabs/fuel-vm/pull/478): The `CheckedMemRange` is replaced by the `MemoryRange`.

### Changed

- [#477](https://github.com/FuelLabs/fuel-vm/pull/477): The `PanicReason::UnknownPanicReason` is `0x00`.
  The `PanicReason` now implements `From<u8>` instead of `TryFrom<u8>` and can't return an error anymore.

- [#478](https://github.com/FuelLabs/fuel-vm/pull/478): The `memcopy` method is updated
  and returns `MemoryWriteOverlap` instead of `MemoryOverflow`.

### Fixed

- [#482](https://github.com/FuelLabs/fuel-vm/pull/482): This PR address a security
  issue where updates to a Sparse Merkle Tree could deliberately overwrite existing
  leaves by setting the leaf key to the hash of an existing leaf or node. This is
  done by removing the insertion of the leaf using the leaf key.

- [#484](https://github.com/FuelLabs/fuel-vm/pull/484): Fixed bug with not-working `CreateMetadata`.

#### Breaking

- [#473](https://github.com/FuelLabs/fuel-vm/pull/473): CFS and CFSI were not validating
  that the new `$sp` value isn't below `$ssp`, allowing write access to non-owned
  memory. This is now fixed, and attempting to set an incorrect `$sp` value panics.

- [#485](https://github.com/FuelLabs/fuel-vm/pull/485): This PR addresses a security
  issue where the user may manipulate the structure of the Sparse Merkle Tree.
  SMT expects hashed storage key wrapped into a `MerkleTreeKey` structure.
  The change is breaking because it changes the `state_root` generated by the SMT
  and may change the `ContractId` if the `Create` transaction has non-empty `StoargeSlot`s.

## [Version 0.33.0]

The release contains a lot of breaking changes.
Most of them are audit blockers and affect the protocol itself.
Starting this release we plan to maintain the changelog file and describe all minor and major changes that make sense.

### Added

#### Breaking

- [#386](https://github.com/FuelLabs/fuel-vm/pull/386): The coin and message inputs
  got a new field - `predicate_gas_used`. So it breaks the constructor API
  of these inputs.

  The value of this field is zero for non-predicate inputs, but for the
  predicates, it indicates the exact amount of gas used by the predicate
  to execute. If after the execution of the predicate remaining gas is not
  zero, then the predicate execution failed.

  This field is malleable but will be used by the VM, and each predicate
  should be estimated before performing the verification logic.
  The `Transaction`, `Create`, and `Script` types implement the
  `EstimatePredicates` for these purposes.

    ```rust
    /// Provides predicate estimation functionality for the transaction.
    pub trait EstimatePredicates: Sized {
        /// Estimates predicates of the transaction.
        fn estimate_predicates(&mut self, params: &ConsensusParameters, gas_costs: &GasCosts) -> Result<(), CheckError>;
    }
    ```

  During the creation of the `Input`, the best strategy is to use a default
  value like `0` and call the `estimate_predicates` method to actualize
  the `predicate_gas_used` after.

- [#454](https://github.com/FuelLabs/fuel-vm/pull/454): VM native array-backed types
  `Address`, `AssetId`, `ContractId`, `Bytes4`, `Bytes8`, `Bytes20`, `Bytes32`,
  `Nonce`, `MessageId`, `Salt` now use more compact representation instead of
  hex-encoded string when serialized using serde format that sets
  `is_human_readable` to false.

- [#456](https://github.com/FuelLabs/fuel-vm/pull/456): Added a new type - `ChainId` to represent the identifier of the
  chain.
  It is a wrapper around the `u64`, so any `u64` can be converted into this type via `.into()` or `ChainId::new(...)`.

- [#459](https://github.com/FuelLabs/fuel-vm/pull/459) Require witness index to be specified when adding an unsigned
  coin to a transaction.
  This allows for better reuse of witness data when using the transaction builder and helper methods to make
  transactions compact.

- [#462](https://github.com/FuelLabs/fuel-vm/pull/462): Adds a `cache` parameter to `Input::check`
  and `Input::check_signature`.
  This is used to avoid redundant signature recovery when multiple inputs share the same witness index.

### Changed

- [#458](https://github.com/FuelLabs/fuel-vm/pull/458): Automatically sort storage slots for creation transactions.

#### Breaking

- [#386](https://github.com/FuelLabs/fuel-vm/pull/386): Several methods of the `TransactionFee` are
  renamed `total` -> `max_fee`
  and `bytes` -> `min_fee`. The `TransactionFee::min_fee` take into account the gas used by predicates.

- [#450](https://github.com/FuelLabs/fuel-vm/pull/450): The Merkle root of a contract's code is now calculated by
  partitioning the code into chunks of 16 KiB, instead of 8 bytes. If the last leaf is does not a full 16 KiB, it is
  padded with `0` up to the nearest multiple of 8 bytes. This affects the `ContractId` and `PredicateId` calculations,
  breaking all code that used hardcoded values.

- [#456](https://github.com/FuelLabs/fuel-vm/pull/456): The basic
  methods `UniqueIdentifier::id`, `Signable::sign_inputs`,
  and `Input::predicate_owner` use `ChainId` instead of the `ConsensusParameters`.
  It is a less strict requirement than before because you can get `ChainId`
  from `ConsensusParameters.chain_id`, and it makes the API cleaner.
  It affects all downstream functions that use listed methods.

- [#463](https://github.com/FuelLabs/fuel-vm/pull/463): Moves verification that the `Output::ContractCreated`
  output contains valid `contract_id` and `state_root`(the values from the `Output` match with calculated
  values from the bytecode, storage slots, and salt) from `fuel-vm` to `fuel-tx`.
  It means the end-user will receive this error earlier on the SDK side before `dry_run` instead of after.

### Fixed

#### Breaking

- [#457](https://github.com/FuelLabs/fuel-vm/pull/457): Transactions got one more validity rule:
  Each `Script` or `Create` transaction requires at least one input coin or message to be spendable.
  It may break code/tests that previously didn't set any spendable inputs.
  Note: `Message` with non-empty `data` field is not spendable.

- [#458](https://github.com/FuelLabs/fuel-vm/pull/458): The storage slots with the same key inside the `Create`
  transaction are forbidden.<|MERGE_RESOLUTION|>--- conflicted
+++ resolved
@@ -7,16 +7,12 @@
 
 ## [Unreleased]
 
-<<<<<<< HEAD
 ### Breaking
 - [900](https://github.com/FuelLabs/fuel-vm/pull/900): Change the error variant `DuplicateMessageInputId` to `DuplicateInputNonce` which now contains a nonce instead of `MessageId` for performance improvements.
 
 ### Fixed
-=======
-## Fixed
 - [895](https://github.com/FuelLabs/fuel-vm/pull/895): Fix elided lifetimes compilation warnings that became errors after the release of rust 1.83.0. 
 - [895](https://github.com/FuelLabs/fuel-vm/pull/895): Bump proptest-derive to version `0.5.1` to fix non-local impl errors on the derivation of `proptest_derive::Arbitrary` introduced by rust 1.83.0. 
->>>>>>> a53fc36c
 - [889](https://github.com/FuelLabs/fuel-vm/pull/889): Debugger breakpoint caused receipts to be produced incorrectly.
 
 ## [Version 0.59.1]
