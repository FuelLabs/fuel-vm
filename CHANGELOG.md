--- conflicted
+++ resolved
@@ -6,47 +6,45 @@
 
 ## [Unreleased]
 
-<<<<<<< HEAD
-### Changed
-
-#### Breaking
-
-- [#623](https://github.com/FuelLabs/fuel-vm/pull/623): 
-    Added support for transaction policies. The `Script` and `Create` 
-    transactions received a new field, `policies`. Policies allow the addition 
-    of some limits to the transaction to protect the user or specify some details regarding execution.
-    This change makes the `GasPrice` and `Maturity` fields optional, allowing to save space in the future. 
-    Also, this will enable us to support multidimensional prices later.
-    `GasLimit` was renamed to `ScriptGasLimit`.
-    
-    Along with this change, we introduced two new policies:
+### Changed
+
+#### Breaking
+
+- [#623](https://github.com/FuelLabs/fuel-vm/pull/623):
+  Added support for transaction policies. The `Script` and `Create`
+  transactions received a new field, `policies`. Policies allow the addition
+  of some limits to the transaction to protect the user or specify some details regarding execution.
+  This change makes the `GasPrice` and `Maturity` fields optional, allowing to save space in the future.
+  Also, this will enable us to support multidimensional prices later.
+  `GasLimit` was renamed to `ScriptGasLimit`.
+
+  Along with this change, we introduced two new policies:
     - `WitnessLimit` - allows the limitation of the maximum size of witnesses in bytes for the contract. Because of the changes in the gas calculation model(the blockchain also charges the user for the witness data), the user should protect himself from the block producer or third parties blowing up witness data and draining the user's funds.
     - `MaxFee` - allows the upper bound for the maximum fee that users agree to pay for the transaction.
 
-    This change brings the following modification to the gas model:
+  This change brings the following modification to the gas model:
     - The `ScriptGasLimit` only limits script execution. Previously, the `ScriptGasLimit` also limited the predicate execution time, instead predicate gas is now directly included into `min_fee`. So, it is not possible to use the `ScriptGasLimit` for transaction cost limitations. A new `MaxFee` policy is a way to do that. The `GasLimit` field was removed from the `Create` transaction because it only relates to the script execution (which the `Create` transaction doesn't have).
     - The blockchain charges the user for the size of witness data (before it was free). There is no separate price for the storage, so it uses gas to charge the user. This change affects `min_gas` and `min_fee` calculation.
     - A new policy called `WitnessLimit` also impacts the `max_gas` and `max_fee` calculation in addition to `ScriptGasLimit`(in the case of `Create` transaction only `WitnessLimit` affects the `max_gas` and `max_fee`).
     - The minimal gas also charges the user for transaction ID calculation.
-      
-    The change has the following modification to the transaction layout:
+
+  The change has the following modification to the transaction layout:
     - The `Create` transaction doesn't have the `ScriptGasLimit` field anymore. Because the `Create` transaction doesn't have any script to execute
     - The `Create` and `Script` transactions don't have explicit `maturity` and `gas_price` fields. Instead, these fields can be set via a new `policies` field.
     - The `Create` and `Script` transactions have a new `policies` field with a unique canonical serialization and deserialization for optimal space consumption.
-    
-    Other breaking changes caused by the change:
+
+  Other breaking changes caused by the change:
     - Each transaction requires setting the `GasPrice` policy.
     - Previously, `ScriptGasLimit` should be less than the `MAX_GAS_PER_TX` constant. After removing this field from the `Create` transaction, it is impossible to require it. Instead, it requires that `max_gas <= MAX_GAS_PER_TX` for any transaction. Consequently, any `Script` transaction that uses `MAX_GAS_PER_TX` as a `ScriptGasLimit` will always fail because of a new rule. Setting the estimated gas usage instead solves the problem.
     - If the `max_fee > policies.max_fee`, then transaction will be rejected.
     - If the `witnessses_size > policies.witness_limit`, then transaction will be rejected.
     - GTF opcode changed its hardcoded constants for fields. It should be updated according to the values from the specification on the Sway side.
-=======
+
 ## [Version 0.41.0]
 
 #### Breaking
 
 - [#622](https://github.com/FuelLabs/fuel-vm/pull/622): Divide `DependentCost` into "light" and "heavy" operations: Light operations consume `0 < x < 1` gas per unit, while heavy operations consume `x` gas per unit. This distinction provides more precision when calculating dependent costs.
->>>>>>> dcd5684e
 
 ## [Version 0.40.0]
 
