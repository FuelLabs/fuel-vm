[package]
name = "fuel-vm"
version = "0.16.0"
authors = ["Fuel Labs <contact@fuel.sh>"]
categories = ["concurrency", "cryptography::cryptocurrencies", "emulators"]
edition = "2021"
homepage = "https://fuel.network/"
keywords = ["blockchain", "cryptocurrencies", "fuel-vm", "vm"]
license = "BUSL-1.1"
repository = "https://github.com/FuelLabs/fuel-vm"
description = "FuelVM interpreter."

[dependencies]
anyhow = { version = "1.0", optional = true }
backtrace = { version = "0.3", optional = true } # requires debug symbols to work
dyn-clone = { version = "1.0", optional = true }
fuel-asm = "0.9"
fuel-crypto = "0.6"
<<<<<<< HEAD
fuel-merkle = "0.4"
fuel-storage = "0.3"
fuel-tx = "0.18"
=======
fuel-merkle = "0.3"
fuel-storage = "0.2"
fuel-tx = "0.19"
>>>>>>> e823401c
fuel-types = "0.5"
itertools = "0.10"
secp256k1 = { version = "0.24", features = ["recovery"] }
serde = { version = "1.0", features = ["derive"], optional = true }
sha3 = "0.10"
strum = { version = "0.24", features = ["derive"], optional = true }
thiserror = "1.0"
tracing = "0.1"
rand = { version = "0.8", optional = true }
tai64 = "4.0"

[dev-dependencies]
fuel-tx = { version = "0.19", features = ["builder", "internals"] }
fuel-vm = { path = ".", default-features = false, features = ["test-helpers"] }
glob = "0.3"
regex = "1.6"
quickcheck = "1.0"
quickcheck_macros = "1.0"
serde_json = "1.0"

[features]
arbitrary = ["fuel-asm/arbitrary"]
debug = []
profile-gas = ["profile-any"]
profile-coverage = ["profile-any"]
profile-any = ["dyn-clone"] # All profiling features should depend on this
random = ["fuel-crypto/random", "fuel-types/random", "fuel-tx/random", "rand"]
serde = ["dep:serde", "fuel-asm/serde", "fuel-types/serde", "fuel-tx/serde"]
test-helpers = ["fuel-tx/builder", "random", "dep:anyhow"]

[[test]]
name = "test-backtrace"
path = "tests/backtrace.rs"
required-features = ["random"]

[[test]]
name = "test-blockchain"
path = "tests/blockchain.rs"
required-features = ["random"]

[[test]]
name = "test-bug-id"
path = "tests/bug-id.rs"
required-features = ["strum"]

[[test]]
name = "test-contract"
path = "tests/contract.rs"
required-features = ["random"]

[[test]]
name = "test-gas-factor"
path = "tests/gas_factor.rs"
required-features = ["profile-gas"]

[[test]]
name = "test-profile-gas"
path = "tests/profile_gas.rs"
required-features = ["random", "profile-gas"]

[[test]]
name = "test-code-coverage"
path = "tests/code_coverage.rs"
required-features = ["random", "profile-coverage"]

[[test]]
name = "test-serde-profile"
path = "tests/serde_profile.rs"
required-features = ["random", "profile-coverage", "profile-gas", "serde"]

[[test]]
name = "test-encoding"
path = "tests/encoding.rs"
required-features = ["random"]

[[test]]
name = "test-flow"
path = "tests/flow.rs"
required-features = ["random"]

[[test]]
name = "test-metadata"
path = "tests/metadata.rs"
required-features = ["random"]

[[test]]
name = "test-predicate"
path = "tests/predicate.rs"
required-features = ["random"]<|MERGE_RESOLUTION|>--- conflicted
+++ resolved
@@ -16,15 +16,9 @@
 dyn-clone = { version = "1.0", optional = true }
 fuel-asm = "0.9"
 fuel-crypto = "0.6"
-<<<<<<< HEAD
 fuel-merkle = "0.4"
 fuel-storage = "0.3"
-fuel-tx = "0.18"
-=======
-fuel-merkle = "0.3"
-fuel-storage = "0.2"
 fuel-tx = "0.19"
->>>>>>> e823401c
 fuel-types = "0.5"
 itertools = "0.10"
 secp256k1 = { version = "0.24", features = ["recovery"] }
