--- conflicted
+++ resolved
@@ -21,16 +21,6 @@
 version = "0.33.0"
 
 [workspace.dependencies]
-<<<<<<< HEAD
-fuel-asm = { version = "0.32.0", path = "./fuel-asm", default-features = false }
-fuel-crypto = { version = "0.32.0", path = "./fuel-crypto", default-features = false }
-fuel-merkle = { version = "0.32.0", path = "./fuel-merkle", default-features = false }
-fuel-storage = { version = "0.32.0", path = "./fuel-storage", default-features = false }
-fuel-tx = { version = "0.32.0", path = "./fuel-tx", default-features = false }
-fuel-types = { version = "0.32.0", path = "./fuel-types", default-features = false }
-bincode = { version = "1.3", default-features = false }
-criterion = "0.5.0"
-=======
 fuel-asm = { version = "0.33.0", path = "./fuel-asm", default-features = false }
 fuel-crypto = { version = "0.33.0", path = "./fuel-crypto", default-features = false }
 fuel-merkle = { version = "0.33.0", path = "./fuel-merkle", default-features = false }
@@ -38,4 +28,4 @@
 fuel-tx = { version = "0.33.0", path = "./fuel-tx", default-features = false }
 fuel-types = { version = "0.33.0", path = "./fuel-types", default-features = false }
 bincode = { version = "1.3", default-features = false }
->>>>>>> 1a649059
+criterion = "0.5.0"