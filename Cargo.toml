--- conflicted
+++ resolved
@@ -17,11 +17,7 @@
 fuel-asm = "0.8"
 fuel-crypto = "0.6"
 fuel-merkle = "0.3"
-<<<<<<< HEAD
-fuel-storage = "0.1"
-=======
 fuel-storage = "0.2"
->>>>>>> e6adc7ab
 fuel-tx = "0.18"
 fuel-types = "0.5"
 itertools = "0.10"
