--- conflicted
+++ resolved
@@ -22,18 +22,8 @@
 version = "0.45.0"
 
 [workspace.dependencies]
-<<<<<<< HEAD
-fuel-asm = { version = "0.44.0", path = "fuel-asm", default-features = false }
-fuel-compression = { version = "0.44.0", path = "fuel-compression", default-features = false }
-fuel-crypto = { version = "0.44.0", path = "fuel-crypto", default-features = false }
-fuel-derive = { version = "0.44.0", path = "fuel-derive", default-features = false }
-fuel-merkle = { version = "0.44.0", path = "fuel-merkle", default-features = false }
-fuel-storage = { version = "0.44.0", path = "fuel-storage", default-features = false }
-fuel-tx = { version = "0.44.0", path = "fuel-tx", default-features = false }
-fuel-types = { version = "0.44.0", path = "fuel-types", default-features = false }
-fuel-vm = { version = "0.44.0", path = "fuel-vm", default-features = false }
-=======
 fuel-asm = { version = "0.45.0", path = "fuel-asm", default-features = false }
+fuel-compression = { version = "0.45.0", path = "fuel-compression", default-features = false }
 fuel-crypto = { version = "0.45.0", path = "fuel-crypto", default-features = false }
 fuel-derive = { version = "0.45.0", path = "fuel-derive", default-features = false }
 fuel-merkle = { version = "0.45.0", path = "fuel-merkle", default-features = false }
@@ -41,7 +31,6 @@
 fuel-tx = { version = "0.45.0", path = "fuel-tx", default-features = false }
 fuel-types = { version = "0.45.0", path = "fuel-types", default-features = false }
 fuel-vm = { version = "0.45.0", path = "fuel-vm", default-features = false }
->>>>>>> 92c00400
 bitflags = "2"
 bincode = { version = "1.3", default-features = false }
 criterion = "0.5.0"
