[workspace]
members = [
    "fuel-asm",
    "fuel-crypto",
    "fuel-storage",
    "fuel-types",
    "fuel-tx",
    "fuel-tx/test-helpers",
    "fuel-types",
    "fuel-vm",
]

[workspace.package]
edition = "2021"
version = "0.24.0"
authors = ["Fuel Labs <contact@fuel.sh>"]
categories = ["cryptography::cryptocurrencies", "data-structures", "parsing"]
homepage = "https://fuel.network/"
license = "BUSL-1.1"
repository = "https://github.com/FuelLabs/fuel-vm"
<<<<<<< HEAD
description = "FuelVM interpreter."

[dependencies]
anyhow = { version = "1.0", optional = true }
backtrace = { version = "0.3", optional = true } # requires debug symbols to work
dyn-clone = { version = "1.0", optional = true }
fuel-asm = "0.10"
fuel-crypto = "0.6"
fuel-merkle = "0.4"
fuel-storage = "0.3"
fuel-tx = "0.23"
fuel-types = "0.5"
itertools = "0.10"
serde = { version = "1.0", features = ["derive"], optional = true }
sha3 = "0.10"
strum = { version = "0.24", features = ["derive"], optional = true }
thiserror = "1.0"
tracing = "0.1"
rand = { version = "0.8", optional = true }
tai64 = "4.0"

[dev-dependencies]
fuel-tx = { version = "0.23", features = ["builder"] }
fuel-vm = { path = ".", default-features = false, features = ["test-helpers"] }
glob = "0.3"
num-integer = "0.1.45"
quickcheck = "1.0"
quickcheck_macros = "1.0"
rayon = "1.5.3"
regex = "1.6"
serde_json = "1.0"
test-case = "2.2"

[features]
default = ["optimized"]
arbitrary = ["fuel-asm/arbitrary"]
bench-helpers = []
debug = []
optimized = []
profile-gas = ["profile-any"]
profile-coverage = ["profile-any"]
profile-any = ["dyn-clone"] # All profiling features should depend on this
random = ["fuel-crypto/random", "fuel-types/random", "fuel-tx/random", "rand"]
serde = ["dep:serde", "fuel-asm/serde", "fuel-types/serde", "fuel-tx/serde"]
test-helpers = ["fuel-tx/builder", "random", "dep:anyhow"]

[[test]]
name = "test-backtrace"
path = "tests/backtrace.rs"
required-features = ["random"]

[[test]]
name = "test-blockchain"
path = "tests/blockchain.rs"
required-features = ["random"]

[[test]]
name = "test-contract"
path = "tests/contract.rs"
required-features = ["random"]

[[test]]
name = "test-crypto"
path = "tests/crypto.rs"
required-features = ["random"]

[[test]]
name = "test-gas-factor"
path = "tests/gas_factor.rs"
required-features = ["profile-gas"]

[[test]]
name = "test-profile-gas"
path = "tests/profile_gas.rs"
required-features = ["random", "profile-gas"]

[[test]]
name = "test-code-coverage"
path = "tests/code_coverage.rs"
required-features = ["random", "profile-coverage"]

[[test]]
name = "test-serde-profile"
path = "tests/serde_profile.rs"
required-features = ["random", "profile-coverage", "profile-gas", "serde"]

[[test]]
name = "test-encoding"
path = "tests/encoding.rs"
required-features = ["random"]

[[test]]
name = "test-flow"
path = "tests/flow.rs"
required-features = ["random"]

[[test]]
name = "test-metadata"
path = "tests/metadata.rs"
required-features = ["random"]

[[test]]
name = "test-predicate"
path = "tests/predicate.rs"
required-features = ["random"]
=======
>>>>>>> bd02ab86

[workspace.dependencies]
fuel-asm = { version = "0.24.0", path = "./fuel-asm", default-features = false }
fuel-crypto = { version = "0.24.0", path = "./fuel-crypto", default-features = false }
fuel-storage = { version = "0.24.0", path = "./fuel-storage", default-features = false }
fuel-types = { version = "0.24.0", path = "./fuel-types", default-features = false }
fuel-tx = { version = "0.24.0", path = "./fuel-tx", default-features = false }<|MERGE_RESOLUTION|>--- conflicted
+++ resolved
@@ -18,114 +18,6 @@
 homepage = "https://fuel.network/"
 license = "BUSL-1.1"
 repository = "https://github.com/FuelLabs/fuel-vm"
-<<<<<<< HEAD
-description = "FuelVM interpreter."
-
-[dependencies]
-anyhow = { version = "1.0", optional = true }
-backtrace = { version = "0.3", optional = true } # requires debug symbols to work
-dyn-clone = { version = "1.0", optional = true }
-fuel-asm = "0.10"
-fuel-crypto = "0.6"
-fuel-merkle = "0.4"
-fuel-storage = "0.3"
-fuel-tx = "0.23"
-fuel-types = "0.5"
-itertools = "0.10"
-serde = { version = "1.0", features = ["derive"], optional = true }
-sha3 = "0.10"
-strum = { version = "0.24", features = ["derive"], optional = true }
-thiserror = "1.0"
-tracing = "0.1"
-rand = { version = "0.8", optional = true }
-tai64 = "4.0"
-
-[dev-dependencies]
-fuel-tx = { version = "0.23", features = ["builder"] }
-fuel-vm = { path = ".", default-features = false, features = ["test-helpers"] }
-glob = "0.3"
-num-integer = "0.1.45"
-quickcheck = "1.0"
-quickcheck_macros = "1.0"
-rayon = "1.5.3"
-regex = "1.6"
-serde_json = "1.0"
-test-case = "2.2"
-
-[features]
-default = ["optimized"]
-arbitrary = ["fuel-asm/arbitrary"]
-bench-helpers = []
-debug = []
-optimized = []
-profile-gas = ["profile-any"]
-profile-coverage = ["profile-any"]
-profile-any = ["dyn-clone"] # All profiling features should depend on this
-random = ["fuel-crypto/random", "fuel-types/random", "fuel-tx/random", "rand"]
-serde = ["dep:serde", "fuel-asm/serde", "fuel-types/serde", "fuel-tx/serde"]
-test-helpers = ["fuel-tx/builder", "random", "dep:anyhow"]
-
-[[test]]
-name = "test-backtrace"
-path = "tests/backtrace.rs"
-required-features = ["random"]
-
-[[test]]
-name = "test-blockchain"
-path = "tests/blockchain.rs"
-required-features = ["random"]
-
-[[test]]
-name = "test-contract"
-path = "tests/contract.rs"
-required-features = ["random"]
-
-[[test]]
-name = "test-crypto"
-path = "tests/crypto.rs"
-required-features = ["random"]
-
-[[test]]
-name = "test-gas-factor"
-path = "tests/gas_factor.rs"
-required-features = ["profile-gas"]
-
-[[test]]
-name = "test-profile-gas"
-path = "tests/profile_gas.rs"
-required-features = ["random", "profile-gas"]
-
-[[test]]
-name = "test-code-coverage"
-path = "tests/code_coverage.rs"
-required-features = ["random", "profile-coverage"]
-
-[[test]]
-name = "test-serde-profile"
-path = "tests/serde_profile.rs"
-required-features = ["random", "profile-coverage", "profile-gas", "serde"]
-
-[[test]]
-name = "test-encoding"
-path = "tests/encoding.rs"
-required-features = ["random"]
-
-[[test]]
-name = "test-flow"
-path = "tests/flow.rs"
-required-features = ["random"]
-
-[[test]]
-name = "test-metadata"
-path = "tests/metadata.rs"
-required-features = ["random"]
-
-[[test]]
-name = "test-predicate"
-path = "tests/predicate.rs"
-required-features = ["random"]
-=======
->>>>>>> bd02ab86
 
 [workspace.dependencies]
 fuel-asm = { version = "0.24.0", path = "./fuel-asm", default-features = false }
