--- conflicted
+++ resolved
@@ -448,11 +448,7 @@
             ADD | AND | DIV | EQ | EXP | GT | LT | MLOG | MROO | MOD | MOVE | MUL | NOT | OR | SLL | SRL | SUB
             | XOR | RET | ALOC | MCL | MCP | MEQ | ECR | K256 | S256 | NOOP | FLAG | ADDI | ANDI | DIVI | EXPI
             | MODI | MULI | ORI | SLLI | SRLI | SUBI | XORI | JNEI | LB | LW | SB | SW | MCPI | MCLI | GM | MOVI
-<<<<<<< HEAD
-            | JNZI | JI | JMP | JNE | JMPF | JMPB | JNZF | JNZB | JNEF | JNEB | CFEI | CFSI | GTF => true,
-=======
-            | JNZI | JI | JMP | JNE | CFEI | CFSI | CFE | CFS | GTF => true,
->>>>>>> f20a591e
+            | JNZI | JI | JMP | JNE | JMPF | JMPB | JNZF | JNZB | JNEF | JNEB | CFEI | CFSI | CFE | CFS | GTF => true,
             _ => false,
         }
     }
