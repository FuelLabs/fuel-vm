--- conflicted
+++ resolved
@@ -712,23 +712,13 @@
         use Opcode::*;
         match self {
             ADD | AND | DIV | EQ | EXP | GT | LT | MLOG | MROO | MOD | MOVE | MUL
-<<<<<<< HEAD
-            | NOT | OR | SLL | SRL | SUB | XOR | NIOP | WDCM | WQCM | WDOP | WQOP
-            | WDML | WQML | WDDV | WQDV | WDMD | WQMD | WDAM | WQAM | WDMM | WQMM
-            | PSHH | PSHL | POPH | POPL | RET | ALOC | MCL | MCP | MEQ | ECK1 | ECR1
-            | ED19 | K256 | S256 | NOOP | FLAG | ADDI | ANDI | DIVI | EXPI | MODI
-            | MULI | MLDV | ORI | SLLI | SRLI | SUBI | XORI | JNEI | LB | LQW | LHW
-            | LW | SB | SQW | SHW | SW | MCPI | MCLI | GM | MOVI | JNZI | JI | JMP
-            | JNE | JMPF | JMPB | JNZF | JNZB | JNEF | JNEB | CFEI | CFSI | CFE | CFS
-=======
-            | NOT | OR | SLL | SRL | SUB | XOR | WDCM | WQCM | WDOP | WQOP | WDML
+            | NOT | OR | SLL | SRL | SUB | XOR | NIOP | WDCM | WQCM | WDOP | WQOP | WDML
             | WQML | WDDV | WQDV | WDMD | WQMD | WDAM | WQAM | WDMM | WQMM | PSHH
             | PSHL | POPH | POPL | RET | ALOC | MCL | MCP | MEQ | ECK1 | ECR1 | ED19
             | K256 | S256 | NOOP | FLAG | ADDI | ANDI | DIVI | EXPI | MODI | MULI
             | MLDV | ORI | SLLI | SRLI | SUBI | XORI | JNEI | LB | LQW | LHW | LW
             | SB | SQW | SHW | SW | MCPI | MCLI | GM | MOVI | JNZI | JI | JMP | JNE
             | JMPF | JMPB | JNZF | JNZB | JNEF | JNEB | JAL | CFEI | CFSI | CFE | CFS
->>>>>>> 2945b2e9
             | GTF | LDC | BSIZ | BLDD | ECOP | EPAR => true,
             _ => false,
         }
