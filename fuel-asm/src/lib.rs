--- conflicted
+++ resolved
@@ -186,31 +186,19 @@
     "Transfer coins to a contract unconditionally."
     0x3C TR tr [contract_id_addr: RegId amount: RegId asset_id_addr: RegId]
     "Transfer coins to a variable output."
-<<<<<<< HEAD
-    0x3D TRO tro [RegId RegId RegId RegId]
-    "The 64-byte Secp256k1 public key (x, y) recovered from 64-byte signature on 32-byte message."
-    0x3E ECK1 eck1 [RegId RegId RegId]
-    "The 64-byte Secp256r1 public key (x, y) recovered from 64-byte signature on 32-byte message."
-    0x3F ECR1 ecr1 [RegId RegId RegId]
-    "Verify ED25519 public key and signature match a 32-byte message."
-    0x40 ED19 ed19 [RegId RegId RegId]
-    "The keccak-256 hash of a slice."
-    0x41 K256 k256 [RegId RegId RegId]
-    "The SHA-2-256 hash of a slice."
-    0x42 S256 s256 [RegId RegId RegId]
-    "Get timestamp of block at given height."
-    0x43 TIME time [RegId RegId]
-=======
     0x3D TRO tro [contract_id_addr: RegId output_index: RegId amount: RegId asset_id_addr: RegId]
     "The 64-byte public key (x, y) recovered from 64-byte signature on 32-byte message."
-    0x3E ECR ecr [dst_addr: RegId sig_addr: RegId msg_hash_addr: RegId]
+    0x3E ECK1 eck1 [dst_addr: RegId sig_addr: RegId msg_hash_addr: RegId]
+    "The 64-byte Secp256r1 public key (x, y) recovered from 64-byte signature on 32-byte message."
+    0x3F ECR1 ecr1 [dst_addr: RegId sig_addr: RegId msg_hash_addr: RegId]
+    "Verify ED25519 public key and signature match a 32-byte message."
+    0x40 ED19 ed19 [pub_key_addr: RegId sig_addr: RegId msg_hash_addr: RegId]
     "The keccak-256 hash of a slice."
-    0x3F K256 k256 [dst_addr: RegId src_addr: RegId len: RegId]
+    0x41 K256 k256 [dst_addr: RegId src_addr: RegId len: RegId]
     "The SHA-2-256 hash of a slice."
-    0x40 S256 s256 [dst_addr: RegId src_addr: RegId len: RegId]
+    0x42 S256 s256 [dst_addr: RegId src_addr: RegId len: RegId]
     "Get timestamp of block at given height."
-    0x41 TIME time [dst: RegId heigth: RegId]
->>>>>>> 651351f7
+    0x43 TIME time [dst: RegId heigth: RegId]
 
     "Performs no operation."
     0x47 NOOP noop []
