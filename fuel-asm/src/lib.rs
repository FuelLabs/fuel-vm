--- conflicted
+++ resolved
@@ -5,11 +5,7 @@
 #![cfg_attr(feature = "std", doc = include_str!("../README.md"))]
 #![warn(missing_docs)]
 
-<<<<<<< HEAD
-mod gm_args;
-=======
 mod args;
->>>>>>> 224f64fc
 mod instruction_result;
 // This is `pub` to make documentation for the private `impl_instructions!` macro more accessible.
 #[macro_use]
@@ -19,15 +15,9 @@
 mod panic_reason;
 mod unpack;
 
-<<<<<<< HEAD
-pub use fuel_types::{RegisterId, Word};
-#[doc(no_inline)]
-pub use gm_args::{GMArgs, GTFArgs};
-=======
 #[doc(no_inline)]
 pub use args::{GMArgs, GTFArgs};
 pub use fuel_types::{RegisterId, Word};
->>>>>>> 224f64fc
 pub use instruction_result::InstructionResult;
 pub use panic_reason::PanicReason;
 
@@ -608,8 +598,6 @@
 // 1 byte for the opcode, 3 bytes for registers and immediates.
 #[test]
 fn test_instruction_size() {
-<<<<<<< HEAD
-=======
     // NOTE: Throughout `fuel-vm`, we use the `Instruction::SIZE` associated
     // const to refer to offsets within raw instruction data. As a result, it's
     // *essential* that this equivalence remains the same. If you've added
@@ -617,7 +605,6 @@
     // arrived at this assertion, ensure that you also revisit all sites where
     // `Instruction::SIZE` is used and make sure we're using the right value
     // (in most cases, the right value is `core::mem::size_of::<RawInstruction>()`).
->>>>>>> 224f64fc
     assert_eq!(
         core::mem::size_of::<Instruction>(),
         core::mem::size_of::<RawInstruction>()
