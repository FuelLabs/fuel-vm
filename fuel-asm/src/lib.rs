//! FuelVM instruction and opcodes representation.

#![cfg_attr(docsrs, feature(doc_auto_cfg))]
#![cfg_attr(not(feature = "std"), no_std)]
#![cfg_attr(feature = "std", doc = include_str!("../README.md"))]
#![deny(
    clippy::arithmetic_side_effects,
    clippy::cast_sign_loss,
    clippy::cast_possible_truncation,
    clippy::cast_possible_wrap,
    clippy::string_slice
)]
#![deny(missing_docs)]
#![deny(unsafe_code)]
#![deny(unused_crate_dependencies)]

#[cfg(feature = "alloc")]
extern crate alloc;

mod args;
mod panic_instruction;
// This is `pub` to make documentation for the private `impl_instructions!` macro more
// accessible.
#[macro_use]
pub mod macros;
pub mod op;
mod pack;
mod panic_reason;
mod unpack;

#[cfg(test)]
mod encoding_tests;

#[doc(no_inline)]
pub use args::{
    GMArgs,
    GTFArgs,
    wideint,
};

/// Register ID type
pub type RegisterId = usize;

/// Register value type
pub type Word = u64;

pub use panic_instruction::PanicInstruction;
pub use panic_reason::PanicReason;

/// Represents a 6-bit register ID, guaranteed to be masked by construction.
#[derive(Clone, Copy, Debug, Eq, Hash, Ord, PartialEq, PartialOrd)]
#[cfg_attr(feature = "typescript", wasm_bindgen::prelude::wasm_bindgen)]
pub struct RegId(u8);

/// Represents a 6-bit immediate value, guaranteed to be masked by construction.
#[derive(Clone, Copy, Debug, Eq, Hash, Ord, PartialEq, PartialOrd)]
#[cfg_attr(feature = "typescript", wasm_bindgen::prelude::wasm_bindgen)]
pub struct Imm06(u8);

/// Represents a 12-bit immediate value, guaranteed to be masked by construction.
#[derive(Clone, Copy, Debug, Eq, Hash, Ord, PartialEq, PartialOrd)]
#[cfg_attr(feature = "typescript", wasm_bindgen::prelude::wasm_bindgen)]
pub struct Imm12(u16);

/// Represents a 18-bit immediate value, guaranteed to be masked by construction.
#[derive(Clone, Copy, Debug, Eq, Hash, Ord, PartialEq, PartialOrd)]
#[cfg_attr(feature = "typescript", wasm_bindgen::prelude::wasm_bindgen)]
pub struct Imm18(u32);

/// Represents a 24-bit immediate value, guaranteed to be masked by construction.
#[derive(Clone, Copy, Debug, Eq, Hash, Ord, PartialEq, PartialOrd)]
#[cfg_attr(feature = "typescript", wasm_bindgen::prelude::wasm_bindgen)]
pub struct Imm24(u32);

/// An instruction in its raw, packed, unparsed representation.
pub type RawInstruction = u32;

/// Given opcode doesn't exist, or is the reserved part of
/// the instruction (i.e. space outside arguments) is non-zero.
#[derive(Debug, Eq, PartialEq)]
pub struct InvalidOpcode;

bitflags::bitflags! {
    /// Possible values for the FLAG instruction.
    /// See https://github.com/FuelLabs/fuel-specs/blob/master/src/fuel-vm/index.md#flags
    pub struct Flags: Word {
        /// If set, arithmetic errors result in setting $err instead of panicking.
        /// This includes cases where result of a computation is undefined, like
        /// division by zero. Arithmetic overflows still cause a panic, but that be
        /// controlled with [`Flags::WRAPPING`].
        const UNSAFEMATH = 0x01;
        /// If set, arithmetic overflows result in setting $of instead of panicking.
        const WRAPPING = 0x02;
    }
}
/// Type is convertible to a [`RegId`]
pub trait CheckRegId {
    /// Convert to a [`RegId`], or panic
    fn check(self) -> RegId;
}

impl CheckRegId for RegId {
    fn check(self) -> RegId {
        self
    }
}

impl CheckRegId for u8 {
    fn check(self) -> RegId {
        RegId::new_checked(self).expect("CheckRegId was given invalid RegId")
    }
}

// Defines the `Instruction` and `Opcode` types, along with an `op` module declaring a
// unique type for each opcode's instruction variant. For a detailed explanation of how
// this works, see the `fuel_asm::macros` module level documentation.
impl_instructions! {
    "Adds two registers."
    0x10 ADD add [dst: RegId lhs: RegId rhs: RegId]
    "Bitwise ANDs two registers."
    0x11 AND and [dst: RegId lhs: RegId rhs: RegId]
    "Divides two registers."
    0x12 DIV div [dst: RegId lhs: RegId rhs: RegId]
    "Compares two registers for equality."
    0x13 EQ eq [dst: RegId lhs: RegId rhs: RegId]
    "Raises one register to the power of another."
    0x14 EXP exp [dst: RegId lhs: RegId rhs: RegId]
    "Compares two registers for greater-than."
    0x15 GT gt [dst: RegId lhs: RegId rhs: RegId]
    "Compares two registers for less-than."
    0x16 LT lt [dst: RegId lhs: RegId rhs: RegId]
    "The integer logarithm of a register."
    0x17 MLOG mlog [dst: RegId lhs: RegId rhs: RegId]
    "The integer root of a register."
    0x18 MROO mroo [dst: RegId lhs: RegId rhs: RegId]
    "Modulo remainder of two registers."
    0x19 MOD mod_ [dst: RegId lhs: RegId rhs: RegId]
    "Copy from one register to another."
    0x1A MOVE move_ [dst: RegId src: RegId]
    "Multiplies two registers."
    0x1B MUL mul [dst: RegId lhs: RegId rhs: RegId]
    "Bitwise NOT a register."
    0x1C NOT not [dst: RegId arg: RegId]
    "Bitwise ORs two registers."
    0x1D OR or [dst: RegId lhs: RegId rhs: RegId]
    "Left shifts a register by a register."
    0x1E SLL sll [dst: RegId lhs: RegId rhs: RegId]
    "Right shifts a register by a register."
    0x1F SRL srl [dst: RegId lhs: RegId rhs: RegId]
    "Subtracts two registers."
    0x20 SUB sub [dst: RegId lhs: RegId rhs: RegId]
    "Bitwise XORs two registers."
    0x21 XOR xor [dst: RegId lhs: RegId rhs: RegId]
    "Fused multiply-divide with arbitrary precision intermediate step."
    0x22 MLDV mldv [dst: RegId mul_lhs: RegId mul_rhs: RegId divisor: RegId]

    "Return from context."
    0x24 RET ret [value: RegId]
    "Return from context with data."
    0x25 RETD retd [addr: RegId len: RegId]
    "Allocate a number of bytes from the heap."
    0x26 ALOC aloc [bytes: RegId]
    "Clear a variable number of bytes in memory."
    0x27 MCL mcl [dst_addr: RegId len: RegId]
    "Copy a variable number of bytes in memory."
    0x28 MCP mcp [dst_addr: RegId src_addr: RegId len: RegId]
    "Compare bytes in memory."
    0x29 MEQ meq [result: RegId lhs_addr: RegId rhs_addr: RegId len: RegId]
    "Get block header hash for height."
    0x2A BHSH bhsh [dst: RegId heigth: RegId]
    "Get current block height."
    0x2B BHEI bhei [dst: RegId]
    "Burns `amount` coins of the asset ID created from `sub_id` for the current contract."
    0x2C BURN burn [amount: RegId sub_id_addr: RegId]
    "Call a contract."
    0x2D CALL call [target_struct: RegId fwd_coins: RegId asset_id_addr: RegId fwd_gas: RegId]
    "Copy contract code for a contract."
    0x2E CCP ccp [dst_addr: RegId contract_id_addr: RegId offset: RegId len: RegId]
    "Get code root of a contract."
    0x2F CROO croo [dst_addr: RegId contract_id_addr: RegId]
    "Get code size of a contract."
    0x30 CSIZ csiz [dst: RegId contract_id_addr: RegId]
    "Get current block proposer's address."
    0x31 CB cb [dst: RegId]
    "Load code as executable either from contract, blob, or memory."
    0x32 LDC ldc [src_addr: RegId offset: RegId len: RegId mode: Imm06]
    "Log an event."
    0x33 LOG log [a: RegId b: RegId c: RegId d: RegId]
    "Log data."
    0x34 LOGD logd [a: RegId b: RegId addr: RegId len: RegId]
    "Mints `amount` coins of the asset ID created from `sub_id` for the current contract."
    0x35 MINT mint [amount: RegId sub_id_addr: RegId]
    "Halt execution, reverting state changes and returning a value."
    0x36 RVRT rvrt [value: RegId]
    "Clear a series of slots from contract storage."
    0x37 SCWQ scwq [key_addr: RegId status: RegId lenq: RegId]
    "Load a word from contract storage."
    0x38 SRW srw [dst: RegId status: RegId key_addr: RegId]
    "Load a series of 32 byte slots from contract storage."
    0x39 SRWQ srwq [dst_addr: RegId status: RegId key_addr:RegId lenq: RegId]
    "Store a word in contract storage."
    0x3A SWW sww [key_addr: RegId status: RegId value: RegId]
    "Store a series of 32 byte slots in contract storage."
    0x3B SWWQ swwq [key_addr: RegId status: RegId src_addr: RegId lenq: RegId]
    "Transfer coins to a contract unconditionally."
    0x3C TR tr [contract_id_addr: RegId amount: RegId asset_id_addr: RegId]
    "Transfer coins to a variable output."
    0x3D TRO tro [contract_id_addr: RegId output_index: RegId amount: RegId asset_id_addr: RegId]
    "The 64-byte public key (x, y) recovered from 64-byte signature on 32-byte message hash."
    0x3E ECK1 eck1 [dst_addr: RegId sig_addr: RegId msg_hash_addr: RegId]
    "The 64-byte Secp256r1 public key (x, y) recovered from 64-byte signature on 32-byte message hash."
    0x3F ECR1 ecr1 [dst_addr: RegId sig_addr: RegId msg_hash_addr: RegId]
    "Verify ED25519 public key and signature match a message."
    0x40 ED19 ed19 [pub_key_addr: RegId sig_addr: RegId msg_addr: RegId msg_len: RegId]
    "The keccak-256 hash of a slice."
    0x41 K256 k256 [dst_addr: RegId src_addr: RegId len: RegId]
    "The SHA-2-256 hash of a slice."
    0x42 S256 s256 [dst_addr: RegId src_addr: RegId len: RegId]
    "Get timestamp of block at given height."
    0x43 TIME time [dst: RegId heigth: RegId]

    "Performs no operation."
    0x47 NOOP noop []
    "Set flag register to a register."
    0x48 FLAG flag [value: RegId]
    "Get the balance of contract of an asset ID."
    0x49 BAL bal [dst: RegId asset_id_addr: RegId contract_id_addr: RegId]
    "Dynamic jump."
    0x4A JMP jmp [abs_target: RegId]
    "Conditional dynamic jump."
    0x4B JNE jne [abs_target: RegId lhs: RegId rhs: RegId]
    "Send a message to recipient address with call abi, coins, and output."
    0x4C SMO smo [recipient_addr: RegId data_addr: RegId data_len: RegId coins: RegId]

    "Adds a register and an immediate value."
    0x50 ADDI addi [dst: RegId lhs: RegId rhs: Imm12]
    "Bitwise ANDs a register and an immediate value."
    0x51 ANDI andi [dst: RegId lhs: RegId rhs: Imm12]
    "Divides a register and an immediate value."
    0x52 DIVI divi [dst: RegId lhs: RegId rhs: Imm12]
    "Raises one register to the power of an immediate value."
    0x53 EXPI expi [dst: RegId lhs: RegId rhs: Imm12]
    "Modulo remainder of a register and an immediate value."
    0x54 MODI modi [dst: RegId lhs: RegId rhs: Imm12]
    "Multiplies a register and an immediate value."
    0x55 MULI muli [dst: RegId lhs: RegId rhs: Imm12]
    "Bitwise ORs a register and an immediate value."
    0x56 ORI ori [dst: RegId lhs: RegId rhs: Imm12]
    "Left shifts a register by an immediate value."
    0x57 SLLI slli [dst: RegId lhs: RegId rhs: Imm12]
    "Right shifts a register by an immediate value."
    0x58 SRLI srli [dst: RegId lhs: RegId rhs: Imm12]
    "Subtracts a register and an immediate value."
    0x59 SUBI subi [dst: RegId lhs: RegId rhs: Imm12]
    "Bitwise XORs a register and an immediate value."
    0x5A XORI xori [dst: RegId lhs: RegId rhs: Imm12]
    "Conditional jump."
    0x5B JNEI jnei [cond_lhs: RegId cond_rhs: RegId abs_target: Imm12]
    "A byte is loaded from the specified address offset by an immediate value."
    0x5C LB lb [dst: RegId addr: RegId offset: Imm12]
    "A word is loaded from the specified address offset by an immediate value."
    0x5D LW lw [dst: RegId addr: RegId offset: Imm12]
    "Write the least significant byte of a register to memory."
    0x5E SB sb [addr: RegId value: RegId offset: Imm12]
    "Write a register to memory."
    0x5F SW sw [addr: RegId value: RegId offset: Imm12]
    "Copy an immediate number of bytes in memory."
    0x60 MCPI mcpi [dst_addr: RegId src_addr: RegId len: Imm12]
    "Get transaction fields."
    0x61 GTF gtf [dst: RegId arg: RegId selector: Imm12]
    "Load quarterword (u16)."
    0x62 LQW lqw [dst: RegId arg: RegId offset: Imm12]
    "Load halfword (u32)."
    0x63 LHW lhw [dst: RegId arg: RegId offset: Imm12]
    "Store quarterword (u16)."
    0x64 SQW sqw [dst: RegId arg: RegId offset: Imm12]
    "Store halfword (u32)."
    0x65 SHW shw [dst: RegId arg: RegId offset: Imm12]

    "Clear an immediate number of bytes in memory."
    0x70 MCLI mcli [addr: RegId count: Imm18]
    "Get metadata from memory."
    0x71 GM gm [dst: RegId selector: Imm18]
    "Copy immediate value into a register"
    0x72 MOVI movi [dst: RegId val: Imm18]
    "Conditional jump against zero."
    0x73 JNZI jnzi [cond_nz: RegId abs_target: Imm18]
    "Unconditional dynamic relative jump forwards, with a constant offset."
    0x74 JMPF jmpf [dynamic: RegId fixed: Imm18]
    "Unconditional dynamic relative jump backwards, with a constant offset."
    0x75 JMPB jmpb [dynamic: RegId fixed: Imm18]
    "Dynamic relative jump forwards, conditional against zero, with a constant offset."
    0x76 JNZF jnzf [cond_nz: RegId dynamic: RegId fixed: Imm12]
    "Dynamic relative jump backwards, conditional against zero, with a constant offset."
    0x77 JNZB jnzb [cond_nz: RegId dynamic: RegId fixed: Imm12]
    "Dynamic relative jump forwards, conditional on comparsion, with a constant offset."
    0x78 JNEF jnef [cond_lhs: RegId cond_rhs: RegId dynamic: RegId fixed: Imm06]
    "Dynamic relative jump backwards, conditional on comparsion, with a constant offset."
    0x79 JNEB jneb [cond_lhs: RegId cond_rhs: RegId dynamic: RegId fixed: Imm06]

    "Jump."
    0x90 JI ji [abs_target: Imm24]
    "Extend the current call frame's stack by an immediate value."
    0x91 CFEI cfei [amount: Imm24]
    "Shrink the current call frame's stack by an immediate value."
    0x92 CFSI cfsi [amount: Imm24]
    "Extend the current call frame's stack"
    0x93 CFE cfe [amount: RegId]
    "Shrink the current call frame's stack"
    0x94 CFS cfs [amount: RegId]
    "Push a bitmask-selected set of registers in range 16..40 to the stack."
    0x95 PSHL pshl [bitmask: Imm24]
    "Push a bitmask-selected set of registers in range 40..64 to the stack."
    0x96 PSHH pshh [bitmask: Imm24]
    "Pop a bitmask-selected set of registers in range 16..40 to the stack."
    0x97 POPL popl [bitmask: Imm24]
    "Pop a bitmask-selected set of registers in range 40..64 to the stack."
    0x98 POPH poph [bitmask: Imm24]
    "Store return address and jump to an absolute address."
    0x99 JAL jal [ret_addr: RegId target: RegId offset: Imm12]

    "Compare 128bit integers"
    0xa0 WDCM wdcm [dst: RegId lhs: RegId rhs: RegId flags: Imm06]
    "Compare 256bit integers"
    0xa1 WQCM wqcm [dst: RegId lhs: RegId rhs: RegId flags: Imm06]
    "Simple 128bit operations"
    0xa2 WDOP wdop [dst: RegId lhs: RegId rhs: RegId flags: Imm06]
    "Simple 256bit operations"
    0xa3 WQOP wqop [dst: RegId lhs: RegId rhs: RegId flags: Imm06]
    "Multiply 128bit"
    0xa4 WDML wdml [dst: RegId lhs: RegId rhs: RegId flags: Imm06]
    "Multiply 256bit"
    0xa5 WQML wqml [dst: RegId lhs: RegId rhs: RegId flags: Imm06]
    "Divide 128bit"
    0xa6 WDDV wddv [dst: RegId lhs: RegId rhs: RegId flags: Imm06]
    "Divide 256bit"
    0xa7 WQDV wqdv [dst: RegId lhs: RegId rhs: RegId flags: Imm06]
    "Fused multiply-divide 128bit"
    0xa8 WDMD wdmd [dst: RegId mul_lhs: RegId mul_rhs: RegId divisor: RegId]
    "Fused multiply-divide 256bit"
    0xa9 WQMD wqmd [dst: RegId mul_lhs: RegId mul_rhs: RegId divisor: RegId]
    "AddMod 128bit"
    0xaa WDAM wdam [dst: RegId add_lhs: RegId add_rhs: RegId modulo: RegId]
    "AddMod 256bit"
    0xab WQAM wqam [dst: RegId add_lhs: RegId add_rhs: RegId modulo: RegId]
    "MulMod 128bit"
    0xac WDMM wdmm [dst: RegId mul_lhs: RegId mul_rhs: RegId modulo: RegId]
    "MulMod 256bit"
    0xad WQMM wqmm [dst: RegId mul_lhs: RegId mul_rhs: RegId modulo: RegId]

    "Call external function"
    0xb0 ECAL ecal [a: RegId b: RegId c: RegId d: RegId]

    "Get blob size"
    0xba BSIZ bsiz [dst: RegId blob_id_ptr: RegId]
    "Load blob as data"
    0xbb BLDD bldd [dst_ptr: RegId blob_id_ptr: RegId offset: RegId len: RegId]
    "Given some curve, performs an operation on points"
    0xbc ECOP ecop [dst: RegId curve_id: RegId operation_type: RegId points_ptr: RegId]
    "Given some curve, performs a pairing on groups of points"
    0xbe EPAR epar [success: RegId curve_id: RegId number_elements: RegId points_ptr: RegId]
}

impl Instruction {
    /// Size of an instruction in bytes
    pub const SIZE: usize = core::mem::size_of::<Instruction>();

    /// Convenience method for converting to bytes
    pub fn to_bytes(self) -> [u8; 4] {
        self.into()
    }
}

#[cfg(feature = "typescript")]
mod typescript {
    /// Representation of a single instruction for the interpreter.
    ///
    /// The opcode is represented in the tag (variant), or may be retrieved in the
    /// form of an `Opcode` byte using the `opcode` method.
    ///
    /// The register and immediate data associated with the instruction is represented
    /// within an inner unit type wrapper around the 3 remaining bytes.
    #[derive(Clone, Eq, Hash, PartialEq)]
    #[cfg_attr(feature = "serde", derive(serde::Serialize, serde::Deserialize))]
    #[wasm_bindgen::prelude::wasm_bindgen]
    pub struct Instruction(Box<crate::Instruction>);

    impl Instruction {
        pub fn new(instruction: crate::Instruction) -> Self {
            Self(Box::new(instruction))
        }
    }

    #[wasm_bindgen::prelude::wasm_bindgen]
    impl Instruction {
        /// Convenience method for converting to bytes
        pub fn to_bytes(&self) -> Vec<u8> {
            use core::ops::Deref;
            self.deref().to_bytes().to_vec()
        }

        /// Size of an instruction in bytes
        pub fn size() -> usize {
            crate::Instruction::SIZE
        }
    }

    impl core::ops::Deref for Instruction {
        type Target = crate::Instruction;

        fn deref(&self) -> &crate::Instruction {
            self.0.as_ref()
        }
    }

    impl core::ops::DerefMut for Instruction {
        fn deref_mut(&mut self) -> &mut crate::Instruction {
            self.0.as_mut()
        }
    }

    impl core::borrow::Borrow<crate::Instruction> for Instruction {
        fn borrow(&self) -> &crate::Instruction {
            self.0.as_ref()
        }
    }

    impl core::borrow::BorrowMut<crate::Instruction> for Instruction {
        fn borrow_mut(&mut self) -> &mut crate::Instruction {
            self.0.as_mut()
        }
    }
}

impl RegId {
    /// Received balance for this context.
    pub const BAL: Self = Self(0x0B);
    /// Remaining gas in the context.
    pub const CGAS: Self = Self(0x0A);
    /// Error codes for particular operations.
    pub const ERR: Self = Self(0x08);
    /// Flags register.
    pub const FLAG: Self = Self(0x0F);
    /// Frame pointer. Memory address of beginning of current call frame.
    pub const FP: Self = Self(0x06);
    /// Remaining gas globally.
    pub const GGAS: Self = Self(0x09);
    /// Heap pointer. Memory address below the current bottom of the heap (points to free
    /// memory).
    pub const HP: Self = Self(0x07);
    /// Instructions start. Pointer to the start of the currently-executing code.
    pub const IS: Self = Self(0x0C);
    /// Contains overflow/underflow of addition, subtraction, and multiplication.
    pub const OF: Self = Self(0x02);
    /// Contains one (1), for convenience.
    pub const ONE: Self = Self(0x01);
    /// The program counter. Memory address of the current instruction.
    pub const PC: Self = Self(0x03);
    /// Return value or pointer.
    pub const RET: Self = Self(0x0D);
    /// Return value length in bytes.
    pub const RETL: Self = Self(0x0E);
    /// Stack pointer. Memory address on top of current writable stack area (points to
    /// free memory).
    pub const SP: Self = Self(0x05);
    /// Stack start pointer. Memory address of bottom of current writable stack area.
    pub const SSP: Self = Self(0x04);
    /// Smallest user-writable register.
    pub const WRITABLE: Self = Self(0x10);
    /// Contains zero (0), for convenience.
    pub const ZERO: Self = Self(0x00);

    /// Construct a register ID from the given value.
    ///
    /// The given value will be masked to 6 bits.
    pub const fn new(u: u8) -> Self {
        Self(u & 0b_0011_1111)
    }

    /// A const alternative to the `Into<u8>` implementation.
    pub const fn to_u8(self) -> u8 {
        self.0
    }
}

#[cfg_attr(feature = "typescript", wasm_bindgen::prelude::wasm_bindgen)]
impl RegId {
    /// Construct a register ID from the given value.
    ///
    /// Returns `None` if the value is outside the 6-bit value range.
    pub fn new_checked(u: u8) -> Option<RegId> {
        let r = Self::new(u);
        (r.0 == u).then_some(r)
    }
}

#[cfg(feature = "typescript")]
#[wasm_bindgen::prelude::wasm_bindgen]
impl RegId {
    /// Received balance for this context.
    pub fn bal() -> Self {
        Self::BAL
    }

    /// Remaining gas in the context.
    pub fn cgas() -> Self {
        Self::CGAS
    }

    /// Error codes for particular operations.
    pub fn err() -> Self {
        Self::ERR
    }

    /// Flags register.
    pub fn flag() -> Self {
        Self::FLAG
    }

    /// Frame pointer. Memory address of beginning of current call frame.
    pub fn fp() -> Self {
        Self::FP
    }

    /// Remaining gas globally.
    pub fn ggas() -> Self {
        Self::GGAS
    }

    /// Heap pointer. Memory address below the current bottom of the heap (points to free
    /// memory).
    pub fn hp() -> Self {
        Self::HP
    }

    /// Instructions start. Pointer to the start of the currently-executing code.
    pub fn is() -> Self {
        Self::IS
    }

    /// Contains overflow/underflow of addition, subtraction, and multiplication.
    pub fn of() -> Self {
        Self::OF
    }

    /// Contains one (1), for convenience.
    pub fn one() -> Self {
        Self::ONE
    }

    /// The program counter. Memory address of the current instruction.
    pub fn pc() -> Self {
        Self::PC
    }

    /// Return value or pointer.
    pub fn ret() -> Self {
        Self::RET
    }

    /// Return value length in bytes.
    pub fn retl() -> Self {
        Self::RETL
    }

    /// Stack pointer. Memory address on top of current writable stack area (points to
    /// free memory).
    pub fn sp() -> Self {
        Self::SP
    }

    /// Stack start pointer. Memory address of bottom of current writable stack area.
    pub fn spp() -> Self {
        Self::SSP
    }

    /// Smallest writable register.
    pub fn writable() -> Self {
        Self::WRITABLE
    }

    /// Contains zero (0), for convenience.
    pub fn zero() -> Self {
        Self::ZERO
    }

    /// Construct a register ID from the given value.
    ///
    /// The given value will be masked to 6 bits.
    #[wasm_bindgen(constructor)]
    pub fn new_typescript(u: u8) -> Self {
        Self::new(u)
    }

    /// A const alternative to the `Into<u8>` implementation.
    #[wasm_bindgen(js_name = to_u8)]
    pub fn to_u8_typescript(self) -> u8 {
        self.to_u8()
    }
}

impl Imm06 {
    /// Max value for the type
    pub const MAX: Self = Self(0b_0011_1111);

    /// Construct an immediate value.
    ///
    /// The given value will be masked to 6 bits.
    pub const fn new(u: u8) -> Self {
        Self(u & Self::MAX.0)
    }

    /// Construct an immediate value.
    ///
    /// Returns `None` if the value is outside the 6-bit value range.
    pub fn new_checked(u: u8) -> Option<Self> {
        let imm = Self::new(u);
        (imm.0 == u).then_some(imm)
    }

    /// A const alternative to the `Into<u8>` implementation.
    pub const fn to_u8(self) -> u8 {
        self.0
    }
}

impl Imm12 {
    /// Max value for the type
    pub const MAX: Self = Self(0b_0000_1111_1111_1111);

    /// Construct an immediate value.
    ///
    /// The given value will be masked to 12 bits.
    pub const fn new(u: u16) -> Self {
        Self(u & Self::MAX.0)
    }

    /// Construct an immediate value.
    ///
    /// Returns `None` if the value is outside the 12-bit value range.
    pub fn new_checked(u: u16) -> Option<Self> {
        let imm = Self::new(u);
        (imm.0 == u).then_some(imm)
    }

    /// A const alternative to the `Into<u16>` implementation.
    pub const fn to_u16(self) -> u16 {
        self.0
    }
}

impl Imm18 {
    /// Max value for the type
    pub const MAX: Self = Self(0b_0000_0000_0000_0011_1111_1111_1111_1111);

    /// Construct an immediate value.
    ///
    /// The given value will be masked to 18 bits.
    pub const fn new(u: u32) -> Self {
        Self(u & Self::MAX.0)
    }

    /// Construct an immediate value.
    ///
    /// Returns `None` if the value is outside the 18-bit value range.
    pub fn new_checked(u: u32) -> Option<Self> {
        let imm = Self::new(u);
        (imm.0 == u).then_some(imm)
    }

    /// A const alternative to the `Into<u32>` implementation.
    pub const fn to_u32(self) -> u32 {
        self.0
    }
}

impl Imm24 {
    /// Max value for the type
    pub const MAX: Self = Self(0b_0000_0000_1111_1111_1111_1111_1111_1111);

    /// Construct an immediate value.
    ///
    /// The given value will be masked to 24 bits.
    pub const fn new(u: u32) -> Self {
        Self(u & Self::MAX.0)
    }

    /// Construct an immediate value.
    ///
    /// Returns `None` if the value is outside the 24-bit value range.
    pub fn new_checked(u: u32) -> Option<Self> {
        let imm = Self::new(u);
        (imm.0 == u).then_some(imm)
    }

    /// A const alternative to the `Into<u32>` implementation.
    pub const fn to_u32(self) -> u32 {
        self.0
    }
}

impl Opcode {
    /// Check if the opcode is allowed for predicates.
    ///
    /// <https://github.com/FuelLabs/fuel-specs/blob/master/src/fuel-vm/index.md#predicate-verification>
    /// <https://github.com/FuelLabs/fuel-specs/blob/master/src/fuel-vm/instruction-set.md#contract-instructions>
    #[allow(clippy::match_like_matches_macro)]
    pub fn is_predicate_allowed(&self) -> bool {
        use Opcode::*;
        match self {
            ADD | AND | DIV | EQ | EXP | GT | LT | MLOG | MROO | MOD | MOVE | MUL
            | NOT | OR | SLL | SRL | SUB | XOR | WDCM | WQCM | WDOP | WQOP | WDML
            | WQML | WDDV | WQDV | WDMD | WQMD | WDAM | WQAM | WDMM | WQMM | PSHH
            | PSHL | POPH | POPL | RET | ALOC | MCL | MCP | MEQ | ECK1 | ECR1 | ED19
            | K256 | S256 | NOOP | FLAG | ADDI | ANDI | DIVI | EXPI | MODI | MULI
<<<<<<< HEAD
            | MLDV | ORI | SLLI | SRLI | SUBI | XORI | JNEI | LB | LW | SB | SW
            | MCPI | MCLI | GM | MOVI | JNZI | JI | JMP | JNE | JMPF | JMPB | JNZF
            | JNZB | JNEF | JNEB | JAL | CFEI | CFSI | CFE | CFS | GTF | LDC | BSIZ
            | BLDD | ECOP | EPAR => true,
=======
            | MLDV | ORI | SLLI | SRLI | SUBI | XORI | JNEI | LB | LQW | LHW | LW
            | SB | SQW | SHW | SW | MCPI | MCLI | GM | MOVI | JNZI | JI | JMP | JNE
            | JMPF | JMPB | JNZF | JNZB | JNEF | JNEB | CFEI | CFSI | CFE | CFS | GTF
            | LDC | BSIZ | BLDD | ECOP | EPAR => true,
>>>>>>> 74aa6f3e
            _ => false,
        }
    }
}

// Direct conversions

impl From<u8> for RegId {
    fn from(u: u8) -> Self {
        RegId::new(u)
    }
}

impl From<u8> for Imm06 {
    fn from(u: u8) -> Self {
        Imm06::new(u)
    }
}

impl From<u16> for Imm12 {
    fn from(u: u16) -> Self {
        Imm12::new(u)
    }
}

impl From<u32> for Imm18 {
    fn from(u: u32) -> Self {
        Imm18::new(u)
    }
}

impl From<u32> for Imm24 {
    fn from(u: u32) -> Self {
        Imm24::new(u)
    }
}

impl From<RegId> for u8 {
    fn from(RegId(u): RegId) -> Self {
        u
    }
}

impl From<Imm06> for u8 {
    fn from(Imm06(u): Imm06) -> Self {
        u
    }
}

impl From<Imm12> for u16 {
    fn from(Imm12(u): Imm12) -> Self {
        u
    }
}

impl From<Imm18> for u32 {
    fn from(Imm18(u): Imm18) -> Self {
        u
    }
}

impl From<Imm24> for u32 {
    fn from(Imm24(u): Imm24) -> Self {
        u
    }
}

// Lossless, convenience conversions

impl From<RegId> for usize {
    fn from(r: RegId) -> usize {
        u8::from(r).into()
    }
}

impl From<Imm06> for u16 {
    fn from(imm: Imm06) -> Self {
        u8::from(imm).into()
    }
}

impl From<Imm06> for u32 {
    fn from(imm: Imm06) -> Self {
        u8::from(imm).into()
    }
}

impl From<Imm06> for u64 {
    fn from(imm: Imm06) -> Self {
        u8::from(imm).into()
    }
}

impl From<Imm06> for u128 {
    fn from(imm: Imm06) -> Self {
        u8::from(imm).into()
    }
}

impl From<Imm12> for u32 {
    fn from(imm: Imm12) -> Self {
        u16::from(imm).into()
    }
}

impl From<Imm12> for u64 {
    fn from(imm: Imm12) -> Self {
        u16::from(imm).into()
    }
}

impl From<Imm12> for u128 {
    fn from(imm: Imm12) -> Self {
        u16::from(imm).into()
    }
}

impl From<Imm18> for u64 {
    fn from(imm: Imm18) -> Self {
        u32::from(imm).into()
    }
}

impl From<Imm18> for u128 {
    fn from(imm: Imm18) -> Self {
        u32::from(imm).into()
    }
}

impl From<Imm24> for u64 {
    fn from(imm: Imm24) -> Self {
        u32::from(imm).into()
    }
}

impl From<Imm24> for u128 {
    fn from(imm: Imm24) -> Self {
        u32::from(imm).into()
    }
}

impl From<Opcode> for u8 {
    fn from(op: Opcode) -> Self {
        op as u8
    }
}

impl From<Instruction> for RawInstruction {
    fn from(inst: Instruction) -> Self {
        RawInstruction::from_be_bytes(inst.into())
    }
}

impl core::convert::TryFrom<RawInstruction> for Instruction {
    type Error = InvalidOpcode;

    fn try_from(u: RawInstruction) -> Result<Self, Self::Error> {
        Self::try_from(u.to_be_bytes())
    }
}

// Index slices with `RegId`

impl<T> core::ops::Index<RegId> for [T]
where
    [T]: core::ops::Index<usize, Output = T>,
{
    type Output = T;

    fn index(&self, ix: RegId) -> &Self::Output {
        &self[usize::from(ix)]
    }
}

impl<T> core::ops::IndexMut<RegId> for [T]
where
    [T]: core::ops::IndexMut<usize, Output = T>,
{
    fn index_mut(&mut self, ix: RegId) -> &mut Self::Output {
        &mut self[usize::from(ix)]
    }
}

// Collect instructions into bytes or halfwords

#[cfg(feature = "alloc")]
impl core::iter::FromIterator<Instruction> for alloc::vec::Vec<u8> {
    fn from_iter<I: IntoIterator<Item = Instruction>>(iter: I) -> Self {
        iter.into_iter().flat_map(Instruction::to_bytes).collect()
    }
}

#[cfg(feature = "alloc")]
impl core::iter::FromIterator<Instruction> for alloc::vec::Vec<u32> {
    fn from_iter<I: IntoIterator<Item = Instruction>>(iter: I) -> Self {
        iter.into_iter().map(u32::from).collect()
    }
}

/// Given an iterator yielding bytes, produces an iterator yielding `Instruction`s.
///
/// This function assumes each consecutive 4 bytes aligns with an instruction.
///
/// The produced iterator yields an `Err` in the case that an instruction fails to parse
/// from 4 consecutive bytes.
pub fn from_bytes<I>(bs: I) -> impl Iterator<Item = Result<Instruction, InvalidOpcode>>
where
    I: IntoIterator<Item = u8>,
{
    let mut iter = bs.into_iter();
    core::iter::from_fn(move || {
        let a = iter.next()?;
        let b = iter.next()?;
        let c = iter.next()?;
        let d = iter.next()?;
        Some(Instruction::try_from([a, b, c, d]))
    })
}

/// Given an iterator yielding u32s (i.e. "half words" or "raw instructions"), produces an
/// iterator yielding `Instruction`s.
///
/// This function assumes each consecutive 4 bytes aligns with an instruction.
///
/// The produced iterator yields an `Err` in the case that an instruction fails to parse.
pub fn from_u32s<I>(us: I) -> impl Iterator<Item = Result<Instruction, InvalidOpcode>>
where
    I: IntoIterator<Item = u32>,
{
    us.into_iter().map(Instruction::try_from)
}

// Short-hand, `panic!`ing constructors for the short-hand instruction construtors (e.g
// op::add).

fn check_imm06(u: u8) -> Imm06 {
    Imm06::new_checked(u)
        .unwrap_or_else(|| panic!("Value `{u}` out of range for 6-bit immediate"))
}

fn check_imm12(u: u16) -> Imm12 {
    Imm12::new_checked(u)
        .unwrap_or_else(|| panic!("Value `{u}` out of range for 12-bit immediate"))
}

fn check_imm18(u: u32) -> Imm18 {
    Imm18::new_checked(u)
        .unwrap_or_else(|| panic!("Value `{u}` out of range for 18-bit immediate"))
}

fn check_imm24(u: u32) -> Imm24 {
    Imm24::new_checked(u)
        .unwrap_or_else(|| panic!("Value `{u}` out of range for 24-bit immediate"))
}

// --------------------------------------------------------

// The size of the instruction isn't larger than necessary.
// 1 byte for the opcode, 3 bytes for registers and immediates.
#[test]
fn test_instruction_size() {
    // NOTE: Throughout `fuel-vm`, we use the `Instruction::SIZE` associated
    // const to refer to offsets within raw instruction data. As a result, it's
    // *essential* that this equivalence remains the same. If you've added
    // a new field or changed the size of `Instruction` somehow and have
    // arrived at this assertion, ensure that you also revisit all sites where
    // `Instruction::SIZE` is used and make sure we're using the right value
    // (in most cases, the right value is `core::mem::size_of::<RawInstruction>()`).
    assert_eq!(
        core::mem::size_of::<Instruction>(),
        core::mem::size_of::<RawInstruction>()
    );

    assert_eq!(core::mem::size_of::<Instruction>(), Instruction::SIZE);
}

// The size of the opcode is exactly one byte.
#[test]
fn test_opcode_size() {
    assert_eq!(core::mem::size_of::<Opcode>(), 1);
}

#[test]
#[allow(clippy::match_like_matches_macro)]
fn check_predicate_allowed() {
    use Opcode::*;
    for byte in 0..u8::MAX {
        if let Ok(repr) = Opcode::try_from(byte) {
            let should_allow = match repr {
                BAL | BHEI | BHSH | BURN | CALL | CB | CCP | CROO | CSIZ | LOG | LOGD
                | MINT | RETD | RVRT | SMO | SCWQ | SRW | SRWQ | SWW | SWWQ | TIME
                | TR | TRO | ECAL => false,
                _ => true,
            };
            assert_eq!(should_allow, repr.is_predicate_allowed());
        }
    }
}

// Test roundtrip conversion for all valid opcodes.
#[test]
fn test_opcode_u8_conv() {
    for u in 0..=u8::MAX {
        if let Ok(op) = Opcode::try_from(u) {
            assert_eq!(op as u8, u);
        }
    }
}<|MERGE_RESOLUTION|>--- conflicted
+++ resolved
@@ -713,17 +713,10 @@
             | WQML | WDDV | WQDV | WDMD | WQMD | WDAM | WQAM | WDMM | WQMM | PSHH
             | PSHL | POPH | POPL | RET | ALOC | MCL | MCP | MEQ | ECK1 | ECR1 | ED19
             | K256 | S256 | NOOP | FLAG | ADDI | ANDI | DIVI | EXPI | MODI | MULI
-<<<<<<< HEAD
-            | MLDV | ORI | SLLI | SRLI | SUBI | XORI | JNEI | LB | LW | SB | SW
-            | MCPI | MCLI | GM | MOVI | JNZI | JI | JMP | JNE | JMPF | JMPB | JNZF
-            | JNZB | JNEF | JNEB | JAL | CFEI | CFSI | CFE | CFS | GTF | LDC | BSIZ
-            | BLDD | ECOP | EPAR => true,
-=======
             | MLDV | ORI | SLLI | SRLI | SUBI | XORI | JNEI | LB | LQW | LHW | LW
             | SB | SQW | SHW | SW | MCPI | MCLI | GM | MOVI | JNZI | JI | JMP | JNE
-            | JMPF | JMPB | JNZF | JNZB | JNEF | JNEB | CFEI | CFSI | CFE | CFS | GTF
-            | LDC | BSIZ | BLDD | ECOP | EPAR => true,
->>>>>>> 74aa6f3e
+            | JMPF | JMPB | JNZF | JNZB | JNEF | JNEB | JAL | CFEI | CFSI | CFE | CFS
+            | GTF | LDC | BSIZ | BLDD | ECOP | EPAR => true,
             _ => false,
         }
     }
