//! Definitions and implementations for each unique instruction type, one for each
//! unique `Opcode` variant.

use super::{
<<<<<<< HEAD
    wideint,
=======
>>>>>>> 49656a3b
    CheckRegId,
    GMArgs,
    GTFArgs,
    Imm12,
    Imm18,
    Instruction,
    RegId,
    wideint::{
        CompareArgs,
        DivArgs,
        MathArgs,
        MulArgs,
    },
};

// Here we re-export the generated instruction types and constructors, but extend them
// with `gm_args` and `gtf_args` short-hand constructors below to take their `GMArgs` and
// `GTFArgs` values respectively.
#[doc(inline)]
pub use super::_op::*;

#[cfg_attr(feature = "typescript", wasm_bindgen::prelude::wasm_bindgen)]
impl GM {
    /// Construct a `GM` instruction from its arguments.
    pub fn from_args(ra: RegId, args: GMArgs) -> Self {
        Self::new(ra, Imm18::new(args as _))
    }
}

#[cfg_attr(feature = "typescript", wasm_bindgen::prelude::wasm_bindgen)]
impl GTF {
    /// Construct a `GTF` instruction from its arguments.
    pub fn from_args(ra: RegId, rb: RegId, args: GTFArgs) -> Self {
        Self::new(ra, rb, Imm12::new(args as _))
    }
}

/// Construct a `GM` instruction from its arguments.
pub fn gm_args<A: CheckRegId>(ra: A, args: GMArgs) -> Instruction {
    Instruction::GM(GM::from_args(ra.check(), args))
}

#[cfg(feature = "typescript")]
const _: () = {
    use super::*;

    #[wasm_bindgen::prelude::wasm_bindgen]
    /// Construct a `GM` instruction from its arguments.
    pub fn gm_args(ra: u8, args: GMArgs) -> typescript::Instruction {
        Instruction::GM(GM::from_args(ra.check(), args)).into()
    }
};

/// Construct a `GM` instruction from its arguments.
pub fn gtf_args<A: CheckRegId, B: CheckRegId>(
    ra: A,
    rb: B,
    args: GTFArgs,
) -> Instruction {
    Instruction::GTF(GTF::from_args(ra.check(), rb.check(), args))
}

#[cfg(feature = "typescript")]
const _: () = {
    use super::*;

    #[wasm_bindgen::prelude::wasm_bindgen]
    /// Construct a `GM` instruction from its arguments.
    pub fn gtf_args(ra: u8, rb: u8, args: GTFArgs) -> typescript::Instruction {
        Instruction::GTF(GTF::from_args(ra.check(), rb.check(), args)).into()
    }
};

#[cfg_attr(feature = "typescript", wasm_bindgen::prelude::wasm_bindgen)]
impl WDCM {
    /// Construct a `WDCM` instruction from its arguments.
    pub fn from_args(
        ra: RegId,
        rb: RegId,
        rc: RegId,
        args: wideint::CompareArgs,
    ) -> Self {
        Self::new(ra, rb, rc, args.to_imm())
    }
}

#[cfg_attr(feature = "typescript", wasm_bindgen::prelude::wasm_bindgen)]
impl WQCM {
    /// Construct a `WQCM` instruction from its arguments.
    pub fn from_args(
        ra: RegId,
        rb: RegId,
        rc: RegId,
        args: wideint::CompareArgs,
    ) -> Self {
        Self::new(ra, rb, rc, args.to_imm())
    }
}

#[cfg_attr(feature = "typescript", wasm_bindgen::prelude::wasm_bindgen)]
impl WDOP {
    /// Construct a `WDOP` instruction from its arguments.
    pub fn from_args(ra: RegId, rb: RegId, rc: RegId, args: wideint::MathArgs) -> Self {
        Self::new(ra, rb, rc, args.to_imm())
    }
}

#[cfg_attr(feature = "typescript", wasm_bindgen::prelude::wasm_bindgen)]
impl WQOP {
    /// Construct a `WQOP` instruction from its arguments.
    pub fn from_args(ra: RegId, rb: RegId, rc: RegId, args: wideint::MathArgs) -> Self {
        Self::new(ra, rb, rc, args.to_imm())
    }
}

#[cfg_attr(feature = "typescript", wasm_bindgen::prelude::wasm_bindgen)]
impl WDML {
    /// Construct a `WDML` instruction from its arguments.
    pub fn from_args(ra: RegId, rb: RegId, rc: RegId, args: wideint::MulArgs) -> Self {
        Self::new(ra, rb, rc, args.to_imm())
    }
}

#[cfg_attr(feature = "typescript", wasm_bindgen::prelude::wasm_bindgen)]
impl WQML {
    /// Construct a `WQML` instruction from its arguments.
    pub fn from_args(ra: RegId, rb: RegId, rc: RegId, args: wideint::MulArgs) -> Self {
        Self::new(ra, rb, rc, args.to_imm())
    }
}

#[cfg_attr(feature = "typescript", wasm_bindgen::prelude::wasm_bindgen)]
impl WDDV {
    /// Construct a `WDDV` instruction from its arguments.
    pub fn from_args(ra: RegId, rb: RegId, rc: RegId, args: wideint::DivArgs) -> Self {
        Self::new(ra, rb, rc, args.to_imm())
    }
}

#[cfg_attr(feature = "typescript", wasm_bindgen::prelude::wasm_bindgen)]
impl WQDV {
    /// Construct a `WQDV` instruction from its arguments.
    pub fn from_args(ra: RegId, rb: RegId, rc: RegId, args: wideint::DivArgs) -> Self {
        Self::new(ra, rb, rc, args.to_imm())
    }
}

/// Construct a `WDCM` instruction from its arguments.
pub fn wdcm_args<A: CheckRegId, B: CheckRegId, C: CheckRegId>(
    ra: A,
    rb: B,
    rc: C,
    args: wideint::CompareArgs,
) -> Instruction {
    Instruction::WDCM(WDCM::from_args(ra.check(), rb.check(), rc.check(), args))
}

#[cfg(feature = "typescript")]
const _: () = {
    use super::*;

    #[wasm_bindgen::prelude::wasm_bindgen]
    /// Construct a `WDCM` instruction from its arguments.
    pub fn wdcm_args(
        ra: u8,
        rb: u8,
        rc: u8,
        args: wideint::CompareArgs,
    ) -> typescript::Instruction {
        crate::op::wdcm_args(ra, rb, rc, args).into()
    }
};

/// Construct a `WQCM` instruction from its arguments.
pub fn wqcm_args<A: CheckRegId, B: CheckRegId, C: CheckRegId>(
    ra: A,
    rb: B,
    rc: C,
    args: wideint::CompareArgs,
) -> Instruction {
    Instruction::WQCM(WQCM::from_args(ra.check(), rb.check(), rc.check(), args))
}

#[cfg(feature = "typescript")]
const _: () = {
    use super::*;

    #[wasm_bindgen::prelude::wasm_bindgen]
    /// Construct a `WQCM` instruction from its arguments.
    pub fn wqcm_args(
        ra: u8,
        rb: u8,
        rc: u8,
        args: wideint::CompareArgs,
    ) -> typescript::Instruction {
        crate::op::wqcm_args(ra, rb, rc, args).into()
    }
};

/// Construct a `WDOP` instruction from its arguments.
pub fn wdop_args<A: CheckRegId, B: CheckRegId, C: CheckRegId>(
    ra: A,
    rb: B,
    rc: C,
    args: wideint::MathArgs,
) -> Instruction {
    Instruction::WDOP(WDOP::from_args(ra.check(), rb.check(), rc.check(), args))
}

#[cfg(feature = "typescript")]
const _: () = {
    use super::*;

    #[wasm_bindgen::prelude::wasm_bindgen]
    /// Construct a `WDOP` instruction from its arguments.
    pub fn wdop_args(
        ra: u8,
        rb: u8,
        rc: u8,
        args: wideint::MathArgs,
    ) -> typescript::Instruction {
        crate::op::wdop_args(ra, rb, rc, args).into()
    }
};

/// Construct a `WQOP` instruction from its arguments.
pub fn wqop_args<A: CheckRegId, B: CheckRegId, C: CheckRegId>(
    ra: A,
    rb: B,
    rc: C,
    args: wideint::MathArgs,
) -> Instruction {
    Instruction::WQOP(WQOP::from_args(ra.check(), rb.check(), rc.check(), args))
}

#[cfg(feature = "typescript")]
const _: () = {
    use super::*;

    #[wasm_bindgen::prelude::wasm_bindgen]
    /// Construct a `WQOP` instruction from its arguments.
    pub fn wqop_args(
        ra: u8,
        rb: u8,
        rc: u8,
        args: wideint::MathArgs,
    ) -> typescript::Instruction {
        crate::op::wqop_args(ra, rb, rc, args).into()
    }
};

/// Construct a `WDML` instruction from its arguments.
pub fn wdml_args<A: CheckRegId, B: CheckRegId, C: CheckRegId>(
    ra: A,
    rb: B,
    rc: C,
    args: wideint::MulArgs,
) -> Instruction {
    Instruction::WDML(WDML::from_args(ra.check(), rb.check(), rc.check(), args))
}

#[cfg(feature = "typescript")]
const _: () = {
    use super::*;

    #[wasm_bindgen::prelude::wasm_bindgen]
    /// Construct a `WDML` instruction from its arguments.
    pub fn wdml_args(
        ra: u8,
        rb: u8,
        rc: u8,
        args: wideint::MulArgs,
    ) -> typescript::Instruction {
        crate::op::wdml_args(ra, rb, rc, args).into()
    }
};

/// Construct a `WQML` instruction from its arguments.
pub fn wqml_args<A: CheckRegId, B: CheckRegId, C: CheckRegId>(
    ra: A,
    rb: B,
    rc: C,
    args: wideint::MulArgs,
) -> Instruction {
    Instruction::WQML(WQML::from_args(ra.check(), rb.check(), rc.check(), args))
}

#[cfg(feature = "typescript")]
const _: () = {
    use super::*;

    #[wasm_bindgen::prelude::wasm_bindgen]
    /// Construct a `WQML` instruction from its arguments.
    pub fn wqml_args(
        ra: u8,
        rb: u8,
        rc: u8,
        args: wideint::MulArgs,
    ) -> typescript::Instruction {
        crate::op::wqml_args(ra, rb, rc, args).into()
    }
};

/// Construct a `WDDV` instruction from its arguments.
pub fn wddv_args<A: CheckRegId, B: CheckRegId, C: CheckRegId>(
    ra: A,
    rb: B,
    rc: C,
    args: wideint::DivArgs,
) -> Instruction {
    Instruction::WDDV(WDDV::from_args(ra.check(), rb.check(), rc.check(), args))
}

#[cfg(feature = "typescript")]
const _: () = {
    use super::*;

    #[wasm_bindgen::prelude::wasm_bindgen]
    /// Construct a `WDDV` instruction from its arguments.
    pub fn wddv_args(
        ra: u8,
        rb: u8,
        rc: u8,
        args: wideint::DivArgs,
    ) -> typescript::Instruction {
        crate::op::wddv_args(ra, rb, rc, args).into()
    }
};

/// Construct a `WQDV` instruction from its arguments.
pub fn wqdv_args<A: CheckRegId, B: CheckRegId, C: CheckRegId>(
    ra: A,
    rb: B,
    rc: C,
    args: wideint::DivArgs,
) -> Instruction {
    Instruction::WQDV(WQDV::from_args(ra.check(), rb.check(), rc.check(), args))
}

#[cfg(feature = "typescript")]
const _: () = {
    use super::*;

    #[wasm_bindgen::prelude::wasm_bindgen]
    /// Construct a `WQDV` instruction from its arguments.
    pub fn wqdv_args(
        ra: u8,
        rb: u8,
        rc: u8,
        args: wideint::DivArgs,
    ) -> typescript::Instruction {
        crate::op::wqdv_args(ra, rb, rc, args).into()
    }
};<|MERGE_RESOLUTION|>--- conflicted
+++ resolved
@@ -2,10 +2,7 @@
 //! unique `Opcode` variant.
 
 use super::{
-<<<<<<< HEAD
     wideint,
-=======
->>>>>>> 49656a3b
     CheckRegId,
     GMArgs,
     GTFArgs,
