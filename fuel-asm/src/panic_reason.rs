--- conflicted
+++ resolved
@@ -115,15 +115,12 @@
         InvalidInstruction = 0x26,
         /// Memory outside $is..$ssp range is not executable
         MemoryNotExecutable = 0x27,
-<<<<<<< HEAD
-        /// Receipt context is full
-        TooManyReceipts = 0x28,
-=======
         /// The policy is not set.
         PolicyIsNotSet = 0x28,
         /// The policy is not found across policies.
         PolicyNotFound = 0x29,
->>>>>>> 61c69925
+        /// Receipt context is full
+        TooManyReceipts = 0x2a,
     }
 }
 
