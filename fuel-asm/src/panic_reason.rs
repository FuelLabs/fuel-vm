--- conflicted
+++ resolved
@@ -152,18 +152,14 @@
         BlobIdAlreadyUploaded = 0x37,
         /// Active gas costs do not define the cost for this instruction.
         GasCostNotDefined = 0x38,
-<<<<<<< HEAD
-        /// Given input contract does not exist.
-        InputContractDoesNotExist = 0x39,
-=======
         /// The curve id is not supported.
         UnsupportedCurveId = 0x39,
         /// The operation type is not supported.
         UnsupportedOperationType = 0x3a,
         /// Read alt_bn_128 curve point is invalid.
         InvalidEllipticCurvePoint = 0x3b,
-
->>>>>>> 4d1cd313
+        /// Given input contract does not exist.
+        InputContractDoesNotExist = 0x3c,
     }
 }
 
