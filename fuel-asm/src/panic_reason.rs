use core::fmt;

macro_rules! enum_from {
    (
        $(#[$meta:meta])* $vis:vis enum $name:ident {
            $($(#[$vmeta:meta])* $vname:ident $(= $val:expr)?,)*
        }
    ) => {
        $(#[$meta])*
        $vis enum $name {
            $($(#[$vmeta])* $vname $(= $val)?,)*
        }

        impl From<u8> for $name {
            fn from(v: u8) -> Self {
                match v {
                    $(x if x == $name::$vname as u8 => $name::$vname,)*
                    _ => $name::UnknownPanicReason,
                }
            }
        }
    }
}

enum_from! {
    #[derive(Debug, Clone, Copy, PartialEq, Eq, Hash, strum::EnumIter)]
    #[cfg_attr(feature = "typescript", wasm_bindgen::prelude::wasm_bindgen)]
    #[cfg_attr(feature = "serde", derive(serde::Serialize, serde::Deserialize))]
    #[derive(fuel_types::canonical::Serialize, fuel_types::canonical::Deserialize)]
    #[cfg_attr(feature = "arbitrary", derive(arbitrary::Arbitrary))]
    #[repr(u8)]
    #[non_exhaustive]
    /// Panic reason representation for the interpreter.
    pub enum PanicReason {
        /// The byte can't be mapped to any known `PanicReason`.
        UnknownPanicReason = 0x00,
        /// Found `RVRT` instruction.
        Revert = 0x01,
        /// Execution ran out of gas.
        OutOfGas = 0x02,
        /// The transaction validity is violated.
        TransactionValidity = 0x03,
        /// Attempt to write outside interpreter memory boundaries.
        MemoryOverflow = 0x04,
        /// Overflow while executing arithmetic operation.
        /// These errors are ignored using the WRAPPING flag.
        ArithmeticOverflow = 0x05,
        /// Designed contract was not found in the storage.
        ContractNotFound = 0x06,
        /// Memory ownership rules are violated.
        MemoryOwnership = 0x07,
        /// The asset ID balance isn't enough for the instruction.
        NotEnoughBalance = 0x08,
        /// The interpreter is expected to be in internal context.
        ExpectedInternalContext = 0x09,
        /// The queried asset ID was not found in the state.
        AssetIdNotFound = 0x0a,
        /// The provided input is not found in the transaction.
        InputNotFound = 0x0b,
        /// The provided output is not found in the transaction.
        OutputNotFound = 0x0c,
        /// The provided witness is not found in the transaction.
        WitnessNotFound = 0x0d,
        /// The transaction maturity is not valid for this request.
        TransactionMaturity = 0x0e,
        /// The metadata identifier is invalid.
        InvalidMetadataIdentifier = 0x0f,
        /// The call structure is not valid.
        MalformedCallStructure = 0x10,
        /// The provided register does not allow write operations.
        ReservedRegisterNotWritable = 0x11,
        /// The execution resulted in an erroneous state of the interpreter.
        InvalidFlags = 0x12,
        /// The provided immediate value is not valid for this instruction.
        InvalidImmediateValue = 0x13,
        /// The provided transaction input is not of type `Coin`.
        ExpectedCoinInput = 0x14,
        /// `ECAL` instruction failed.
        EcalError = 0x15,
        /// Two segments of the interpreter memory should not intersect for write operations.
        MemoryWriteOverlap = 0x16,
        /// The requested contract is not listed in the transaction inputs.
        ContractNotInInputs = 0x17,
        /// The internal asset ID balance overflowed with the provided instruction.
        InternalBalanceOverflow = 0x18,
        /// The maximum allowed contract size is violated.
        ContractMaxSize = 0x19,
        /// This instruction expects the stack area to be unallocated for this call.
        ExpectedUnallocatedStack = 0x1a,
        /// The maximum allowed number of static contracts was reached for this transaction.
        MaxStaticContractsReached = 0x1b,
        /// The requested transfer amount cannot be zero.
        TransferAmountCannotBeZero = 0x1c,
        /// The provided transaction output should be of type `Variable`.
        ExpectedOutputVariable = 0x1d,
        /// The expected context of the stack parent is internal.
        ExpectedParentInternalContext = 0x1e,
        /// The predicate returned non `1`. The `1` means successful verification
        /// of the predicate, all other values means unsuccessful.
        PredicateReturnedNonOne = 0x1f,
        /// The contract ID is already deployed and can't be overwritten.
        ContractIdAlreadyDeployed = 0x20,
        /// The loaded contract mismatch expectations.
        ContractMismatch = 0x21,
        /// Attempting to send message data longer than `MAX_MESSAGE_DATA_LENGTH`
        MessageDataTooLong = 0x22,
        /// Mathematically invalid arguments where given to an arithmetic instruction.
        /// For instance, division by zero produces this.
        /// These errors are ignored using the UNSAFEMATH flag.
        ArithmeticError = 0x23,
        /// The contract instruction is not allowed in predicates.
        ContractInstructionNotAllowed = 0x24,
        /// Transfer of zero coins is not allowed.
        TransferZeroCoins = 0x25,
        /// Attempted to execute an invalid instruction
        InvalidInstruction = 0x26,
        /// Memory outside $is..$ssp range is not executable
        MemoryNotExecutable = 0x27,
<<<<<<< HEAD
        /// Balance of a contract overflowed
        BalanceOverflow = 0x28,
        /// Block height value is invalid, typically because it is too large
        InvalidBlockHeight = 0x29,
        /// Attempt to use sequential memory instructions with too large slot count,
        /// typically because it cannot fit into usize
        TooManySlots = 0x2a,
=======
        /// The policy is not set.
        PolicyIsNotSet = 0x28,
        /// The policy is not found across policies.
        PolicyNotFound = 0x29,
        /// Receipt context is full
        TooManyReceipts = 0x2a,
>>>>>>> 9c750065
    }
}

impl fmt::Display for PanicReason {
    fn fmt(&self, f: &mut fmt::Formatter<'_>) -> fmt::Result {
        write!(f, "{self:?}")
    }
}

impl From<core::array::TryFromSliceError> for PanicReason {
    fn from(_: core::array::TryFromSliceError) -> Self {
        Self::MemoryOverflow
    }
}

#[cfg(test)]
mod tests {
    use super::*;
    use strum::IntoEnumIterator;

    #[test]
    fn test_u8_panic_reason_round_trip() {
        let last_known_panic_reason: u8 = PanicReason::iter().last().unwrap() as u8 + 1;
        let reason = PanicReason::from(0);
        assert_eq!(reason, PanicReason::UnknownPanicReason);

        for i in 1..last_known_panic_reason {
            let reason = PanicReason::try_from(i).unwrap();
            let i2 = reason as u8;
            assert_eq!(i, i2);
        }
        for i in last_known_panic_reason..=255 {
            let reason = PanicReason::from(i);
            let i2 = reason as u8;
            assert_eq!(PanicReason::UnknownPanicReason as u8, i2);
        }
    }
}<|MERGE_RESOLUTION|>--- conflicted
+++ resolved
@@ -116,22 +116,19 @@
         InvalidInstruction = 0x26,
         /// Memory outside $is..$ssp range is not executable
         MemoryNotExecutable = 0x27,
-<<<<<<< HEAD
-        /// Balance of a contract overflowed
-        BalanceOverflow = 0x28,
-        /// Block height value is invalid, typically because it is too large
-        InvalidBlockHeight = 0x29,
-        /// Attempt to use sequential memory instructions with too large slot count,
-        /// typically because it cannot fit into usize
-        TooManySlots = 0x2a,
-=======
         /// The policy is not set.
         PolicyIsNotSet = 0x28,
         /// The policy is not found across policies.
         PolicyNotFound = 0x29,
         /// Receipt context is full
         TooManyReceipts = 0x2a,
->>>>>>> 9c750065
+        /// Balance of a contract overflowed
+        BalanceOverflow = 0x2b,
+        /// Block height value is invalid, typically because it is too large
+        InvalidBlockHeight = 0x2c,
+        /// Attempt to use sequential memory instructions with too large slot count,
+        /// typically because it cannot fit into usize
+        TooManySlots = 0x2d,
     }
 }
 
