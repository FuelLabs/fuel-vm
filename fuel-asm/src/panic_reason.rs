use core::fmt;

macro_rules! enum_from {
    (
        $(#[$meta:meta])* $vis:vis enum $name:ident {
            $($(#[$vmeta:meta])* $vname:ident $(= $val:expr)?,)*
        }
    ) => {
        $(#[$meta])*
        $vis enum $name {
            $($(#[$vmeta])* $vname $(= $val)?,)*
        }

        impl From<u8> for $name {
            fn from(v: u8) -> Self {
                match v {
                    $(x if x == $name::$vname as u8 => $name::$vname,)*
                    _ => $name::UnknownPanicReason,
                }
            }
        }
    }
}

enum_from! {
    #[derive(Debug, Clone, Copy, PartialEq, Eq, Hash, strum::EnumIter)]
    #[cfg_attr(feature = "typescript", wasm_bindgen::prelude::wasm_bindgen)]
    #[cfg_attr(feature = "serde", derive(serde::Serialize, serde::Deserialize))]
    #[derive(fuel_types::canonical::Serialize, fuel_types::canonical::Deserialize)]
    #[cfg_attr(feature = "arbitrary", derive(arbitrary::Arbitrary))]
    #[repr(u8)]
    #[non_exhaustive]
    /// Panic reason representation for the interpreter.
    pub enum PanicReason {
        /// The byte can't be mapped to any known `PanicReason`.
        UnknownPanicReason = 0x00,
        /// Found `RVRT` instruction.
        Revert = 0x01,
        /// Execution ran out of gas.
        OutOfGas = 0x02,
        /// The transaction validity is violated.
        TransactionValidity = 0x03,
        /// Attempt to write outside interpreter memory boundaries.
        MemoryOverflow = 0x04,
        /// Overflow while executing arithmetic operation.
        /// These errors are ignored using the WRAPPING flag.
        ArithmeticOverflow = 0x05,
        /// Designed contract was not found in the storage.
        ContractNotFound = 0x06,
        /// Memory ownership rules are violated.
        MemoryOwnership = 0x07,
        /// The asset ID balance isn't enough for the instruction.
        NotEnoughBalance = 0x08,
        /// The interpreter is expected to be in internal context.
        ExpectedInternalContext = 0x09,
        /// The queried asset ID was not found in the state.
        AssetIdNotFound = 0x0a,
        /// The provided input is not found in the transaction.
        InputNotFound = 0x0b,
        /// The provided output is not found in the transaction.
        OutputNotFound = 0x0c,
        /// The provided witness is not found in the transaction.
        WitnessNotFound = 0x0d,
        /// The transaction maturity is not valid for this request.
        TransactionMaturity = 0x0e,
        /// The metadata identifier is invalid.
        InvalidMetadataIdentifier = 0x0f,
        /// The call structure is not valid.
        MalformedCallStructure = 0x10,
        /// The provided register does not allow write operations.
        ReservedRegisterNotWritable = 0x11,
        /// The execution resulted in an erroneous state of the interpreter.
        InvalidFlags = 0x12,
        /// The provided immediate value is not valid for this instruction.
        InvalidImmediateValue = 0x13,
        /// The provided transaction input is not of type `Coin`.
        ExpectedCoinInput = 0x14,
        /// `ECAL` instruction failed.
        EcalError = 0x15,
        /// Two segments of the interpreter memory should not intersect for write operations.
        MemoryWriteOverlap = 0x16,
        /// The requested contract is not listed in the transaction inputs.
        ContractNotInInputs = 0x17,
        /// The internal asset ID balance overflowed with the provided instruction.
        InternalBalanceOverflow = 0x18,
        /// The maximum allowed contract size is violated.
        ContractMaxSize = 0x19,
        /// This instruction expects the stack area to be unallocated for this call.
        ExpectedUnallocatedStack = 0x1a,
        /// The maximum allowed number of static contracts was reached for this transaction.
        MaxStaticContractsReached = 0x1b,
        /// The requested transfer amount cannot be zero.
        TransferAmountCannotBeZero = 0x1c,
        /// The provided transaction output should be of type `Variable`.
        ExpectedOutputVariable = 0x1d,
        /// The expected context of the stack parent is internal.
        ExpectedParentInternalContext = 0x1e,
        /// The predicate returned non `1`. The `1` means successful verification
        /// of the predicate, all other values means unsuccessful.
        PredicateReturnedNonOne = 0x1f,
        /// The contract ID is already deployed and can't be overwritten.
        ContractIdAlreadyDeployed = 0x20,
        /// The loaded contract mismatch expectations.
        ContractMismatch = 0x21,
        /// Attempting to send message data longer than `MAX_MESSAGE_DATA_LENGTH`
        MessageDataTooLong = 0x22,
        /// Mathematically invalid arguments where given to an arithmetic instruction.
        /// For instance, division by zero produces this.
        /// These errors are ignored using the UNSAFEMATH flag.
        ArithmeticError = 0x23,
        /// The contract instruction is not allowed in predicates.
        ContractInstructionNotAllowed = 0x24,
        /// Transfer of zero coins is not allowed.
        TransferZeroCoins = 0x25,
        /// Attempted to execute an invalid instruction
        InvalidInstruction = 0x26,
        /// Memory outside $is..$ssp range is not executable
        MemoryNotExecutable = 0x27,
        /// The policy is not set.
        PolicyIsNotSet = 0x28,
        /// The policy is not found across policies.
        PolicyNotFound = 0x29,
        /// Receipt context is full
        TooManyReceipts = 0x2a,
        /// Balance of a contract overflowed
        BalanceOverflow = 0x2b,
        /// Block height value is invalid, typically because it is too large
        InvalidBlockHeight = 0x2c,
        /// Attempt to use sequential memory instructions with too large slot count,
        /// typically because it cannot fit into usize
        TooManySlots = 0x2d,
        /// Caller of this internal context is also expected to be internal,
        /// i.e. $fp->$fp must be non-zero.
        ExpectedNestedCaller = 0x2e,
<<<<<<< HEAD
        /// It is not allowed to override the consensus parameters.
        OverridingConsensusParameters = 0x2f,
        /// The storage doesn't know about the hash of the state transition bytecode.
        UnknownStateTransactionBytecodeHash = 0x30,
        /// It is not allowed to override the state transition bytecode.
        OverridingStateTransactionBytecode = 0x31,
=======
        /// During memory growth, the stack overlapped with the heap
        MemoryGrowthOverlap = 0x2f,
        /// Attempting to read or write uninitialized memory.
        /// Also occurs when boundary crosses from stack to heap.
        UninitalizedMemoryAccess = 0x30,
>>>>>>> bb585a76
    }
}

impl fmt::Display for PanicReason {
    fn fmt(&self, f: &mut fmt::Formatter<'_>) -> fmt::Result {
        write!(f, "{self:?}")
    }
}

impl From<core::array::TryFromSliceError> for PanicReason {
    fn from(_: core::array::TryFromSliceError) -> Self {
        Self::MemoryOverflow
    }
}

#[cfg(test)]
mod tests {
    use super::*;
    use strum::IntoEnumIterator;

    #[test]
    fn test_u8_panic_reason_round_trip() {
        let last_known_panic_reason: u8 = PanicReason::iter().last().unwrap() as u8 + 1;
        let reason = PanicReason::from(0);
        assert_eq!(reason, PanicReason::UnknownPanicReason);

        for i in 1..last_known_panic_reason {
            let reason = PanicReason::from(i);
            let i2 = reason as u8;
            assert_eq!(i, i2);
        }
        for i in last_known_panic_reason..=255 {
            let reason = PanicReason::from(i);
            let i2 = reason as u8;
            assert_eq!(PanicReason::UnknownPanicReason as u8, i2);
        }
    }
}<|MERGE_RESOLUTION|>--- conflicted
+++ resolved
@@ -132,20 +132,17 @@
         /// Caller of this internal context is also expected to be internal,
         /// i.e. $fp->$fp must be non-zero.
         ExpectedNestedCaller = 0x2e,
-<<<<<<< HEAD
-        /// It is not allowed to override the consensus parameters.
-        OverridingConsensusParameters = 0x2f,
-        /// The storage doesn't know about the hash of the state transition bytecode.
-        UnknownStateTransactionBytecodeHash = 0x30,
-        /// It is not allowed to override the state transition bytecode.
-        OverridingStateTransactionBytecode = 0x31,
-=======
         /// During memory growth, the stack overlapped with the heap
         MemoryGrowthOverlap = 0x2f,
         /// Attempting to read or write uninitialized memory.
         /// Also occurs when boundary crosses from stack to heap.
         UninitalizedMemoryAccess = 0x30,
->>>>>>> bb585a76
+        /// It is not allowed to override the consensus parameters.
+        OverridingConsensusParameters = 0x31,
+        /// The storage doesn't know about the hash of the state transition bytecode.
+        UnknownStateTransactionBytecodeHash = 0x32,
+        /// It is not allowed to override the state transition bytecode.
+        OverridingStateTransactionBytecode = 0x33,
     }
 }
 
