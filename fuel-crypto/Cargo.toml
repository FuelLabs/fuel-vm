[package]
name = "fuel-crypto"
version = { workspace = true }
authors = { workspace = true }
categories = { workspace = true }
edition = { workspace = true }
homepage = { workspace = true }
keywords = ["blockchain", "cryptocurrencies", "cryptography"]
license = "Apache-2.0"
repository = { workspace = true }
description = "Fuel cryptographic primitives."

[dependencies]
coins-bip32 = { version = "0.8", default-features = false, optional = true }
coins-bip39 = { version = "0.8", default-features = false, features = ["english"], optional = true }
ecdsa = { version = "0.16", default-features = false }
ed25519-dalek = { version = "2.0.0", default-features = false }
fuel-types = { workspace = true, default-features = false }
k256 =  { version = "0.13", default-features = false, features = ["digest", "ecdsa"] }
lazy_static = { version = "1.4", optional = true }
p256 =  { version = "0.13", default-features = false, features = ["digest", "ecdsa"] }
rand = { version = "0.8", default-features = false, optional = true }
# `rand-std` is used to further protect the blinders from side-channel attacks and won't compromise
# the deterministic arguments of the signature (key, nonce, message), as defined in the RFC-6979
secp256k1 = { version = "0.26", default-features = false, features = ["rand-std", "recovery"], optional = true }
serde = { version = "1.0", default-features = false, features = ["derive"], optional = true }
sha2 = { version = "0.10", default-features = false }
zeroize = { version = "1.5", features = ["derive"] }

[dev-dependencies]
bincode = { workspace = true }
criterion = "0.4"
<<<<<<< HEAD
# fuel-crypto = { path = ".", features = ["random", "test-helpers"] }
=======
fuel-crypto = { path = ".", features = ["random", "test-helpers"] }
>>>>>>> e18be55f
sha2 = "0.10"

[features]
default = ["fuel-types/default", "std"]
alloc = ["rand?/alloc", "secp256k1/alloc", "fuel-types/alloc"]
random = ["fuel-types/random", "rand"]
serde = ["dep:serde", "fuel-types/serde"]
std = ["alloc", "coins-bip32", "secp256k1", "coins-bip39", "fuel-types/std", "lazy_static", "rand?/std_rng", "serde?/default"]
test-helpers = []

[[bench]]
name = "signature"
harness = false
required-features = ["std"]

# docs.rs-specific configuration
[package.metadata.docs.rs]
# document all features
all-features = true
# defines the configuration attribute `docsrs`
rustdoc-args = ["--cfg", "docsrs"]<|MERGE_RESOLUTION|>--- conflicted
+++ resolved
@@ -30,11 +30,7 @@
 [dev-dependencies]
 bincode = { workspace = true }
 criterion = "0.4"
-<<<<<<< HEAD
-# fuel-crypto = { path = ".", features = ["random", "test-helpers"] }
-=======
 fuel-crypto = { path = ".", features = ["random", "test-helpers"] }
->>>>>>> e18be55f
 sha2 = "0.10"
 
 [features]
