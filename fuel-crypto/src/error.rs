use core::convert::Infallible;

/// Crypto error variants
#[derive(Debug, Clone, Copy, PartialEq, Eq, Hash)]
#[cfg_attr(feature = "serde", derive(serde::Serialize, serde::Deserialize))]
pub enum Error {
    /// Invalid secp256k1 secret key
    InvalidSecretKey,

    /// Invalid secp256k1 public key
    InvalidPublicKey,

    /// Invalid secp256k1 signature message
    InvalidMessage,

    /// Invalid secp256k1 signature
    InvalidSignature,

    /// Coudln't sign the message
    FailedToSign,

    /// The provided key wasn't found
    KeyNotFound,

    /// The keystore isn't available or is corrupted
    KeystoreNotAvailable,

    /// Out of preallocated memory
    NotEnoughMemory,

    /// Invalid mnemonic phrase
    InvalidMnemonic,

    /// Bip32-related error
    Bip32Error,
}

impl From<Error> for Infallible {
    fn from(_: Error) -> Infallible {
        unreachable!()
    }
}

impl From<Infallible> for Error {
    fn from(_: Infallible) -> Error {
        unreachable!()
    }
}

#[cfg(feature = "std")]
mod use_std {
    use super::*;
    use coins_bip39::MnemonicError;
    use std::{
        error,
        fmt,
        io,
    };

<<<<<<< HEAD
    // impl From<Secp256k1Error> for Error {
    //     fn from(secp: Secp256k1Error) -> Self {
    //         match secp {
    //             Secp256k1Error::IncorrectSignature
    //             | Secp256k1Error::InvalidSignature
    //             | Secp256k1Error::InvalidTweak
    //             | Secp256k1Error::InvalidSharedSecret
    //             | Secp256k1Error::InvalidPublicKeySum
    //             | Secp256k1Error::InvalidParityValue(_)
    //             | Secp256k1Error::InvalidRecoveryId => Self::InvalidSignature,
    //             Secp256k1Error::InvalidMessage => Self::InvalidMessage,
    //             Secp256k1Error::InvalidPublicKey => Self::InvalidPublicKey,
    //             Secp256k1Error::InvalidSecretKey => Self::InvalidSecretKey,
    //             Secp256k1Error::NotEnoughMemory => Self::NotEnoughMemory,
    //         }
    //     }
    // }

=======
>>>>>>> e18be55f
    impl From<MnemonicError> for Error {
        fn from(_: MnemonicError) -> Self {
            Self::InvalidMnemonic
        }
    }

    impl From<coins_bip32::Bip32Error> for Error {
        fn from(_: coins_bip32::Bip32Error) -> Self {
            Self::Bip32Error
        }
    }

    impl fmt::Display for Error {
        fn fmt(&self, f: &mut fmt::Formatter<'_>) -> fmt::Result {
            write!(f, "{self:?}")
        }
    }

    impl error::Error for Error {
        fn source(&self) -> Option<&(dyn error::Error + 'static)> {
            None
        }
    }

    impl From<Error> for io::Error {
        fn from(e: Error) -> io::Error {
            io::Error::new(io::ErrorKind::Other, e)
        }
    }
}<|MERGE_RESOLUTION|>--- conflicted
+++ resolved
@@ -57,27 +57,6 @@
         io,
     };
 
-<<<<<<< HEAD
-    // impl From<Secp256k1Error> for Error {
-    //     fn from(secp: Secp256k1Error) -> Self {
-    //         match secp {
-    //             Secp256k1Error::IncorrectSignature
-    //             | Secp256k1Error::InvalidSignature
-    //             | Secp256k1Error::InvalidTweak
-    //             | Secp256k1Error::InvalidSharedSecret
-    //             | Secp256k1Error::InvalidPublicKeySum
-    //             | Secp256k1Error::InvalidParityValue(_)
-    //             | Secp256k1Error::InvalidRecoveryId => Self::InvalidSignature,
-    //             Secp256k1Error::InvalidMessage => Self::InvalidMessage,
-    //             Secp256k1Error::InvalidPublicKey => Self::InvalidPublicKey,
-    //             Secp256k1Error::InvalidSecretKey => Self::InvalidSecretKey,
-    //             Secp256k1Error::NotEnoughMemory => Self::NotEnoughMemory,
-    //         }
-    //     }
-    // }
-
-=======
->>>>>>> e18be55f
     impl From<MnemonicError> for Error {
         fn from(_: MnemonicError) -> Self {
             Self::InvalidMnemonic
