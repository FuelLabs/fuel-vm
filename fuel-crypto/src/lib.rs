//! Fuel cryptographic primitives.

#![cfg_attr(docsrs, feature(doc_auto_cfg))]
#![cfg_attr(not(feature = "std"), no_std)]
// Wrong clippy convention; check
// https://rust-lang.github.io/api-guidelines/naming.html
#![deny(clippy::string_slice)]
#![warn(missing_docs)]
#![deny(unsafe_code)]
#![deny(unused_crate_dependencies)]

// Satisfy unused_crate_dependencies lint for self-dependency enabling test features
// #[cfg(test)]
// use fuel_crypto as _;

/// Required export for using mnemonic keygen on [`SecretKey::new_from_mnemonic`]
#[cfg(feature = "std")]
#[doc(no_inline)]
pub use coins_bip32;
/// Required export for using mnemonic keygen on [`SecretKey::new_from_mnemonic`]
#[cfg(feature = "std")]
#[doc(no_inline)]
pub use coins_bip39;
/// Required export to use various public interfaces in this crate
#[doc(no_inline)]
pub use fuel_types;
#[cfg(feature = "random")]
#[doc(no_inline)]
/// Required export to use randomness features
pub use rand;

mod error;
mod hasher;
mod message;
mod mnemonic;
mod secp256;

pub mod ed25519;

<<<<<<< HEAD
pub use secp256::backend::{
    k1 as secp256k1,
    r1 as secp256r1,
};
=======
pub use secp256::backend::r1 as secp256r1;
>>>>>>> e18be55f

pub use secp256::{
    PublicKey,
    SecretKey,
    Signature,
};

#[cfg(test)]
mod tests;

pub use error::Error;
pub use hasher::Hasher;
pub use message::Message;

#[cfg(all(feature = "std", feature = "random"))]
pub use mnemonic::generate_mnemonic_phrase;<|MERGE_RESOLUTION|>--- conflicted
+++ resolved
@@ -37,14 +37,7 @@
 
 pub mod ed25519;
 
-<<<<<<< HEAD
-pub use secp256::backend::{
-    k1 as secp256k1,
-    r1 as secp256r1,
-};
-=======
 pub use secp256::backend::r1 as secp256r1;
->>>>>>> e18be55f
 
 pub use secp256::{
     PublicKey,
