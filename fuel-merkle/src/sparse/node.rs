use crate::{
    common::{
        error::DeserializeError,
        path::{ComparablePath, Instruction, Path},
        Bytes32, ChildError, ChildResult, Node as NodeTrait, ParentNode as ParentNodeTrait, Prefix,
    },
    sparse::{
        hash::{sum, sum_all},
        merkle_tree::MerkleTreeKey,
        zero_sum, Primitive,
    },
    storage::{Mappable, StorageInspect},
};

use core::marker::PhantomData;
use core::{cmp, fmt, fmt::Debug};

#[derive(Clone)]
pub(crate) struct Node<Key> {
    height: u32,
    prefix: Prefix,
    bytes_lo: Key,
    bytes_hi: Key,
}

impl<Key> Default for Node<Key>
where
    Key: MerkleTreeKey,
{
    fn default() -> Self {
        Self {
            height: Default::default(),
            prefix: Default::default(),
            bytes_lo: Key::from(*zero_sum()),
            bytes_hi: Key::from(*zero_sum()),
        }
    }
}

impl<Key> Node<Key>
where
    Key: MerkleTreeKey,
{
    pub fn max_height() -> usize {
        Node::<Key>::key_size_in_bits()
    }

    pub fn new(height: u32, prefix: Prefix, bytes_lo: Key, bytes_hi: Key) -> Self {
        Self {
            height,
            prefix,
            bytes_lo,
            bytes_hi,
            ..Default::default()
        }
    }

    pub fn create_leaf(key: &Key, data: &[u8]) -> Self {
        Self {
            height: 0u32,
            prefix: Prefix::Leaf,
            bytes_lo: *key,
            bytes_hi: Key::from(sum(data)),
        }
    }

    pub fn create_node(left_child: &Self, right_child: &Self, height: u32) -> Self {
        Self {
            height,
            prefix: Prefix::Node,
            bytes_lo: left_child.hash().into(),
            bytes_hi: right_child.hash().into(),
        }
    }

    pub fn create_node_on_path(path: &dyn Path, path_node: &Self, side_node: &Self) -> Self {
        if path_node.is_leaf() && side_node.is_leaf() {
            // When joining two leaves, the joined node is found where the paths
            // of the two leaves diverge. The joined node may be a direct parent
            // of the leaves or an ancestor multiple generations above the
            // leaves.
            // N.B.: A leaf can be a placeholder.
            let parent_depth = path_node.common_path_length(side_node);
            let parent_height = (Self::max_height() - parent_depth) as u32;
            match path.get_instruction(parent_depth).unwrap() {
                Instruction::Left => Self::create_node(path_node, side_node, parent_height),
                Instruction::Right => Self::create_node(side_node, path_node, parent_height),
            }
        } else {
            // When joining two nodes, or a node and a leaf, the joined node is
            // the direct parent of the node with the greater height and an
            // ancestor of the node with the lesser height.
            // N.B.: A leaf can be a placeholder.
            let parent_height = cmp::max(path_node.height(), side_node.height()) + 1;
            let parent_depth = Self::max_height() - parent_height as usize;
            match path.get_instruction(parent_depth).unwrap() {
                Instruction::Left => Self::create_node(path_node, side_node, parent_height),
                Instruction::Right => Self::create_node(side_node, path_node, parent_height),
            }
        }
    }

    pub fn create_placeholder() -> Self {
        Default::default()
    }

    pub fn common_path_length(&self, other: &Self) -> usize {
        debug_assert!(self.is_leaf());
        debug_assert!(other.is_leaf());

        // If either of the nodes is a placeholder, the common path length is
        // defined to be 0. This is needed to prevent a 0 bit in the
        // placeholder's key from producing an erroneous match with a 0 bit in
        // the leaf's key.
        if self.is_placeholder() || other.is_placeholder() {
            0
        } else {
            self.leaf_key().common_path_length(other.leaf_key())
        }
    }

    pub fn height(&self) -> u32 {
        self.height
    }

    pub fn prefix(&self) -> Prefix {
        self.prefix
    }

    pub fn bytes_lo(&self) -> &Key {
        &self.bytes_lo
    }

    pub fn bytes_hi(&self) -> &Key {
        &self.bytes_hi
    }

    pub fn is_leaf(&self) -> bool {
        self.prefix() == Prefix::Leaf || self.is_placeholder()
    }

    pub fn is_node(&self) -> bool {
        self.prefix() == Prefix::Node
    }

    pub fn leaf_key(&self) -> &Key {
        assert!(self.is_leaf());
        self.bytes_lo()
    }

    pub fn leaf_data(&self) -> &Key {
        assert!(self.is_leaf());
        self.bytes_hi()
    }

    pub fn left_child_key(&self) -> &Key {
        assert!(self.is_node());
        self.bytes_lo()
    }

    pub fn right_child_key(&self) -> &Key {
        assert!(self.is_node());
        self.bytes_hi()
    }

    pub fn is_placeholder(&self) -> bool {
        *self.bytes_lo() == Key::from(*zero_sum()) && *self.bytes_hi() == Key::from(*zero_sum())
    }

    pub fn hash(&self) -> Bytes32 {
        if self.is_placeholder() {
            *zero_sum()
        } else {
            let data = [self.prefix.as_ref(), self.bytes_lo.as_ref(), self.bytes_hi.as_ref()];
            sum_all(data)
        }
    }
}

<<<<<<< HEAD
impl AsRef<Node> for Node {
=======
impl<Key> AsRef<Node<Key>> for Node<Key> {
>>>>>>> a896b117
    fn as_ref(&self) -> &Self {
        self
    }
}

impl<Key> NodeTrait for Node<Key>
where
    Key: MerkleTreeKey,
{
    type Key = Key;

    fn height(&self) -> u32 {
        Node::height(self)
    }

    fn leaf_key(&self) -> Self::Key {
        *Node::leaf_key(self)
    }

    fn is_leaf(&self) -> bool {
        Node::is_leaf(self)
    }

    fn is_node(&self) -> bool {
        Node::is_node(self)
    }
}

<<<<<<< HEAD
impl Debug for Node {
=======
impl<Key> Debug for Node<Key>
where
    Key: MerkleTreeKey + Debug,
{
>>>>>>> a896b117
    fn fmt(&self, f: &mut fmt::Formatter<'_>) -> fmt::Result {
        if self.is_node() {
            f.debug_struct("Node (Internal)")
                .field("Height", &self.height())
                .field("Hash", &hex::encode(self.hash()))
                .field("Left child key", &self.left_child_key())
                .field("Right child key", &self.right_child_key())
                .finish()
        } else {
            f.debug_struct("Node (Leaf)")
                .field("Height", &self.height())
                .field("Hash", &hex::encode(self.hash()))
                .field("Leaf key", &self.leaf_key())
                .field("Leaf data", &self.leaf_data())
                .finish()
        }
    }
}

pub(crate) struct StorageNode<'storage, TableType, StorageType, Key> {
    storage: &'storage StorageType,
    node: Node<Key>,
    phantom_table: PhantomData<TableType>,
}

impl<TableType, StorageType, Key> Clone for StorageNode<'_, TableType, StorageType, Key>
where
    Key: Clone,
{
    fn clone(&self) -> Self {
        Self {
            storage: self.storage,
            node: self.node.clone(),
            phantom_table: Default::default(),
        }
    }
}

impl<'s, TableType, StorageType, Key> StorageNode<'s, TableType, StorageType, Key> {
    pub fn new(storage: &'s StorageType, node: Node<Key>) -> Self {
        Self {
            node,
            storage,
            phantom_table: Default::default(),
        }
    }
}

impl<TableType, StorageType, Key> StorageNode<'_, TableType, StorageType, Key>
where
    Key: MerkleTreeKey,
{
    pub fn hash(&self) -> Bytes32 {
        self.node.hash()
    }

    pub fn into_node(self) -> Node<Key> {
        self.node
    }
}

impl<TableType, StorageType, Key> NodeTrait for StorageNode<'_, TableType, StorageType, Key>
where
    Key: MerkleTreeKey,
{
    type Key = Key;

    fn height(&self) -> u32 {
        self.node.height()
    }

    fn leaf_key(&self) -> Self::Key {
        *self.node.leaf_key()
    }

    fn is_leaf(&self) -> bool {
        self.node.is_leaf()
    }

    fn is_node(&self) -> bool {
        self.node.is_node()
    }
}

#[derive(Debug, Clone)]
#[cfg_attr(feature = "std", derive(thiserror::Error))]
pub enum StorageNodeError<StorageError> {
    #[cfg_attr(feature = "std", error(transparent))]
    StorageError(StorageError),
    #[cfg_attr(feature = "std", error(transparent))]
    DeserializeError(DeserializeError),
}

impl<TableType, StorageType, Key> ParentNodeTrait for StorageNode<'_, TableType, StorageType, Key>
where
    StorageType: StorageInspect<TableType>,
<<<<<<< HEAD
    TableType: Mappable<Key = Key, Value = Primitive, OwnedValue = Primitive>,
    Key: MerkleTreeKey + ComparablePath + PartialEq,
=======
    TableType: Mappable<Key = Key, Value = Primitive<Key>, OwnedValue = Primitive<Key>>,
    Key: MerkleTreeKey + PartialEq,
>>>>>>> a896b117
{
    type Error = StorageNodeError<StorageType::Error>;

    fn left_child(&self) -> ChildResult<Self> {
        if self.is_leaf() {
            return Err(ChildError::NodeIsLeaf);
        }
        let key = self.node.left_child_key();
        if key == &Key::from(*zero_sum()) {
            return Ok(Self::new(self.storage, Node::create_placeholder()));
        }
        let primitive = self
            .storage
            .get(key)
            .map_err(StorageNodeError::StorageError)?
            .ok_or(ChildError::ChildNotFound(*key))?;
        Ok(primitive
            .into_owned()
            .try_into()
            .map(|node| Self::new(self.storage, node))
            .map_err(StorageNodeError::DeserializeError)?)
    }

    fn right_child(&self) -> ChildResult<Self> {
        if self.is_leaf() {
            return Err(ChildError::NodeIsLeaf);
        }
        let key = self.node.right_child_key();
        if key == &Key::from(*zero_sum()) {
            return Ok(Self::new(self.storage, Node::create_placeholder()));
        }
        let primitive = self
            .storage
            .get(key)
            .map_err(StorageNodeError::StorageError)?
            .ok_or(ChildError::ChildNotFound(*key))?;
        Ok(primitive
            .into_owned()
            .try_into()
            .map(|node| Self::new(self.storage, node))
            .map_err(StorageNodeError::DeserializeError)?)
    }
}

impl<TableType, StorageType, Key> Debug for StorageNode<'_, TableType, StorageType, Key>
where
    StorageType: StorageInspect<TableType>,
<<<<<<< HEAD
    TableType: Mappable<Key = Key, Value = Primitive, OwnedValue = Primitive>,
=======
    TableType: Mappable<Key = Key, Value = Primitive<Key>, OwnedValue = Primitive<Key>>,
>>>>>>> a896b117
    Key: MerkleTreeKey + Debug,
{
    fn fmt(&self, f: &mut fmt::Formatter<'_>) -> fmt::Result {
        if self.is_node() {
            f.debug_struct("StorageNode (Internal)")
                .field("Height", &self.height())
                .field("Hash", &hex::encode(self.hash()))
                .field("Left child key", &self.node.left_child_key())
                .field("Right child key", &self.node.right_child_key())
                .finish()
        } else {
            f.debug_struct("StorageNode (Leaf)")
                .field("Height", &self.height())
                .field("Hash", &hex::encode(self.hash()))
                .field("Leaf key", &self.node.leaf_key())
                .field("Leaf data", &self.node.leaf_data())
                .finish()
        }
    }
}

#[cfg(test)]
mod test_node {
    use crate::common::WrappedBytes32;
    use crate::{
        common::{error::DeserializeError, Bytes32, Prefix, PrefixError},
        sparse::{
            hash::{sum, sum_all},
            zero_sum, Node, Primitive,
        },
    };

    fn leaf_hash<V>(key: &Bytes32, data: &[u8]) -> V
    where
        V: From<Bytes32>,
    {
        let s = sum::<_, Bytes32>(data);
        let data = [Prefix::Leaf.as_ref(), key.as_slice(), s.as_slice()];
        sum_all(data)
    }

    fn node_hash<V>(left: &Bytes32, right: &Bytes32) -> V
    where
        V: From<Bytes32>,
    {
        let data = [Prefix::Node.as_ref(), left.as_slice(), right.as_slice()];
        sum_all(data)
    }

    #[test]
    fn test_create_leaf_returns_a_valid_leaf() {
        let leaf = Node::<WrappedBytes32>::create_leaf(&sum(b"LEAF"), &[1u8; 32]);
        assert_eq!(leaf.is_leaf(), true);
        assert_eq!(leaf.is_node(), false);
        assert_eq!(leaf.height(), 0);
        assert_eq!(leaf.prefix(), Prefix::Leaf);
        assert_eq!(*leaf.leaf_key(), sum::<_, WrappedBytes32>(b"LEAF"));
        assert_eq!(*leaf.leaf_data(), sum::<_, WrappedBytes32>([1u8; 32]));
    }

    #[test]
    fn test_create_node_returns_a_valid_node() {
        let left_child = Node::<WrappedBytes32>::create_leaf(&sum(b"LEFT CHILD"), &[1u8; 32]);
        let right_child = Node::<WrappedBytes32>::create_leaf(&sum(b"RIGHT CHILD"), &[1u8; 32]);
        let node = Node::<WrappedBytes32>::create_node(&left_child, &right_child, 1);
        assert_eq!(node.is_leaf(), false);
        assert_eq!(node.is_node(), true);
        assert_eq!(node.height(), 1);
        assert_eq!(node.prefix(), Prefix::Node);
        assert_eq!(
            *node.left_child_key(),
            leaf_hash::<Bytes32>(&sum(b"LEFT CHILD"), &[1u8; 32])
        );
        assert_eq!(
            *node.right_child_key(),
            leaf_hash::<Bytes32>(&sum(b"RIGHT CHILD"), &[1u8; 32])
        );
    }

    #[test]
    fn test_create_placeholder_returns_a_placeholder_node() {
        let node = Node::<WrappedBytes32>::create_placeholder();
        assert_eq!(node.is_placeholder(), true);
        assert_eq!(node.hash(), *zero_sum());
    }

    #[test]
    fn test_create_leaf_from_primitive_returns_a_valid_leaf() {
        let primitive = (0, Prefix::Leaf as u8, [0xff; 32].into(), [0xff; 32].into());

        let node: Node<WrappedBytes32> = primitive.try_into().unwrap();
        assert_eq!(node.is_leaf(), true);
        assert_eq!(node.is_node(), false);
        assert_eq!(node.height(), 0);
        assert_eq!(node.prefix(), Prefix::Leaf);
        assert_eq!(*node.leaf_key(), [0xff; 32].into());
        assert_eq!(*node.leaf_data(), [0xff; 32].into());
    }

    #[test]
    fn test_create_node_from_primitive_returns_a_valid_node() {
        let primitive = (255, Prefix::Node as u8, [0xff; 32].into(), [0xff; 32].into());

        let node: Node<WrappedBytes32> = primitive.try_into().unwrap();
        assert_eq!(node.is_leaf(), false);
        assert_eq!(node.is_node(), true);
        assert_eq!(node.height(), 255);
        assert_eq!(node.prefix(), Prefix::Node);
        assert_eq!(*node.left_child_key(), WrappedBytes32([0xff; 32]));
        assert_eq!(*node.right_child_key(), WrappedBytes32([0xff; 32]));
    }

    #[test]
    fn test_create_from_primitive_returns_deserialize_error_if_invalid_prefix() {
        let primitive = (0xff, 0xff, [0xff; 32].into(), [0xff; 32].into());

        // Should return Error; prefix 0xff is does not represent a node or leaf
        let err = Node::<WrappedBytes32>::try_from(primitive).expect_err("Expected try_from() to be Error; got OK");
        assert!(matches!(
            err,
            DeserializeError::PrefixError(PrefixError::InvalidPrefix(0xff))
        ));
    }

    /// For leaf node `node` of leaf data `d` with key `k`:
    /// ```node = (0x00, k, h(serialize(d)))```
    #[test]
    fn test_leaf_primitive_returns_expected_primitive() {
        let expected_primitive = (0_u32, Prefix::Leaf as u8, sum(b"LEAF"), sum([1u8; 32]));

        let leaf = Node::<WrappedBytes32>::create_leaf(&sum(b"LEAF"), &[1u8; 32]);
        let primitive = Primitive::from(&leaf);

        assert_eq!(primitive, expected_primitive);
    }

    /// For internal node `node` with children `l` and `r`:
    /// ```node = (0x01, l.v, r.v)```
    #[test]
    fn test_node_primitive_returns_expected_primitive() {
        let expected_primitive = (
            1_u32,
            Prefix::Node as u8,
            leaf_hash(&sum(b"LEFT CHILD"), &[1u8; 32]),
            leaf_hash(&sum(b"RIGHT CHILD"), &[1u8; 32]),
        );

        let left_child = Node::<WrappedBytes32>::create_leaf(&sum(b"LEFT CHILD"), &[1u8; 32]);
        let right_child = Node::<WrappedBytes32>::create_leaf(&sum(b"RIGHT CHILD"), &[1u8; 32]);
        let node = Node::create_node(&left_child, &right_child, 1);
        let primitive = Primitive::from(&node);

        assert_eq!(primitive, expected_primitive);
    }

    /// For leaf node `node` of leaf data `d` with key `k`:
    /// ```node.v = h(0x00, k, h(serialize(d)))```
    #[test]
    fn test_leaf_hash_returns_expected_hash_value() {
        let expected_value: Bytes32 = leaf_hash(&sum(b"LEAF"), &[1u8; 32]);

        let node = Node::<WrappedBytes32>::create_leaf(&sum(b"LEAF"), &[1u8; 32]);
        let value = node.hash();

        assert_eq!(value, expected_value);
    }

    /// For internal node `node` with children `l` and `r`:
    /// ```node.v = h(0x01, l.v, r.v)```
    #[test]
    fn test_node_hash_returns_expected_hash_value() {
        let left = leaf_hash(&sum(b"LEFT CHILD"), &[1u8; 32]);
        let right = leaf_hash(&sum(b"RIGHT CHILD"), &[1u8; 32]);
        let expected_value: Bytes32 = node_hash(&left, &right);

        let left_child = Node::<WrappedBytes32>::create_leaf(&sum(b"LEFT CHILD"), &[1u8; 32]);
        let right_child = Node::<WrappedBytes32>::create_leaf(&sum(b"RIGHT CHILD"), &[1u8; 32]);
        let node = Node::create_node(&left_child, &right_child, 1);
        let value = node.hash();

        assert_eq!(value, expected_value);
    }
}

#[cfg(test)]
mod test_storage_node {
    use crate::{
        common::{error::DeserializeError, ChildError, ParentNode, PrefixError, StorageMap, WrappedBytes32},
        sparse::{hash::sum, node::StorageNodeError, Node, Primitive, StorageNode},
        storage::{Mappable, StorageMutate},
    };

    struct TestTable;
    impl Mappable for TestTable {
        type Key = Self::OwnedKey;
        type OwnedKey = WrappedBytes32;
        type Value = Self::OwnedValue;
        type OwnedValue = Primitive<Self::Key>;
    }

    #[test]
    fn test_node_left_child_returns_the_left_child() {
        let mut s = StorageMap::<TestTable>::new();

        let leaf_0 = Node::create_leaf(&sum(b"Hello World"), &[1u8; 32]);
        let _ = s.insert(&leaf_0.hash().into(), &leaf_0.as_ref().into());

        let leaf_1 = Node::create_leaf(&sum(b"Goodbye World"), &[1u8; 32]);
        let _ = s.insert(&leaf_1.hash().into(), &leaf_1.as_ref().into());

        let node_0 = Node::create_node(&leaf_0, &leaf_1, 1);
        let _ = s.insert(&node_0.hash().into(), &node_0.as_ref().into());

        let storage_node = StorageNode::new(&s, node_0);
        let child = storage_node.left_child().unwrap();

        assert_eq!(child.hash(), leaf_0.hash());
    }

    #[test]
    fn test_node_right_child_returns_the_right_child() {
        let mut s = StorageMap::<TestTable>::new();

        let leaf_0 = Node::create_leaf(&sum(b"Hello World"), &[1u8; 32]);
        let _ = s.insert(&leaf_0.hash().into(), &leaf_0.as_ref().into());

        let leaf_1 = Node::create_leaf(&sum(b"Goodbye World"), &[1u8; 32]);
        let _ = s.insert(&leaf_1.hash().into(), &leaf_1.as_ref().into());

        let node_0 = Node::create_node(&leaf_0, &leaf_1, 1);
        let _ = s.insert(&node_0.hash().into(), &node_0.as_ref().into());

        let storage_node = StorageNode::new(&s, node_0);
        let child = storage_node.right_child().unwrap();

        assert_eq!(child.hash(), leaf_1.hash());
    }

    #[test]
    fn test_node_left_child_returns_placeholder_when_key_is_zero_sum() {
        let mut s = StorageMap::<TestTable>::new();

        let leaf = Node::create_leaf(&sum(b"Goodbye World"), &[1u8; 32]);
        let _ = s.insert(&leaf.hash().into(), &leaf.as_ref().into());

        let node_0 = Node::create_node(&Node::create_placeholder(), &leaf, 1);
        let _ = s.insert(&node_0.hash().into(), &node_0.as_ref().into());

        let storage_node = StorageNode::new(&s, node_0);
        let child = storage_node.left_child().unwrap();

        assert!(child.node.is_placeholder());
    }

    #[test]
    fn test_node_right_child_returns_placeholder_when_key_is_zero_sum() {
        let mut s = StorageMap::<TestTable>::new();

        let leaf = Node::create_leaf(&sum(b"Goodbye World"), &[1u8; 32]);
        let _ = s.insert(&leaf.hash().into(), &leaf.as_ref().into());

        let node_0 = Node::create_node(&leaf, &Node::create_placeholder(), 1);
        let _ = s.insert(&node_0.hash().into(), &node_0.as_ref().into());

        let storage_node = StorageNode::new(&s, node_0);
        let child = storage_node.right_child().unwrap();

        assert!(child.node.is_placeholder());
    }

    #[test]
    fn test_node_left_child_returns_error_when_node_is_leaf() {
        let s = StorageMap::<TestTable>::new();

        let leaf_0 = Node::create_leaf(&sum(b"Hello World"), &[1u8; 32]);
        let storage_node = StorageNode::new(&s, leaf_0);
        let err = storage_node
            .left_child()
            .expect_err("Expected left_child() to return Error; got OK");

        assert!(matches!(err, ChildError::NodeIsLeaf));
    }

    #[test]
    fn test_node_right_child_returns_error_when_node_is_leaf() {
        let s = StorageMap::<TestTable>::new();

        let leaf_0 = Node::create_leaf(&sum(b"Hello World"), &[1u8; 32]);
        let storage_node = StorageNode::new(&s, leaf_0);
        let err = storage_node
            .right_child()
            .expect_err("Expected right_child() to return Error; got OK");

        assert!(matches!(err, ChildError::NodeIsLeaf));
    }

    #[test]
    fn test_node_left_child_returns_error_when_key_is_not_found() {
        let s = StorageMap::<TestTable>::new();

        let leaf_0 = Node::create_leaf(&sum(b"Hello World"), &[0u8; 32]);
        let leaf_1 = Node::create_leaf(&sum(b"Goodbye World"), &[1u8; 32]);
        let node_0 = Node::create_node(&leaf_0, &leaf_1, 1);

        let storage_node = StorageNode::new(&s, node_0);
        let err = storage_node
            .left_child()
            .expect_err("Expected left_child() to return Error; got Ok");

        let key = *storage_node.into_node().left_child_key();
        assert!(matches!(
            err,
            ChildError::ChildNotFound(k) if k == key
        ));
    }

    #[test]
    fn test_node_right_child_returns_error_when_key_is_not_found() {
        let s = StorageMap::<TestTable>::new();

        let leaf_0 = Node::create_leaf(&sum(b"Hello World"), &[1u8; 32]);
        let leaf_1 = Node::create_leaf(&sum(b"Goodbye World"), &[1u8; 32]);
        let node_0 = Node::create_node(&leaf_0, &leaf_1, 1);

        let storage_node = StorageNode::new(&s, node_0);
        let err = storage_node
            .right_child()
            .expect_err("Expected right_child() to return Error; got Ok");

        let key = *storage_node.into_node().right_child_key();
        assert!(matches!(
            err,
            ChildError::ChildNotFound(k) if k == key
        ));
    }

    #[test]
    fn test_node_left_child_returns_deserialize_error_when_primitive_is_invalid() {
        let mut s = StorageMap::<TestTable>::new();

        let leaf_0 = Node::create_leaf(&sum(b"Hello World"), &[1u8; 32]);
        let _ = s.insert(
            &leaf_0.hash().into(),
            &(0xff, 0xff, [0xff; 32].into(), [0xff; 32].into()),
        );
        let leaf_1 = Node::create_leaf(&sum(b"Goodbye World"), &[1u8; 32]);
        let node_0 = Node::create_node(&leaf_0, &leaf_1, 1);

        let storage_node = StorageNode::new(&s, node_0);
        let err = storage_node
            .left_child()
            .expect_err("Expected left_child() to be Error; got Ok");

        assert!(matches!(
            err,
            ChildError::Error(StorageNodeError::DeserializeError(DeserializeError::PrefixError(
                PrefixError::InvalidPrefix(0xff)
            )))
        ));
    }

    #[test]
    fn test_node_right_child_returns_deserialize_error_when_primitive_is_invalid() {
        let mut s = StorageMap::<TestTable>::new();

        let leaf_0 = Node::create_leaf(&sum(b"Hello World"), &[1u8; 32]);
        let leaf_1 = Node::create_leaf(&sum(b"Goodbye World"), &[1u8; 32]);
        let _ = s.insert(
            &leaf_1.hash().into(),
            &(0xff, 0xff, [0xff; 32].into(), [0xff; 32].into()),
        );
        let node_0 = Node::create_node(&leaf_0, &leaf_1, 1);

        let storage_node = StorageNode::new(&s, node_0);
        let err = storage_node
            .right_child()
            .expect_err("Expected right_child() to be Error; got Ok");

        assert!(matches!(
            err,
            ChildError::Error(StorageNodeError::DeserializeError(DeserializeError::PrefixError(
                PrefixError::InvalidPrefix(0xff)
            )))
        ));
    }
}<|MERGE_RESOLUTION|>--- conflicted
+++ resolved
@@ -177,11 +177,7 @@
     }
 }
 
-<<<<<<< HEAD
 impl AsRef<Node> for Node {
-=======
-impl<Key> AsRef<Node<Key>> for Node<Key> {
->>>>>>> a896b117
     fn as_ref(&self) -> &Self {
         self
     }
@@ -210,14 +206,7 @@
     }
 }
 
-<<<<<<< HEAD
 impl Debug for Node {
-=======
-impl<Key> Debug for Node<Key>
-where
-    Key: MerkleTreeKey + Debug,
-{
->>>>>>> a896b117
     fn fmt(&self, f: &mut fmt::Formatter<'_>) -> fmt::Result {
         if self.is_node() {
             f.debug_struct("Node (Internal)")
@@ -314,13 +303,8 @@
 impl<TableType, StorageType, Key> ParentNodeTrait for StorageNode<'_, TableType, StorageType, Key>
 where
     StorageType: StorageInspect<TableType>,
-<<<<<<< HEAD
     TableType: Mappable<Key = Key, Value = Primitive, OwnedValue = Primitive>,
     Key: MerkleTreeKey + ComparablePath + PartialEq,
-=======
-    TableType: Mappable<Key = Key, Value = Primitive<Key>, OwnedValue = Primitive<Key>>,
-    Key: MerkleTreeKey + PartialEq,
->>>>>>> a896b117
 {
     type Error = StorageNodeError<StorageType::Error>;
 
@@ -368,11 +352,7 @@
 impl<TableType, StorageType, Key> Debug for StorageNode<'_, TableType, StorageType, Key>
 where
     StorageType: StorageInspect<TableType>,
-<<<<<<< HEAD
     TableType: Mappable<Key = Key, Value = Primitive, OwnedValue = Primitive>,
-=======
-    TableType: Mappable<Key = Key, Value = Primitive<Key>, OwnedValue = Primitive<Key>>,
->>>>>>> a896b117
     Key: MerkleTreeKey + Debug,
 {
     fn fmt(&self, f: &mut fmt::Formatter<'_>) -> fmt::Result {
