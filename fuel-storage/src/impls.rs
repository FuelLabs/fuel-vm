--- conflicted
+++ resolved
@@ -204,11 +204,7 @@
         offset: usize,
         buf: &mut [u8],
     ) -> Result<Option<usize>, T::Error> {
-<<<<<<< HEAD
-        self.0.read(key, 0, buf)
-=======
         self.0.read(key, offset, buf)
->>>>>>> 486d06f8
     }
 
     #[inline(always)]
