--- conflicted
+++ resolved
@@ -117,11 +117,7 @@
     /// Does not perform any serialization.
     ///
     /// Returns the number of bytes written.
-<<<<<<< HEAD
-    fn write(&self, key: &Type::Key, buf: Vec<u8>) -> Result<usize, Self::Error>;
-=======
     fn write(&mut self, key: &Type::Key, buf: Vec<u8>) -> Result<usize, Self::Error>;
->>>>>>> b1535c02
 
     /// Write the value to the given key from the provided buffer and
     /// return the previous value if it existed.
@@ -129,20 +125,12 @@
     /// Does not perform any serialization.
     ///
     /// Returns the number of bytes written and the previous value if it existed.
-<<<<<<< HEAD
-    fn replace(&self, key: &Type::Key, buf: Vec<u8>) -> Result<(usize, Option<Vec<u8>>), Self::Error>
-=======
     fn replace(&mut self, key: &Type::Key, buf: Vec<u8>) -> Result<(usize, Option<Vec<u8>>), Self::Error>
->>>>>>> b1535c02
     where
         Self: StorageSize<Type>;
 
     /// Removes a value from the storage and returning it without deserializing it.
-<<<<<<< HEAD
-    fn take(&self, key: &Type::Key) -> Result<Option<Vec<u8>>, Self::Error>;
-=======
     fn take(&mut self, key: &Type::Key) -> Result<Option<Vec<u8>>, Self::Error>;
->>>>>>> b1535c02
 }
 
 /// Returns the merkle root for the `StorageType` per merkle `Key`. The type should implement the
