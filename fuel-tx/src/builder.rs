use crate::{
    input,
    output,
    transaction::{
        field::{
            self,
            BytecodeWitnessIndex,
            Maturity,
            Tip,
            Witnesses,
        },
        Chargeable,
        Create,
        Executable,
        Script,
    },
    ConsensusParameters,
    ContractParameters,
    FeeParameters,
    GasCosts,
    Input,
    Mint,
    Output,
    PredicateParameters,
    ScriptParameters,
    StorageSlot,
    Transaction,
    TxParameters,
    TxPointer,
    Upgrade,
    UpgradePurpose,
    Witness,
};

use crate::{
    Cacheable,
    Signable,
};

use crate::{
    field::{
        MaxFeeLimit,
        WitnessLimit,
    },
    policies::Policies,
    transaction::{
        CreateBody,
        ScriptBody,
<<<<<<< HEAD
        UpgradeBody,
=======
>>>>>>> 8281e9db
    },
};
use alloc::{
    collections::BTreeMap,
    vec::Vec,
};
use fuel_crypto::SecretKey;
use fuel_types::{
    AssetId,
    BlockHeight,
    ChainId,
    Nonce,
    Salt,
    Word,
};

pub trait BuildableAloc
where
    Self: Default + Clone + Executable + Chargeable + field::Policies + Into<Transaction>,
{
}

pub trait BuildableStd: Signable + Cacheable {}

pub trait BuildableSet: BuildableAloc + BuildableStd {}

pub trait Buildable
where
    Self: BuildableSet,
{
    /// Append an input to the transaction
    fn add_input(&mut self, input: Input) {
        self.inputs_mut().push(input)
    }

    /// Append a witness to the transaction
    fn add_witness(&mut self, witness: Witness) {
        self.witnesses_mut().push(witness);
    }

    /// Set the `Script`'s gas limit
    fn set_script_gas_limit(&mut self, limit: Word)
    where
        Self: field::ScriptGasLimit,
    {
        *self.script_gas_limit_mut() = limit;
    }
}

impl<T> BuildableAloc for T where
    Self: Default + Clone + Executable + Chargeable + field::Policies + Into<Transaction>
{
}

impl<T> BuildableStd for T where T: Signable + Cacheable {}

impl<T> BuildableSet for T where T: BuildableAloc + BuildableStd {}

impl<T> Buildable for T where T: BuildableSet {}

#[derive(Debug, Clone)]
pub struct TransactionBuilder<Tx> {
    tx: Tx,

    params: ConsensusParameters,

    // We take the key by reference so this lib won't have the responsibility to properly
    // zeroize the keys
    // Maps signing keys -> witness indexes
    sign_keys: BTreeMap<SecretKey, u16>,
}

impl TransactionBuilder<Script> {
    pub fn script(script: Vec<u8>, script_data: Vec<u8>) -> Self {
        let tx = Script {
            body: ScriptBody {
                script_gas_limit: Default::default(),
                receipts_root: Default::default(),
                script,
                script_data,
            },
            policies: Policies::new().with_max_fee(0),
            inputs: Default::default(),
            outputs: Default::default(),
            witnesses: Default::default(),
            metadata: None,
        };
        Self::with_tx(tx)
    }
}

impl TransactionBuilder<Create> {
    pub fn create(
        bytecode: Witness,
        salt: Salt,
        mut storage_slots: Vec<StorageSlot>,
    ) -> Self {
        // sort the storage slots before initializing the builder
        storage_slots.sort();
        let mut tx = Create {
            body: CreateBody {
<<<<<<< HEAD
                bytecode_length: Default::default(),
=======
>>>>>>> 8281e9db
                bytecode_witness_index: Default::default(),
                salt,
                storage_slots,
            },
            policies: Policies::new().with_max_fee(0),
            inputs: Default::default(),
            outputs: Default::default(),
            witnesses: Default::default(),
            metadata: None,
        };

        *tx.bytecode_witness_index_mut() = 0;

        tx.witnesses_mut().push(bytecode);

        Self::with_tx(tx)
    }
}

impl TransactionBuilder<Upgrade> {
    pub fn upgrade(purpose: UpgradePurpose) -> Self {
        let tx = Upgrade {
            body: UpgradeBody { purpose },
            policies: Policies::new().with_max_fee(0),
            inputs: Default::default(),
            outputs: Default::default(),
            witnesses: Default::default(),
            metadata: None,
        };
        Self::with_tx(tx)
    }
}

impl TransactionBuilder<Mint> {
    pub fn mint(
        block_height: BlockHeight,
        tx_index: u16,
        input_contract: input::contract::Contract,
        output_contract: output::contract::Contract,
        mint_amount: Word,
        mint_asset_id: AssetId,
        gas_price: Word,
    ) -> Self {
        let tx = Mint {
            tx_pointer: TxPointer::new(block_height, tx_index),
            input_contract,
            output_contract,
            mint_amount,
            mint_asset_id,
            gas_price,
            metadata: None,
        };

        Self::with_tx(tx)
    }
}

impl<Tx> TransactionBuilder<Tx> {
    fn with_tx(tx: Tx) -> Self {
        let sign_keys = BTreeMap::new();

        Self {
            tx,
            params: ConsensusParameters::standard(),
            sign_keys,
        }
    }

    pub fn get_params(&self) -> &ConsensusParameters {
        &self.params
    }

    pub fn get_tx_params(&self) -> &TxParameters {
        self.params.tx_params()
    }

    pub fn get_predicate_params(&self) -> &PredicateParameters {
        self.params.predicate_params()
    }

    pub fn get_script_params(&self) -> &ScriptParameters {
        self.params.script_params()
    }

    pub fn get_contract_params(&self) -> &ContractParameters {
        self.params.contract_params()
    }

    pub fn get_fee_params(&self) -> &FeeParameters {
        self.params.fee_params()
    }

    pub fn get_chain_id(&self) -> ChainId {
        self.params.chain_id()
    }

    pub fn with_params(&mut self, params: ConsensusParameters) -> &mut Self {
        self.params = params;
        self
    }

    pub fn with_tx_params(&mut self, tx_params: TxParameters) -> &mut Self {
        self.params.set_tx_params(tx_params);
        self
    }

    pub fn with_predicate_params(
        &mut self,
        predicate_params: PredicateParameters,
    ) -> &mut Self {
        self.params.set_predicate_params(predicate_params);
        self
    }

    pub fn with_script_params(&mut self, script_params: ScriptParameters) -> &mut Self {
        self.params.set_script_params(script_params);
        self
    }

    pub fn with_contract_params(
        &mut self,
        contract_params: ContractParameters,
    ) -> &mut Self {
        self.params.set_contract_params(contract_params);
        self
    }

    pub fn with_fee_params(&mut self, fee_params: FeeParameters) -> &mut Self {
        self.params.set_fee_params(fee_params);
        self
    }

    pub fn with_chain_id(&mut self, chain_id: ChainId) -> &mut Self {
        self.params.set_chain_id(chain_id);
        self
    }

    pub fn with_gas_costs(&mut self, gas_costs: GasCosts) -> &mut Self {
        self.params.set_gas_costs(gas_costs);
        self
    }

    pub fn with_base_asset_id(&mut self, base_asset_id: AssetId) -> &mut Self {
        self.params.set_base_asset_id(base_asset_id);
        self
    }

    pub fn with_block_gas_limit(&mut self, block_gas_limit: u64) -> &mut Self {
        self.params.set_block_gas_limit(block_gas_limit);
        self
    }
}

impl<Tx: Buildable> TransactionBuilder<Tx> {
    pub fn sign_keys(&self) -> impl Iterator<Item = &SecretKey> {
        self.sign_keys.keys()
    }

    pub fn tip(&mut self, tip: Word) -> &mut Self {
        self.tx.set_tip(tip);
        self
    }

    pub fn script_gas_limit(&mut self, gas_limit: Word) -> &mut Self
    where
        Tx: field::ScriptGasLimit,
    {
        self.tx.set_script_gas_limit(gas_limit);

        self
    }

    pub fn maturity(&mut self, maturity: BlockHeight) -> &mut Self {
        self.tx.set_maturity(maturity);

        self
    }

    pub fn witness_limit(&mut self, witness_limit: Word) -> &mut Self {
        self.tx.set_witness_limit(witness_limit);

        self
    }

    pub fn max_fee_limit(&mut self, max_fee: Word) -> &mut Self {
        self.tx.set_max_fee_limit(max_fee);

        self
    }

    pub fn add_unsigned_coin_input(
        &mut self,
        secret: SecretKey,
        utxo_id: crate::UtxoId,
        amount: Word,
        asset_id: fuel_types::AssetId,
        tx_pointer: TxPointer,
    ) -> &mut Self {
        let pk = secret.public_key();

        let witness_index = self.upsert_secret(secret);

        self.tx.add_unsigned_coin_input(
            utxo_id,
            &pk,
            amount,
            asset_id,
            tx_pointer,
            witness_index,
        );

        self
    }

    #[cfg(feature = "rand")]
    pub fn add_random_fee_input(&mut self) -> &mut Self {
        use rand::{
            Rng,
            SeedableRng,
        };
        let mut rng = rand::rngs::StdRng::seed_from_u64(2322u64);
        self.add_unsigned_coin_input(
            SecretKey::random(&mut rng),
            rng.gen(),
            rng.gen(),
            rng.gen(),
            Default::default(),
        )
    }

    pub fn add_unsigned_message_input(
        &mut self,
        secret: SecretKey,
        sender: fuel_types::Address,
        nonce: Nonce,
        amount: Word,
        data: Vec<u8>,
    ) -> &mut Self {
        let pk = secret.public_key();
        let recipient = Input::owner(&pk);

        let witness_index = self.upsert_secret(secret);

        self.tx.add_unsigned_message_input(
            sender,
            recipient,
            nonce,
            amount,
            data,
            witness_index,
        );

        self
    }

    pub fn inputs(&self) -> &[Input] {
        self.tx.inputs()
    }

    pub fn outputs(&self) -> &[Output] {
        self.tx.outputs()
    }

    pub fn witnesses(&self) -> &[Witness] {
        self.tx.witnesses()
    }

    pub fn add_input(&mut self, input: Input) -> &mut Self {
        self.tx.add_input(input);

        self
    }

    pub fn add_witness(&mut self, witness: Witness) -> &mut Self {
        self.tx.add_witness(witness);

        self
    }

    /// Adds a secret to the builder, and adds a corresponding witness if it's a new entry
    fn upsert_secret(&mut self, secret_key: SecretKey) -> u16 {
        let witness_len = u16::try_from(self.witnesses().len())
            .expect("The number of witnesses can't exceed `u16::MAX`");

        if u32::from(witness_len) > self.params.tx_params().max_witnesses() {
            panic!("Max witnesses exceeded");
        }

        let witness_index = self.sign_keys.entry(secret_key).or_insert_with(|| {
            // if this private key hasn't been used before,
            // add a new witness entry and return its index
            self.tx.witnesses_mut().push(Witness::default());
            witness_len
        });
        *witness_index
    }

    fn finalize_inner(&self) -> Tx {
        let mut tx = self.tx.clone();

        self.sign_keys
            .iter()
            .for_each(|(k, _)| tx.sign_inputs(k, &self.get_chain_id()));

        tx.precompute(&self.get_chain_id())
            .expect("Should be able to calculate cache");

        tx
    }

    pub fn finalize_without_signature_inner(&self) -> Tx {
        let mut tx = self.tx.clone();

        tx.precompute(&self.get_chain_id())
            .expect("Should be able to calculate cache");

        tx
    }
}

impl<Tx: field::Outputs> TransactionBuilder<Tx> {
    pub fn add_output(&mut self, output: Output) -> &mut Self {
        self.tx.outputs_mut().push(output);
        self
    }
}

pub trait Finalizable<Tx> {
    fn finalize(&self) -> Tx;

    fn finalize_without_signature(&self) -> Tx;
}

impl Finalizable<Mint> for TransactionBuilder<Mint> {
    fn finalize(&self) -> Mint {
        let mut tx = self.tx.clone();
        tx.precompute(&self.get_chain_id())
            .expect("Should be able to calculate cache");
        tx
    }

    fn finalize_without_signature(&self) -> Mint {
        self.finalize()
    }
}

impl<Tx> Finalizable<Tx> for TransactionBuilder<Tx>
where
    Tx: Buildable,
{
    fn finalize(&self) -> Tx {
        self.finalize_inner()
    }

    fn finalize_without_signature(&self) -> Tx {
        self.finalize_without_signature_inner()
    }
}

impl<Tx> TransactionBuilder<Tx>
where
    Self: Finalizable<Tx>,
    Transaction: From<Tx>,
{
    pub fn finalize_as_transaction(&mut self) -> Transaction {
        self.finalize().into()
    }

    pub fn finalize_without_signature_as_transaction(&mut self) -> Transaction {
        self.finalize_without_signature().into()
    }
}<|MERGE_RESOLUTION|>--- conflicted
+++ resolved
@@ -46,10 +46,7 @@
     transaction::{
         CreateBody,
         ScriptBody,
-<<<<<<< HEAD
         UpgradeBody,
-=======
->>>>>>> 8281e9db
     },
 };
 use alloc::{
@@ -151,10 +148,6 @@
         storage_slots.sort();
         let mut tx = Create {
             body: CreateBody {
-<<<<<<< HEAD
-                bytecode_length: Default::default(),
-=======
->>>>>>> 8281e9db
                 bytecode_witness_index: Default::default(),
                 salt,
                 storage_slots,
