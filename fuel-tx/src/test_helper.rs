--- conflicted
+++ resolved
@@ -187,40 +187,31 @@
                 let variant = self.output_sampler.sample(&mut self.rng);
 
                 let output = match variant {
-<<<<<<< HEAD
-                    0 => Output::coin(self.rng.gen(), self.rng.gen(), self.rng.gen()),
-                    1 => Output::contract(self.rng.gen(), self.rng.gen(), self.rng.gen()),
-                    2 => Output::change(self.rng.gen(), self.rng.gen(), self.rng.gen()),
-                    3 => Output::variable(self.rng.gen(), self.rng.gen(), self.rng.gen()),
-                    4 => Output::contract_created(self.rng.gen(), self.rng.gen()),
+                    0 => {
+                        Output::coin(self.rng.r#gen(), self.rng.r#gen(), self.rng.r#gen())
+                    }
+                    1 => Output::contract(
+                        self.rng.r#gen(),
+                        self.rng.r#gen(),
+                        self.rng.r#gen(),
+                    ),
+                    2 => Output::change(
+                        self.rng.r#gen(),
+                        self.rng.r#gen(),
+                        self.rng.r#gen(),
+                    ),
+                    3 => Output::variable(
+                        self.rng.r#gen(),
+                        self.rng.r#gen(),
+                        self.rng.r#gen(),
+                    ),
+                    4 => Output::contract_created(self.rng.r#gen(), self.rng.r#gen()),
                     5 => Output::data_coin(
                         self.rng.gen(),
                         self.rng.gen(),
                         self.rng.gen(),
                         generate_byte_array::<_, 69>(&mut self.rng).to_vec(),
                     ),
-=======
-                    0 => {
-                        Output::coin(self.rng.r#gen(), self.rng.r#gen(), self.rng.r#gen())
-                    }
-                    1 => Output::contract(
-                        self.rng.r#gen(),
-                        self.rng.r#gen(),
-                        self.rng.r#gen(),
-                    ),
-                    2 => Output::change(
-                        self.rng.r#gen(),
-                        self.rng.r#gen(),
-                        self.rng.r#gen(),
-                    ),
-                    3 => Output::variable(
-                        self.rng.r#gen(),
-                        self.rng.r#gen(),
-                        self.rng.r#gen(),
-                    ),
-                    4 => Output::contract_created(self.rng.r#gen(), self.rng.r#gen()),
-
->>>>>>> 49656a3b
                     _ => unreachable!(),
                 };
 
