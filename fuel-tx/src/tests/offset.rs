//! This module tests the offset calculation for each field of each transaction type in
//! canonical representation. Since each transaction can be executed inside FuelVM
//! it lives inside VM's memory. The predicate or script may want to have access to
//! different fields of transactions. An offset is used to access it.

use crate::{
    field::{
        BlobId as BlobIdField,
        InputContract,
        Inputs,
        MintAmount,
        MintAssetId,
        OutputContract,
        Outputs,
        ReceiptsRoot,
        Salt as SaltField,
        StorageSlots,
        TxPointer as TxPointerField,
        UpgradePurpose as UpgradePurposeField,
        Witnesses,
    },
    input,
    test_helper::TransactionFactory,
    Upgrade,
    *,
};
use fuel_types::{
    canonical::{
        Deserialize,
        Serialize,
    },
    AssetId,
    ChainId,
};
use rand::{
    rngs::StdRng,
    Rng,
    SeedableRng,
};

// Assert everything is tested. If some of these bools fails, just increase the number of
// cases
#[derive(Default)]
struct TestedFields {
    salt: bool,
    slots: bool,
    upgrade_purpose: bool,
    utxo_id: bool,
    owner: bool,
    asset_id: bool,
    predicate_coin: bool,
    predicate_message: bool,
    predicate_data_coin: bool,
    predicate_data_message: bool,
    contract_balance_root: bool,
    contract_state_root: bool,
    contract_id: bool,
    sender: bool,
    recipient: bool,
    message_data: bool,
    message_predicate: bool,
    message_predicate_data: bool,
    output_to: bool,
    output_asset_id: bool,
    output_balance_root: bool,
    output_contract_state_root: bool,
    output_contract_created_state_root: bool,
    output_contract_created_id: bool,
}

fn chargeable_transaction_parts<Tx>(tx: &Tx, bytes: &[u8], cases: &mut TestedFields)
where
    Tx: Buildable,
{
    inputs_assert(tx, bytes, cases);
    outputs_assert(tx, bytes, cases);
}

fn inputs_assert<Tx: Inputs>(tx: &Tx, bytes: &[u8], cases: &mut TestedFields)
where
    Tx: Buildable,
{
    tx.inputs().iter().enumerate().for_each(|(idx, i)| {
        let input_ofs = tx
            .inputs_offset_at(idx)
            .expect("failed to fetch input offset");
        let i_p =
            Input::from_bytes(&bytes[input_ofs..]).expect("failed to deserialize input");

        assert_eq!(i, &i_p);

        if let Some(utxo_id) = i.utxo_id() {
            cases.utxo_id = true;

            let ofs = input_ofs + i.repr().utxo_id_offset().expect("input have utxo_id");
            let utxo_id_p =
                UtxoId::from_bytes(&bytes[ofs..]).expect("failed to deserialize utxo id");

            assert_eq!(utxo_id, &utxo_id_p);
        }

        if let Some(owner) = i.input_owner() {
            cases.owner = true;

            let ofs = input_ofs + i.repr().owner_offset().expect("input contains owner");
            let owner_p =
                Address::from_bytes_ref_checked(&bytes[ofs..ofs + Address::LEN]).unwrap();

            assert_eq!(owner, owner_p);
        }

        if let Some(asset_id) = i.asset_id(&AssetId::BASE) {
            // Message doesn't store `AssetId` explicitly but works with base asset
            if let Some(offset) = i.repr().asset_id_offset() {
                cases.asset_id = true;

                let ofs = input_ofs + offset;
                let asset_id_p =
                    AssetId::from_bytes_ref_checked(&bytes[ofs..ofs + AssetId::LEN])
                        .unwrap();

                assert_eq!(asset_id, asset_id_p);
            }
        }

        if let Some(predicate) = i.input_predicate() {
            cases.predicate_coin =
                cases.predicate_coin || i.is_coin() && !predicate.is_empty();
            cases.predicate_message =
                cases.predicate_message || i.is_message() && !predicate.is_empty();

            let ofs = input_ofs + i.predicate_offset().expect("input contains predicate");
            let predicate_p = &bytes[ofs..ofs + predicate.len()];

            assert_eq!(predicate, predicate_p);
        }

        if let Some(predicate_data) = i.input_predicate_data() {
            cases.predicate_data_coin =
                cases.predicate_data_coin || i.is_coin() && !predicate_data.is_empty();
            cases.predicate_data_message = cases.predicate_data_message
                || i.is_message() && !predicate_data.is_empty();

            let ofs = input_ofs
                + i.predicate_data_offset()
                    .expect("input contains predicate data");
            let predicate_data_p = &bytes[ofs..ofs + predicate_data.len()];

            assert_eq!(predicate_data, predicate_data_p);
        }

        if let Some(balance_root) = i.balance_root() {
            cases.contract_balance_root = true;

            let ofs = input_ofs
                + i.repr()
                    .contract_balance_root_offset()
                    .expect("input contains balance root");

            let balance_root_p =
                Bytes32::from_bytes_ref_checked(&bytes[ofs..ofs + Bytes32::LEN]).unwrap();

            assert_eq!(balance_root, balance_root_p);
        }

        if let Some(state_root) = i.state_root() {
            cases.contract_state_root = true;

            let ofs = input_ofs
                + i.repr()
                    .contract_state_root_offset()
                    .expect("input contains state root");

            let state_root_p =
                Bytes32::from_bytes_ref_checked(&bytes[ofs..ofs + Bytes32::LEN]).unwrap();

            assert_eq!(state_root, state_root_p);
        }

        if let Some(contract_id) = i.contract_id() {
            cases.contract_id = true;

            let ofs = input_ofs
                + i.repr()
                    .contract_id_offset()
                    .expect("input contains contract id");

            let contract_id_p =
                ContractId::from_bytes_ref_checked(&bytes[ofs..ofs + ContractId::LEN])
                    .unwrap();

            assert_eq!(contract_id, contract_id_p);
        }

        if let Some(sender) = i.sender() {
            cases.sender = true;

            let ofs = input_ofs
                + i.repr()
                    .message_sender_offset()
                    .expect("input contains sender");

            let sender_p =
                Address::from_bytes_ref_checked(&bytes[ofs..ofs + Address::LEN]).unwrap();

            assert_eq!(sender, sender_p);
        }

        if let Some(recipient) = i.recipient() {
            cases.recipient = true;

            let ofs = input_ofs
                + i.repr()
                    .message_recipient_offset()
                    .expect("input contains recipient");

            let recipient_p =
                Address::from_bytes_ref_checked(&bytes[ofs..ofs + Address::LEN]).unwrap();

            assert_eq!(recipient, recipient_p);
        }

        if let Some(data) = i.input_data() {
            cases.message_data = cases.message_data || !data.is_empty();

            let ofs = input_ofs + i.repr().data_offset().expect("input contains data");
            let data_p = &bytes[ofs..ofs + data.len()];

            assert_eq!(data, data_p);
        }

        if i.is_message() {
            if let Some(predicate) = i.input_predicate() {
                cases.message_predicate =
                    cases.message_predicate || !predicate.is_empty();

                let ofs =
                    input_ofs + i.predicate_offset().expect("input contains predicate");
                let predicate_p = &bytes[ofs..ofs + predicate.len()];

                assert_eq!(predicate, predicate_p);
            }
        }

        if i.is_message() {
            if let Some(predicate_data) = i.input_predicate_data() {
                cases.message_predicate_data =
                    cases.message_predicate_data || !predicate_data.is_empty();

                let ofs = input_ofs
                    + i.predicate_data_offset()
                        .expect("input contains predicate data");
                let predicate_data_p = &bytes[ofs..ofs + predicate_data.len()];

                assert_eq!(predicate_data, predicate_data_p);
            }
        }
    });
}

fn outputs_assert<Tx: Outputs>(tx: &Tx, bytes: &[u8], cases: &mut TestedFields) {
    tx.outputs().iter().enumerate().for_each(|(idx, o)| {
        let output_ofs = tx
            .outputs_offset_at(idx)
            .expect("failed to fetch output offset");
        let o_p = Output::from_bytes(&bytes[output_ofs..])
            .expect("failed to deserialize output");

        assert_eq!(o, &o_p);

        if let Some(to) = o.to() {
            cases.output_to = true;

            let ofs = output_ofs + o.repr().to_offset().expect("output have to");
            let to_p =
                Address::from_bytes_ref_checked(&bytes[ofs..ofs + Address::LEN]).unwrap();

            assert_eq!(to, to_p);
        }

        if let Some(asset_id) = o.asset_id() {
            cases.output_asset_id = true;

            let ofs =
                output_ofs + o.repr().asset_id_offset().expect("output have asset id");
            let asset_id_p =
                AssetId::from_bytes_ref_checked(&bytes[ofs..ofs + Address::LEN]).unwrap();

            assert_eq!(asset_id, asset_id_p);
        }

        if let Some(balance_root) = o.balance_root() {
            cases.output_balance_root = true;

            let ofs = output_ofs
                + o.repr()
                    .contract_balance_root_offset()
                    .expect("output have balance root");
            let balance_root_p =
                Bytes32::from_bytes_ref_checked(&bytes[ofs..ofs + Bytes32::LEN]).unwrap();

            assert_eq!(balance_root, balance_root_p);
        }

        if let Some(state_root) = o.state_root() {
            let ofs = if o.is_contract() {
                cases.output_contract_state_root = true;
                o.repr()
                    .contract_state_root_offset()
                    .expect("output have state root")
            } else {
                cases.output_contract_created_state_root = true;
                o.repr()
                    .contract_created_state_root_offset()
                    .expect("output have state root")
            };

            let ofs = output_ofs + ofs;
            let state_root_p =
                Bytes32::from_bytes_ref_checked(&bytes[ofs..ofs + Bytes32::LEN]).unwrap();

            assert_eq!(state_root, state_root_p);
        }

        if let Some(contract_id) = o.contract_id() {
            cases.output_contract_created_id = true;

            let ofs = output_ofs
                + o.repr()
                    .contract_id_offset()
                    .expect("output have contract id");
            let contract_id_p =
                ContractId::from_bytes_ref_checked(&bytes[ofs..ofs + ContractId::LEN])
                    .unwrap();

            assert_eq!(contract_id, contract_id_p);
        }
    });
}

#[test]
fn tx_offset_create() {
    let mut cases = TestedFields::default();
    let number_cases = 100;

    // The seed will define how the transaction factory will generate a new transaction.
    // Different seeds might implicate on how many of the cases we cover - since we
    // assert coverage for all scenarios with the boolean variables above, we need to
    // pick a seed that, with low number of cases, will cover everything.
    TransactionFactory::<_, Create>::from_seed(1295)
        .take(number_cases)
        .for_each(|(tx, _)| {
            let bytes = tx.to_bytes();

            cases.salt = true;

            let ofs = tx.salt_offset();
            let salt_p =
                Salt::from_bytes_ref_checked(&bytes[ofs..ofs + Salt::LEN]).unwrap();

            assert_eq!(tx.salt(), salt_p);

            tx.storage_slots()
                .iter()
                .enumerate()
                .for_each(|(idx, slot)| {
                    cases.slots = true;

                    let ofs = tx
                        .storage_slots_offset_at(idx)
                        .expect("tx with slots contains offsets");

                    let bytes =
                        Bytes64::from_bytes_ref_checked(&bytes[ofs..ofs + Bytes64::LEN])
                            .unwrap();

                    let slot_p = StorageSlot::from(bytes);

                    assert_eq!(slot, &slot_p);
                });

            chargeable_transaction_parts(&tx, &bytes, &mut cases);
        });

    assert!(cases.salt);
    assert!(cases.slots);
    assert!(cases.utxo_id);
    assert!(cases.owner);
    assert!(cases.asset_id);
    assert!(cases.predicate_coin);
    assert!(cases.predicate_message);
    assert!(cases.predicate_data_coin);
    assert!(cases.predicate_data_message);
    assert!(cases.contract_balance_root);
    assert!(cases.contract_state_root);
    assert!(cases.contract_id);
    assert!(cases.sender);
    assert!(cases.recipient);
    assert!(cases.message_data);
    assert!(cases.message_predicate);
    assert!(cases.message_predicate_data);
    assert!(cases.output_to);
    assert!(cases.output_asset_id);
    assert!(cases.output_balance_root);
    assert!(cases.output_contract_state_root);
    assert!(cases.output_contract_created_state_root);
    assert!(cases.output_contract_created_id);
}

#[test]
fn tx_offset_script() {
    let mut cases = TestedFields::default();
    let number_cases = 100;

    // The seed will define how the transaction factory will generate a new transaction.
    // Different seeds might implicate on how many of the cases we cover - since we
    // assert coverage for all scenarios with the boolean variables above, we need to
    // pick a seed that, with low number of cases, will cover everything.
    TransactionFactory::<_, Script>::from_seed(1295)
        .take(number_cases)
        .for_each(|(tx, _)| {
            let bytes = tx.to_bytes();
            chargeable_transaction_parts(&tx, &bytes, &mut cases);
        });

    assert!(cases.utxo_id);
    assert!(cases.owner);
    assert!(cases.asset_id);
    assert!(cases.predicate_coin);
    assert!(cases.predicate_message);
    assert!(cases.predicate_data_coin);
    assert!(cases.predicate_data_message);
    assert!(cases.contract_balance_root);
    assert!(cases.contract_state_root);
    assert!(cases.contract_id);
    assert!(cases.sender);
    assert!(cases.recipient);
    assert!(cases.message_data);
    assert!(cases.message_predicate);
    assert!(cases.message_predicate_data);
    assert!(cases.output_to);
    assert!(cases.output_asset_id);
    assert!(cases.output_balance_root);
    assert!(cases.output_contract_state_root);
    assert!(cases.output_contract_created_state_root);
    assert!(cases.output_contract_created_id);
}

#[test]
fn tx_offset_upgrade() {
    let mut cases = TestedFields::default();
    let number_cases = 100;

    // The seed will define how the transaction factory will generate a new transaction.
    // Different seeds might implicate on how many of the cases we cover - since we
    // assert coverage for all scenarios with the boolean variables above, we need to
    // pick a seed that, with low number of cases, will cover everything.
    TransactionFactory::<_, Upgrade>::from_seed(1295)
        .take(number_cases)
        .for_each(|(tx, _)| {
            let bytes = tx.to_bytes();
            chargeable_transaction_parts(&tx, &bytes, &mut cases);
            cases.upgrade_purpose = true;

            let ofs = tx.upgrade_purpose_offset();
            let size = tx.upgrade_purpose().size();

            let purpose_p = UpgradePurpose::from_bytes(&bytes[ofs..ofs + size]).unwrap();

            assert_eq!(tx.upgrade_purpose(), &purpose_p);
        });

    // Upgrade parts
    assert!(cases.upgrade_purpose);

    // Chargeable parts
    assert!(cases.utxo_id);
    assert!(cases.owner);
    assert!(cases.asset_id);
    assert!(cases.predicate_coin);
    assert!(cases.predicate_message);
    assert!(cases.predicate_data_coin);
    assert!(cases.predicate_data_message);
    assert!(cases.contract_balance_root);
    assert!(cases.contract_state_root);
    assert!(cases.contract_id);
    assert!(cases.sender);
    assert!(cases.recipient);
    assert!(cases.message_data);
    assert!(cases.message_predicate);
    assert!(cases.message_predicate_data);
    assert!(cases.output_to);
    assert!(cases.output_asset_id);
    assert!(cases.output_balance_root);
    assert!(cases.output_contract_state_root);
    assert!(cases.output_contract_created_state_root);
    assert!(cases.output_contract_created_id);
}

#[test]
fn tx_offset_upload() {
    let mut cases = TestedFields::default();
    let number_cases = 100;

    // The seed will define how the transaction factory will generate a new transaction.
    // Different seeds might implicate on how many of the cases we cover - since we
    // assert coverage for all scenarios with the boolean variables above, we need to
    // pick a seed that, with low number of cases, will cover everything.
    TransactionFactory::<_, Upload>::from_seed(1295)
        .take(number_cases)
        .for_each(|(tx, _)| {
            let bytes = tx.to_bytes();
            chargeable_transaction_parts(&tx, &bytes, &mut cases);
        });

    // Chargeable parts
    assert!(cases.utxo_id);
    assert!(cases.owner);
    assert!(cases.asset_id);
    assert!(cases.predicate_coin);
    assert!(cases.predicate_message);
    assert!(cases.predicate_data_coin);
    assert!(cases.predicate_data_message);
    assert!(cases.contract_balance_root);
    assert!(cases.contract_state_root);
    assert!(cases.contract_id);
    assert!(cases.sender);
    assert!(cases.recipient);
    assert!(cases.message_data);
    assert!(cases.message_predicate);
    assert!(cases.message_predicate_data);
    assert!(cases.output_to);
    assert!(cases.output_asset_id);
    assert!(cases.output_balance_root);
    assert!(cases.output_contract_state_root);
    assert!(cases.output_contract_created_state_root);
    assert!(cases.output_contract_created_id);
}

#[test]
fn tx_offset_blob() {
    let mut cases = TestedFields::default();
    let number_cases = 100;

    // The seed will define how the transaction factory will generate a new transaction.
    // Different seeds might implicate on how many of the cases we cover - since we
    // assert coverage for all scenarios with the boolean variables above, we need to
    // pick a seed that, with low number of cases, will cover everything.
<<<<<<< HEAD
    TransactionFactory::<_, Upload>::from_seed(1295)
        .take(number_cases)
        .for_each(|(tx, _)| {
            let bytes = tx.to_bytes();
=======
    TransactionFactory::<_, Blob>::from_seed(1295)
        .take(number_cases)
        .for_each(|(tx, _)| {
            let bytes = tx.to_bytes();

            // Blob id
            let offs = tx.blob_id_offset();
            assert_eq!(bytes[offs..offs + BlobId::LEN], **tx.blob_id());

>>>>>>> d2c76e24
            chargeable_transaction_parts(&tx, &bytes, &mut cases);
        });

    // Chargeable parts
    assert!(cases.utxo_id);
    assert!(cases.owner);
    assert!(cases.asset_id);
    assert!(cases.predicate_coin);
    assert!(cases.predicate_message);
    assert!(cases.predicate_data_coin);
    assert!(cases.predicate_data_message);
    assert!(cases.contract_balance_root);
    assert!(cases.contract_state_root);
    assert!(cases.contract_id);
    assert!(cases.sender);
    assert!(cases.recipient);
    assert!(cases.message_data);
    assert!(cases.message_predicate);
    assert!(cases.message_predicate_data);
    assert!(cases.output_to);
    assert!(cases.output_asset_id);
    assert!(cases.output_balance_root);
    assert!(cases.output_contract_state_root);
    assert!(cases.output_contract_created_state_root);
    assert!(cases.output_contract_created_id);
}

#[test]
fn tx_offset_mint() {
    let number_cases = 100;

    // The seed will define how the transaction factory will generate a new transaction.
    // Different seeds might implicate on how many of the cases we cover - since we
    // assert coverage for all scenarios with the boolean variables above, we need to
    // pick a seed that, with low number of cases, will cover everything.
    TransactionFactory::<_, Mint>::from_seed(1295)
        .take(number_cases)
        .for_each(|tx| {
            let bytes = tx.to_bytes();

            let ofs = tx.tx_pointer_offset();
            let tx_pointer_p = TxPointer::from_bytes(&bytes[ofs..ofs + TxPointer::LEN])
                .expect("Should decode `TxPointer`");

            assert_eq!(*tx.tx_pointer(), tx_pointer_p);

            let ofs = tx.input_contract_offset();
            let size = tx.input_contract().size();
            let input_p = input::contract::Contract::from_bytes(&bytes[ofs..ofs + size])
                .expect("Should decode `input::contract::Contract`");

            assert_eq!(*tx.input_contract(), input_p);

            let ofs = tx.output_contract_offset();
            let size = tx.output_contract().size();
            let output_p =
                output::contract::Contract::from_bytes(&bytes[ofs..ofs + size])
                    .expect("Should decode `output::contract::Contract`");

            assert_eq!(*tx.output_contract(), output_p);

            let ofs = tx.mint_amount_offset();
            let size = tx.mint_amount().size();
            let mint_amount_p =
                Word::from_bytes(&bytes[ofs..ofs + size]).expect("Should decode `Word`");

            assert_eq!(*tx.mint_amount(), mint_amount_p);

            let ofs = tx.mint_asset_id_offset();
            let size = tx.mint_asset_id().size();
            let mint_asset_id_p =
                <AssetId as Deserialize>::from_bytes(&bytes[ofs..ofs + size])
                    .expect("Should encode `AssetId`");

            assert_eq!(*tx.mint_asset_id(), mint_asset_id_p);
        });
}

#[test]
fn iow_offset() {
    let rng = &mut StdRng::seed_from_u64(8586);

    TransactionFactory::<_, Script>::from_seed(3493)
        .take(100)
        .for_each(|(mut tx, _)| {
            let bytes = tx.to_bytes();

            let mut tx_p = tx.clone();
            tx_p.precompute(&ChainId::default())
                .expect("Should be able to calculate cache");

            tx.inputs().iter().enumerate().for_each(|(x, i)| {
                let offset = tx.inputs_offset_at(x).unwrap();
                let offset_p = tx_p.inputs_offset_at(x).unwrap();
                assert_eq!(offset, offset_p);

                let input = Input::from_bytes(&bytes[offset..])
                    .expect("Failed to deserialize input!");

                assert_eq!(i, &input);
            });

            tx.outputs().iter().enumerate().for_each(|(x, o)| {
                let offset = tx.outputs_offset_at(x).unwrap();
                let offset_p = tx_p.outputs_offset_at(x).unwrap();
                assert_eq!(offset, offset_p);

                let output = Output::from_bytes(&bytes[offset..])
                    .expect("Failed to deserialize output!");

                assert_eq!(o, &output);
            });

            tx.witnesses().iter().enumerate().for_each(|(x, w)| {
                let offset = tx.witnesses_offset_at(x).unwrap();
                let offset_p = tx_p.witnesses_offset_at(x).unwrap();
                assert_eq!(offset, offset_p);

                let witness = Witness::from_bytes(&bytes[offset..])
                    .expect("Failed to deserialize witness!");

                assert_eq!(w, &witness);
            });

            let offset = tx.receipts_root_offset();
            let receipts_root = rng.gen();

            *tx.receipts_root_mut() = receipts_root;

            let bytes = tx.to_bytes();
            let receipts_root_p = &bytes[offset..offset + Bytes32::LEN];

            assert_eq!(&receipts_root[..], receipts_root_p);
        });
}<|MERGE_RESOLUTION|>--- conflicted
+++ resolved
@@ -546,12 +546,6 @@
     // Different seeds might implicate on how many of the cases we cover - since we
     // assert coverage for all scenarios with the boolean variables above, we need to
     // pick a seed that, with low number of cases, will cover everything.
-<<<<<<< HEAD
-    TransactionFactory::<_, Upload>::from_seed(1295)
-        .take(number_cases)
-        .for_each(|(tx, _)| {
-            let bytes = tx.to_bytes();
-=======
     TransactionFactory::<_, Blob>::from_seed(1295)
         .take(number_cases)
         .for_each(|(tx, _)| {
@@ -561,7 +555,6 @@
             let offs = tx.blob_id_offset();
             assert_eq!(bytes[offs..offs + BlobId::LEN], **tx.blob_id());
 
->>>>>>> d2c76e24
             chargeable_transaction_parts(&tx, &bytes, &mut cases);
         });
 
