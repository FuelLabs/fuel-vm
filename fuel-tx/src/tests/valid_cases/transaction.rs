#![allow(clippy::cast_possible_truncation)]
use super::{
    test_params,
    CHAIN_ID,
    CONTRACT_PARAMS,
    SCRIPT_PARAMS,
    TX_PARAMS,
};
use crate::{
    policies::Policies,
    *,
};
use core::cmp;
use fuel_crypto::{
    SecretKey,
    Signature,
};
use fuel_tx_test_helpers::generate_bytes;
use fuel_types::canonical::{
    Deserialize,
    Serialize,
};
use rand::{
    rngs::StdRng,
    Rng,
    RngCore,
    SeedableRng,
};

#[test]
fn gas_limit() {
    let rng = &mut StdRng::seed_from_u64(8586);

    let maturity = 100.into();
    let block_height = 1000.into();

    let arb_gas_price = 1;

    TransactionBuilder::script(generate_bytes(rng), generate_bytes(rng))
        .maturity(maturity)
        .add_random_fee_input()
        .finalize()
        .check(block_height, &test_params(), arb_gas_price)
        .expect("Failed to validate transaction");

    TransactionBuilder::create(vec![0xfau8].into(), rng.gen(), vec![])
        .maturity(maturity)
        .add_random_fee_input()
        .finalize()
        .check(block_height, &test_params(), arb_gas_price)
        .expect("Failed to validate transaction");

    let err = Transaction::script(
        TX_PARAMS.max_gas_per_tx + 1,
        generate_bytes(rng),
        generate_bytes(rng),
        Policies::new(),
        vec![],
        vec![],
        vec![],
    )
    .check(block_height, &test_params(), arb_gas_price)
    .expect_err("Expected erroneous transaction");

    assert_eq!(ValidityError::TransactionMaxGasExceeded, err);
}

#[test]
fn maturity() {
    let rng = &mut StdRng::seed_from_u64(8586);

    let block_height = 1000.into();
    let arb_gas_price = 1;

    TransactionBuilder::script(generate_bytes(rng), generate_bytes(rng))
        .maturity(block_height)
        .add_random_fee_input()
        .finalize()
        .check(block_height, &test_params(), arb_gas_price)
        .expect("Failed to validate script");

    TransactionBuilder::create(rng.gen(), rng.gen(), vec![])
        .maturity(block_height)
        .add_random_fee_input()
        .finalize()
        .check(block_height, &test_params(), arb_gas_price)
        .expect("Failed to validate tx create");

    let err = Transaction::script(
        Default::default(),
        vec![],
        vec![],
        Policies::new().with_maturity(1001.into()),
        vec![],
        vec![],
        vec![],
    )
    .check(block_height, &test_params(), arb_gas_price)
    .expect_err("Expected erroneous transaction");

    assert_eq!(ValidityError::TransactionMaturity, err);

    let err = Transaction::create(
        0,
        Policies::new().with_maturity(1001.into()),
        rng.gen(),
        vec![],
        vec![],
        vec![],
        vec![rng.gen()],
    )
    .check(block_height, &test_params(), arb_gas_price)
    .expect_err("Expected erroneous transaction");

    assert_eq!(ValidityError::TransactionMaturity, err);
}

#[test]
fn script_not_set_witness_limit_success() {
    // Given
    let rng = &mut StdRng::seed_from_u64(8586);
    let block_height = 1000.into();
    let arb_gas_price = 1;

    // When
    let result = TransactionBuilder::script(generate_bytes(rng), generate_bytes(rng))
        .add_random_fee_input()
        .finalize()
        .check(block_height, &test_params(), arb_gas_price);

    // Then
    assert!(result.is_ok());
}

#[test]
fn create_not_set_witness_limit_success() {
    // Given
    let rng = &mut StdRng::seed_from_u64(8586);
    let block_height = 1000.into();
    let bytecode = vec![];
    let arb_gas_price = 1;

    // When
    let result = TransactionBuilder::create(bytecode.clone().into(), rng.gen(), vec![])
        .add_random_fee_input()
        .finalize()
        .check(block_height, &test_params(), arb_gas_price);

    // Then
    assert!(result.is_ok());
}

#[test]
fn script_set_witness_limit_for_empty_witness_success() {
    let rng = &mut StdRng::seed_from_u64(8586);

    let block_height = 1000.into();

    let arb_gas_price = 1;
    // Given
    let limit = Signature::LEN /* witness from random fee */ + vec![0u8; 0].size_static();

    // When
    let result = TransactionBuilder::script(generate_bytes(rng), generate_bytes(rng))
        .add_random_fee_input()
        .witness_limit(limit as u64)
        .finalize()
        .check(block_height, &test_params(), arb_gas_price);

    // Then
    assert!(result.is_ok());
}

#[test]
fn script_set_witness_limit_less_than_witness_data_size_fails() {
    let rng = &mut StdRng::seed_from_u64(8586);

    let block_height = 1000.into();
    let witness_size = Signature::LEN + vec![0u8; 0].size_static();
    let arb_gas_price = 1;

    // Given
    let limit = witness_size - 1;

    // When
    let err = TransactionBuilder::script(generate_bytes(rng), generate_bytes(rng))
        .add_random_fee_input()
        .witness_limit(limit as u64)
        .finalize()
        .check(block_height, &test_params(), arb_gas_price)
        .expect_err("Expected erroneous transaction");

    // Then
    assert_eq!(ValidityError::TransactionWitnessLimitExceeded, err);
}

#[test]
fn create_set_witness_limit_for_empty_witness_success() {
    let rng = &mut StdRng::seed_from_u64(8586);

    let block_height = 1000.into();
    let bytecode = vec![];
    let arb_gas_price = 1;
    // Given
    let limit = Signature::LEN /* witness from random fee */ + bytecode.size_static() + bytecode.size_static();

    // When
    let result = TransactionBuilder::create(bytecode.clone().into(), rng.gen(), vec![])
        .add_random_fee_input()
        .witness_limit(limit as u64)
        .finalize()
        .check(block_height, &test_params(), arb_gas_price);

    // Then
    assert!(result.is_ok());
}

#[test]
fn create_set_witness_limit_less_than_witness_data_size_fails() {
    let rng = &mut StdRng::seed_from_u64(8586);

    let block_height = 1000.into();
    let bytecode = vec![];
    let arb_gas_price = 1;
    // Given
    let limit = Signature::LEN /* witness from random fee */ + bytecode.size_static() + bytecode.size_static();

    // When
    let err = TransactionBuilder::create(bytecode.clone().into(), rng.gen(), vec![])
        .add_random_fee_input()
        .witness_limit(limit as u64 - 1)
        .finalize()
        .check(block_height, &test_params(), arb_gas_price)
        .expect_err("Expected erroneous transaction");

    // Then
    assert_eq!(ValidityError::TransactionWitnessLimitExceeded, err);
}

#[test]
fn script_not_set_max_fee_limit_success() {
    // Given
    let rng = &mut StdRng::seed_from_u64(8586);
    let block_height = 1000.into();
    let arb_gas_price = 1;

    // When
    let result = TransactionBuilder::script(generate_bytes(rng), generate_bytes(rng))
        .add_random_fee_input()
        .finalize()
        .check(block_height, &test_params(), arb_gas_price);

    // Then
    assert!(result.is_ok());
}

#[test]
fn script_set_max_fee_limit_fails() {
    let rng = &mut StdRng::seed_from_u64(8586);
    let block_height = 1000.into();

    let arb_gas_price = 1;
    // Given
    let max_fee = 0;

    // When
    let err = TransactionBuilder::script(generate_bytes(rng), generate_bytes(rng))
        .max_fee_limit(max_fee)
        .add_random_fee_input()
        .finalize()
        .check(block_height, &test_params(), arb_gas_price)
        .expect_err("Expected erroneous transaction");

    // Then
    assert_eq!(ValidityError::TransactionMaxFeeLimitExceeded, err);
}

#[test]
fn create_not_set_max_fee_limit_success() {
    // Given
    let rng = &mut StdRng::seed_from_u64(8586);
    let block_height = 1000.into();

    let arb_gas_price = 1;

    // When
    let result = TransactionBuilder::create(rng.gen(), rng.gen(), vec![])
        .add_random_fee_input()
        .finalize()
        .check(block_height, &test_params(), arb_gas_price);

    // Then
    assert!(result.is_ok());
}

#[test]
fn create_set_max_fee_limit_fails() {
    let rng = &mut StdRng::seed_from_u64(8586);
    let block_height = 1000.into();

    let arb_gas_price = 1;
    // Given
    let max_fee = 0;

    // When
    let err = TransactionBuilder::create(rng.gen(), rng.gen(), vec![])
        .max_fee_limit(max_fee)
        .add_random_fee_input()
        .finalize()
        .check(block_height, &test_params(), arb_gas_price)
        .expect_err("Expected erroneous transaction");

    // Then
    assert_eq!(ValidityError::TransactionMaxFeeLimitExceeded, err);
}

#[test]
fn max_iow() {
    let rng = &mut StdRng::seed_from_u64(8586);

    let maturity = 100.into();
    let block_height = 1000.into();

    let arb_gas_price = 1;

    let secret = SecretKey::random(rng);

    let mut builder =
        TransactionBuilder::script(generate_bytes(rng), generate_bytes(rng));

    let asset_id: AssetId = rng.gen();

<<<<<<< HEAD
    builder
        .gas_price(rng.gen())
        .maturity(maturity)
        .add_unsigned_coin_input(secret, rng.gen(), rng.gen(), asset_id, rng.gen());
=======
    builder.maturity(maturity).add_unsigned_coin_input(
        secret,
        rng.gen(),
        rng.gen(),
        asset_id,
        rng.gen(),
        maturity,
    );
>>>>>>> 77f44f89

    while builder.outputs().len() < TX_PARAMS.max_outputs as usize {
        builder.add_output(Output::coin(rng.gen(), rng.gen(), asset_id));
    }

    while builder.witnesses().len() < TX_PARAMS.max_witnesses as usize {
        builder.add_witness(generate_bytes(rng).into());
    }

    builder
        .finalize()
        .check(block_height, &test_params(), arb_gas_price)
        .expect("Failed to validate transaction");

    // Add inputs up to maximum and validate
    let mut builder =
        TransactionBuilder::create(generate_bytes(rng).into(), rng.gen(), vec![]);

    builder.maturity(maturity);

    let secrets =
        cmp::min(TX_PARAMS.max_inputs as u32, TX_PARAMS.max_witnesses - 1) as usize;
    let secrets: Vec<SecretKey> = (0..secrets - builder.inputs().len())
        .map(|_| SecretKey::random(rng))
        .collect();

    let asset_id: AssetId = rng.gen();
    secrets.iter().for_each(|k| {
        builder.add_unsigned_coin_input(*k, rng.gen(), rng.gen(), asset_id, rng.gen());
    });

    while builder.outputs().len() < TX_PARAMS.max_outputs as usize {
        builder.add_output(Output::coin(rng.gen(), rng.gen(), asset_id));
    }

    while builder.witnesses().len() < TX_PARAMS.max_witnesses as usize {
        builder.add_witness(generate_bytes(rng).into());
    }

    builder
        .finalize()
        .check(block_height, &test_params(), arb_gas_price)
        .expect("Failed to validate transaction");

    // Overflow maximum inputs and expect error
    let mut builder =
        TransactionBuilder::create(generate_bytes(rng).into(), rng.gen(), vec![]);

    builder.maturity(maturity);

    let secrets: Vec<SecretKey> = (0..1 + TX_PARAMS.max_inputs as usize
        - builder.inputs().len())
        .map(|_| SecretKey::random(rng))
        .collect();

    secrets.iter().for_each(|k| {
        builder.add_unsigned_coin_input(*k, rng.gen(), rng.gen(), rng.gen(), rng.gen());
    });

    while builder.outputs().len() < TX_PARAMS.max_outputs as usize {
        builder.add_output(Output::coin(rng.gen(), rng.gen(), rng.gen()));
    }

    while builder.witnesses().len() < TX_PARAMS.max_witnesses as usize {
        builder.add_witness(generate_bytes(rng).into());
    }

    let err = builder
        .finalize()
        .check(block_height, &test_params(), arb_gas_price)
        .expect_err("Expected erroneous transaction");

    assert_eq!(ValidityError::TransactionInputsMax, err);

    // Overflow outputs maximum and expect error
    let mut builder =
        TransactionBuilder::create(generate_bytes(rng).into(), rng.gen(), vec![]);

    builder.maturity(maturity);

    let secrets: Vec<SecretKey> = (0..TX_PARAMS.max_inputs as usize
        - builder.inputs().len())
        .map(|_| SecretKey::random(rng))
        .collect();

    secrets.iter().for_each(|k| {
        builder.add_unsigned_coin_input(*k, rng.gen(), rng.gen(), rng.gen(), rng.gen());
    });

    while builder.outputs().len() < 1 + TX_PARAMS.max_outputs as usize {
        builder.add_output(Output::coin(rng.gen(), rng.gen(), rng.gen()));
    }

    while builder.witnesses().len() < TX_PARAMS.max_witnesses as usize {
        builder.add_witness(generate_bytes(rng).into());
    }

    let err = builder
        .finalize()
        .check(block_height, &test_params(), arb_gas_price)
        .expect_err("Expected erroneous transaction");

    assert_eq!(ValidityError::TransactionOutputsMax, err);

    // Overflow witnesses maximum and expect error
    let mut builder =
        TransactionBuilder::create(generate_bytes(rng).into(), rng.gen(), vec![]);

    builder.maturity(maturity);

    let secrets: Vec<SecretKey> = (0..TX_PARAMS.max_inputs as usize
        - builder.inputs().len())
        .map(|_| SecretKey::random(rng))
        .collect();

    secrets.iter().for_each(|k| {
        builder.add_unsigned_coin_input(*k, rng.gen(), rng.gen(), rng.gen(), rng.gen());
    });

    while builder.outputs().len() < TX_PARAMS.max_outputs as usize {
        builder.add_output(Output::coin(rng.gen(), rng.gen(), rng.gen()));
    }

    while builder.witnesses().len() < 1 + TX_PARAMS.max_witnesses as usize {
        builder.add_witness(generate_bytes(rng).into());
    }

    let err = builder
        .finalize()
        .check(block_height, &test_params(), arb_gas_price)
        .expect_err("Expected erroneous transaction");

    assert_eq!(ValidityError::TransactionWitnessesMax, err);
}

#[test]
fn output_change_asset_id() {
    let rng = &mut StdRng::seed_from_u64(8586);

    let arb_gas_price = 1;

    let maturity = 100.into();
    let block_height = 1000.into();

    let a: AssetId = rng.gen();
    let b: AssetId = rng.gen();
    let c: AssetId = rng.gen();

    let secret = SecretKey::random(rng);

    TransactionBuilder::script(generate_bytes(rng), generate_bytes(rng))
        .maturity(maturity)
        .add_unsigned_coin_input(secret, rng.gen(), rng.gen(), a, rng.gen())
        .add_unsigned_coin_input(secret, rng.gen(), rng.gen(), b, rng.gen())
        .add_output(Output::change(rng.gen(), rng.next_u64(), a))
        .add_output(Output::change(rng.gen(), rng.next_u64(), b))
        .finalize()
        .check(block_height, &test_params(), arb_gas_price)
        .expect("Failed to validate transaction");

    let err = TransactionBuilder::script(generate_bytes(rng), generate_bytes(rng))
        .maturity(maturity)
        .add_unsigned_coin_input(secret, rng.gen(), rng.gen(), a, rng.gen())
        .add_unsigned_coin_input(secret, rng.gen(), rng.gen(), b, rng.gen())
        .add_output(Output::change(rng.gen(), rng.next_u64(), a))
        .add_output(Output::change(rng.gen(), rng.next_u64(), a))
        .finalize()
        .check(block_height, &test_params(), arb_gas_price)
        .expect_err("Expected erroneous transaction");

    assert_eq!(
        ValidityError::TransactionOutputChangeAssetIdDuplicated(a),
        err
    );

    let err = TransactionBuilder::script(generate_bytes(rng), generate_bytes(rng))
        .maturity(maturity)
        .add_unsigned_coin_input(secret, rng.gen(), rng.gen(), a, rng.gen())
        .add_unsigned_coin_input(secret, rng.gen(), rng.gen(), b, rng.gen())
        .add_output(Output::change(rng.gen(), rng.next_u64(), a))
        .add_output(Output::change(rng.gen(), rng.next_u64(), c))
        .finalize()
        .check(block_height, &test_params(), arb_gas_price)
        .expect_err("Expected erroneous transaction");

    assert!(matches!(
        err,
        ValidityError::TransactionOutputChangeAssetIdNotFound(asset_id) if asset_id == c
    ));

    let err = TransactionBuilder::script(generate_bytes(rng), generate_bytes(rng))
        .maturity(maturity)
        .add_unsigned_coin_input(secret, rng.gen(), rng.gen(), a, rng.gen())
        .add_unsigned_coin_input(secret, rng.gen(), rng.gen(), b, rng.gen())
        .add_output(Output::coin(rng.gen(), rng.next_u64(), a))
        .add_output(Output::coin(rng.gen(), rng.next_u64(), c))
        .finalize()
        .check(block_height, &test_params(), arb_gas_price)
        .expect_err("Expected erroneous transaction");

    assert!(matches!(
        err,
        ValidityError::TransactionOutputCoinAssetIdNotFound(asset_id) if asset_id == c
    ));
}

#[test]
fn script() {
    let rng = &mut StdRng::seed_from_u64(8586);

    let arb_gas_price = 1;

    let maturity = 100.into();
    let block_height = 1000.into();

    let secret = SecretKey::random(rng);
    let asset_id: AssetId = rng.gen();

    TransactionBuilder::script(
        vec![0xfa; SCRIPT_PARAMS.max_script_length as usize],
        vec![0xfb; SCRIPT_PARAMS.max_script_data_length as usize],
    )
    .maturity(maturity)
    .add_unsigned_coin_input(secret, rng.gen(), rng.gen(), asset_id, rng.gen())
    .add_output(Output::change(rng.gen(), rng.gen(), asset_id))
    .finalize()
    .check(block_height, &test_params(), arb_gas_price)
    .expect("Failed to validate transaction");

    let err = TransactionBuilder::script(
        vec![0xfa; SCRIPT_PARAMS.max_script_length as usize],
        vec![0xfb; SCRIPT_PARAMS.max_script_data_length as usize],
    )
    .maturity(maturity)
    .add_unsigned_coin_input(secret, rng.gen(), rng.gen(), asset_id, rng.gen())
    .add_output(Output::contract_created(rng.gen(), rng.gen()))
    .finalize()
    .check(block_height, &test_params(), arb_gas_price)
    .expect_err("Expected erroneous transaction");

    assert_eq!(
        ValidityError::TransactionScriptOutputContractCreated { index: 0 },
        err
    );

    let err = TransactionBuilder::script(
        vec![0xfa; 1 + SCRIPT_PARAMS.max_script_length as usize],
        vec![0xfb; SCRIPT_PARAMS.max_script_data_length as usize],
    )
    .maturity(maturity)
    .add_unsigned_coin_input(secret, rng.gen(), rng.gen(), asset_id, rng.gen())
    .add_output(Output::contract_created(rng.gen(), rng.gen()))
    .finalize()
    .check(block_height, &test_params(), arb_gas_price)
    .expect_err("Expected erroneous transaction");

    assert_eq!(ValidityError::TransactionScriptLength, err);

    let err = TransactionBuilder::script(
        vec![0xfa; SCRIPT_PARAMS.max_script_length as usize],
        vec![0xfb; 1 + SCRIPT_PARAMS.max_script_data_length as usize],
    )
    .maturity(maturity)
    .add_unsigned_coin_input(secret, rng.gen(), rng.gen(), asset_id, rng.gen())
    .add_output(Output::contract_created(rng.gen(), rng.gen()))
    .finalize()
    .check(block_height, &test_params(), arb_gas_price)
    .expect_err("Expected erroneous transaction");

    assert_eq!(ValidityError::TransactionScriptDataLength, err);
}

#[test]
fn create() {
    let rng = &mut StdRng::seed_from_u64(8586);

<<<<<<< HEAD
=======
    let arb_gas_price = 1;

    let maturity = 100.into();
>>>>>>> 77f44f89
    let block_height = 1000.into();

    let secret = SecretKey::random(rng);
    let secret_b = SecretKey::random(rng);

    TransactionBuilder::create(generate_bytes(rng).into(), rng.gen(), vec![])
<<<<<<< HEAD
        .gas_price(rng.gen())
        .add_unsigned_coin_input(secret, rng.gen(), rng.gen(), rng.gen(), rng.gen())
=======
        .maturity(maturity)
        .add_unsigned_coin_input(
            secret,
            rng.gen(),
            rng.gen(),
            rng.gen(),
            rng.gen(),
            maturity,
        )
>>>>>>> 77f44f89
        .finalize()
        .check(block_height, &test_params(), arb_gas_price)
        .expect("Failed to validate tx");

    let err = TransactionBuilder::create(generate_bytes(rng).into(), rng.gen(), vec![])
<<<<<<< HEAD
        .gas_price(rng.gen())
=======
        .maturity(maturity)
>>>>>>> 77f44f89
        .add_input(Input::contract(
            rng.gen(),
            rng.gen(),
            rng.gen(),
            rng.gen(),
            rng.gen(),
        ))
        .add_unsigned_coin_input(secret, rng.gen(), rng.gen(), rng.gen(), rng.gen())
        .add_output(Output::contract(0, rng.gen(), rng.gen()))
        .finalize()
        .check(block_height, &test_params(), arb_gas_price)
        .expect_err("Expected erroneous transaction");

    assert_eq!(
        err,
        ValidityError::TransactionCreateInputContract { index: 0 }
    );

    let not_empty_data = vec![0x1];
    let err = TransactionBuilder::create(generate_bytes(rng).into(), rng.gen(), vec![])
<<<<<<< HEAD
        .gas_price(rng.gen())
=======
        .maturity(maturity)
>>>>>>> 77f44f89
        .add_unsigned_message_input(
            secret,
            rng.gen(),
            rng.gen(),
            rng.gen(),
            not_empty_data,
        )
        .add_unsigned_coin_input(secret, rng.gen(), rng.gen(), rng.gen(), rng.gen())
        .finalize()
        .check(block_height, &test_params(), arb_gas_price)
        .expect_err("Expected erroneous transaction");

    assert_eq!(
        err,
        ValidityError::TransactionCreateMessageData { index: 0 }
    );

    let err = TransactionBuilder::create(generate_bytes(rng).into(), rng.gen(), vec![])
<<<<<<< HEAD
        .gas_price(rng.gen())
        .add_unsigned_coin_input(secret, rng.gen(), rng.gen(), rng.gen(), rng.gen())
=======
        .maturity(maturity)
        .add_unsigned_coin_input(
            secret,
            rng.gen(),
            rng.gen(),
            rng.gen(),
            rng.gen(),
            maturity,
        )
>>>>>>> 77f44f89
        .add_output(Output::variable(rng.gen(), rng.gen(), rng.gen()))
        .finalize()
        .check(block_height, &test_params(), arb_gas_price)
        .expect_err("Expected erroneous transaction");

    assert_eq!(
        err,
        ValidityError::TransactionCreateOutputVariable { index: 0 }
    );

    let err = TransactionBuilder::create(generate_bytes(rng).into(), rng.gen(), vec![])
<<<<<<< HEAD
        .gas_price(rng.gen())
=======
        .maturity(maturity)
>>>>>>> 77f44f89
        .add_unsigned_coin_input(
            secret,
            rng.gen(),
            rng.gen(),
            AssetId::default(),
            rng.gen(),
        )
        .add_unsigned_coin_input(secret_b, rng.gen(), rng.gen(), rng.gen(), rng.gen())
        .add_output(Output::change(rng.gen(), rng.gen(), AssetId::BASE))
        .add_output(Output::change(rng.gen(), rng.gen(), AssetId::BASE))
        .finalize()
        .check(block_height, &test_params(), arb_gas_price)
        .expect_err("Expected erroneous transaction");

    assert_eq!(
        err,
        ValidityError::TransactionOutputChangeAssetIdDuplicated(AssetId::BASE)
    );

    let asset_id: AssetId = rng.gen();

    let err = TransactionBuilder::create(generate_bytes(rng).into(), rng.gen(), vec![])
<<<<<<< HEAD
        .gas_price(rng.gen())
=======
        .maturity(maturity)
>>>>>>> 77f44f89
        .add_unsigned_coin_input(
            secret,
            rng.gen(),
            rng.gen(),
            AssetId::default(),
            rng.gen(),
        )
        .add_unsigned_coin_input(secret_b, rng.gen(), rng.gen(), asset_id, rng.gen())
        .add_output(Output::change(rng.gen(), rng.gen(), AssetId::default()))
        .add_output(Output::change(rng.gen(), rng.gen(), asset_id))
        .finalize()
        .check(block_height, &test_params(), arb_gas_price)
        .expect_err("Expected erroneous transaction");

    assert_eq!(
        err,
        ValidityError::TransactionCreateOutputChangeNotBaseAsset { index: 1 },
    );

    let witness = generate_bytes(rng);
    let contract = Contract::from(witness.as_ref());
    let salt = rng.gen();
    let storage_slots: Vec<StorageSlot> = vec![];
    let state_root = Contract::initial_state_root(storage_slots.iter());
    let contract_id = contract.id(&salt, &contract.root(), &state_root);

    let err = TransactionBuilder::create(witness.into(), salt, storage_slots)
<<<<<<< HEAD
        .gas_price(rng.gen())
=======
        .maturity(maturity)
>>>>>>> 77f44f89
        .add_unsigned_coin_input(
            secret,
            rng.gen(),
            rng.gen(),
            AssetId::default(),
            rng.gen(),
        )
        .add_unsigned_coin_input(secret_b, rng.gen(), rng.gen(), rng.gen(), rng.gen())
        .add_output(Output::contract_created(contract_id, state_root))
        .add_output(Output::contract_created(contract_id, state_root))
        .finalize()
        .check(block_height, &test_params(), arb_gas_price)
        .expect_err("Expected erroneous transaction");

    assert_eq!(
        err,
        ValidityError::TransactionCreateOutputContractCreatedMultiple { index: 1 },
    );

    TransactionBuilder::create(
        vec![0xfa; CONTRACT_PARAMS.contract_max_size as usize / 4].into(),
        rng.gen(),
        vec![],
    )
<<<<<<< HEAD
    .gas_price(rng.gen())
    .add_unsigned_coin_input(secret, rng.gen(), rng.gen(), AssetId::default(), rng.gen())
=======
    .maturity(maturity)
    .add_unsigned_coin_input(
        secret,
        rng.gen(),
        rng.gen(),
        AssetId::default(),
        rng.gen(),
        maturity,
    )
>>>>>>> 77f44f89
    .add_output(Output::change(rng.gen(), rng.gen(), AssetId::default()))
    .finalize()
    .check(block_height, &test_params(), arb_gas_price)
    .expect("Failed to validate the transaction");

    let err = TransactionBuilder::create(
        vec![0xfa; 1 + CONTRACT_PARAMS.contract_max_size as usize].into(),
        rng.gen(),
        vec![],
    )
<<<<<<< HEAD
    .gas_price(rng.gen())
    .add_unsigned_coin_input(secret, rng.gen(), rng.gen(), AssetId::default(), rng.gen())
=======
    .maturity(maturity)
    .add_unsigned_coin_input(
        secret,
        rng.gen(),
        rng.gen(),
        AssetId::default(),
        rng.gen(),
        maturity,
    )
>>>>>>> 77f44f89
    .add_output(Output::change(rng.gen(), rng.gen(), AssetId::default()))
    .finalize()
    .check(block_height, &test_params(), arb_gas_price)
    .expect_err("Expected erroneous transaction");

    assert_eq!(err, ValidityError::TransactionCreateBytecodeLen);

    let err = Transaction::create(
        1,
        Default::default(),
        rng.gen(),
        vec![],
        vec![Input::coin_signed(
            rng.gen(),
            rng.gen(),
            rng.gen(),
            rng.gen(),
            rng.gen(),
            0,
        )],
        vec![],
        vec![Default::default()],
    )
    .check_without_signatures(block_height, &test_params(), arb_gas_price)
    .expect_err("Expected erroneous transaction");

    assert_eq!(err, ValidityError::TransactionCreateBytecodeWitnessIndex);

    TransactionBuilder::create(generate_bytes(rng).into(), rng.gen(), vec![])
<<<<<<< HEAD
        .gas_price(rng.gen())
=======
        .maturity(maturity)
>>>>>>> 77f44f89
        .add_unsigned_coin_input(
            secret,
            rng.gen(),
            rng.gen(),
            AssetId::default(),
            rng.gen(),
        )
        .add_output(Output::change(rng.gen(), rng.gen(), AssetId::default()))
        .finalize()
        .check(block_height, &test_params(), arb_gas_price)
        .expect("Failed to validate the transaction");

    let storage_slots = (0..CONTRACT_PARAMS.max_storage_slots)
        .map(|i| {
            let mut slot_data = StorageSlot::default().to_bytes();
            slot_data[..8].copy_from_slice(&i.to_be_bytes()); // Force ordering
            StorageSlot::from_bytes(&slot_data).unwrap()
        })
        .collect::<Vec<StorageSlot>>();

    // Test max slots is valid
    TransactionBuilder::create(
        generate_bytes(rng).into(),
        rng.gen(),
        storage_slots.clone(),
    )
<<<<<<< HEAD
    .gas_price(rng.gen())
    .add_unsigned_coin_input(secret, rng.gen(), rng.gen(), AssetId::default(), rng.gen())
=======
    .maturity(maturity)
    .add_unsigned_coin_input(
        secret,
        rng.gen(),
        rng.gen(),
        AssetId::default(),
        rng.gen(),
        maturity,
    )
>>>>>>> 77f44f89
    .add_output(Output::change(rng.gen(), rng.gen(), AssetId::default()))
    .finalize()
    .check(block_height, &test_params(), arb_gas_price)
    .expect("Failed to validate the transaction");

    // Test max slots can't be exceeded
    let mut storage_slots_max = storage_slots;

    let s = StorageSlot::new([255u8; 32].into(), Default::default());
    storage_slots_max.push(s);

    let err = TransactionBuilder::create(
        generate_bytes(rng).into(),
        rng.gen(),
        storage_slots_max,
    )
<<<<<<< HEAD
    .gas_price(rng.gen())
    .add_unsigned_coin_input(secret, rng.gen(), rng.gen(), AssetId::default(), rng.gen())
=======
    .maturity(maturity)
    .add_unsigned_coin_input(
        secret,
        rng.gen(),
        rng.gen(),
        AssetId::default(),
        rng.gen(),
        maturity,
    )
>>>>>>> 77f44f89
    .add_output(Output::change(rng.gen(), rng.gen(), AssetId::default()))
    .finalize()
    .check(block_height, &test_params(), arb_gas_price)
    .expect_err("Expected erroneous transaction");

    assert_eq!(ValidityError::TransactionCreateStorageSlotMax, err);
}

#[test]
fn script_transaction_at_maximum_size_is_valid() {
    let rng = &mut StdRng::seed_from_u64(8586);
    let secret = SecretKey::random(rng);

    let block_height = 100.into();
    let mut params = test_params();
    let max_size = 1024usize;
    params.tx_params.max_size = max_size as u64;
    let arb_gas_price = 1;

    let base_size = {
        let tx = TransactionBuilder::script(vec![], vec![])
            .add_unsigned_coin_input(secret, rng.gen(), rng.gen(), rng.gen(), rng.gen())
            .finalize();
        tx.size()
    };

    let script_size = max_size - base_size;

    let script = {
        let mut data = alloc::vec![0u8; script_size];
        rng.fill_bytes(data.as_mut_slice());
        data
    };
    let tx = TransactionBuilder::script(script, vec![])
        .add_unsigned_coin_input(secret, rng.gen(), rng.gen(), rng.gen(), rng.gen())
        .finalize();

    tx.check(block_height, &params, arb_gas_price)
        .expect("Expected valid transaction");
}

#[test]
fn script_transaction_exceeding_maximum_size_is_invalid() {
    let rng = &mut StdRng::seed_from_u64(8586);
    let secret = SecretKey::random(rng);

    let block_height = 100.into();
    let mut params = test_params();
    let max_size = 1024usize;
    let arb_gas_price = 1;
    params.tx_params.max_size = max_size as u64;

    let base_size = {
        let tx = TransactionBuilder::script(vec![], vec![])
            .add_unsigned_coin_input(secret, rng.gen(), rng.gen(), rng.gen(), rng.gen())
            .finalize();
        tx.size()
    };

    let script_size = max_size - base_size;

    let script = {
        // Exceed the maximum size by 1 byte
        let script_size = script_size + 1;
        let mut data = alloc::vec![0u8; script_size];
        rng.fill_bytes(data.as_mut_slice());
        data
    };
    let tx = TransactionBuilder::script(script, vec![])
        .add_unsigned_coin_input(secret, rng.gen(), rng.gen(), rng.gen(), rng.gen())
        .finalize();

    let err = tx
        .check(block_height, &params, arb_gas_price)
        .expect_err("Expected valid transaction");

    assert_eq!(err, ValidityError::TransactionSizeLimitExceeded);
}

#[test]
fn mint() {
    let rng = &mut StdRng::seed_from_u64(8586);

    let block_height = 1000.into();

    let arb_gas_price = 1;

    let err = TransactionBuilder::mint(
        block_height,
        rng.gen(),
        rng.gen(),
        rng.gen(),
        rng.gen(),
        rng.gen(),
        rng.gen(),
    )
    .finalize()
    .check(block_height, &test_params(), arb_gas_price)
    .expect_err("Expected erroneous transaction");

    assert_eq!(err, ValidityError::TransactionMintIncorrectOutputIndex);

    let err = TransactionBuilder::mint(
        block_height,
        rng.gen(),
        rng.gen(),
        output::contract::Contract {
            input_index: 0,
            balance_root: rng.gen(),
            state_root: rng.gen(),
        },
        rng.gen(),
        rng.gen(),
        rng.gen(),
    )
    .finalize()
    .check(block_height, &test_params(), arb_gas_price)
    .expect_err("Expected erroneous transaction");

    assert_eq!(err, ValidityError::TransactionMintNonBaseAsset);

    let err = TransactionBuilder::mint(
        block_height,
        rng.gen(),
        rng.gen(),
        output::contract::Contract {
            input_index: 0,
            balance_root: rng.gen(),
            state_root: rng.gen(),
        },
        rng.gen(),
        rng.gen(),
        rng.gen(),
    )
    .finalize()
    .check(block_height.succ().unwrap(), &test_params(), arb_gas_price)
    .expect_err("Expected erroneous transaction");

    assert_eq!(err, ValidityError::TransactionMintIncorrectBlockHeight);
}

#[test]
fn tx_id_bytecode_len() {
    let rng = &mut StdRng::seed_from_u64(8586);

    let maturity = 100.into();
    let salt = rng.gen();

    let w_a = vec![0xfau8; 4].into();
    let w_b = vec![0xfau8; 8].into();
    let w_c = vec![0xfbu8; 4].into();

    let tx_a = Transaction::create(
        0,
        Policies::new().with_maturity(maturity),
        salt,
        vec![],
        vec![],
        vec![],
        vec![w_a],
    );

    let tx_b = Transaction::create(
        0,
        Policies::new().with_maturity(maturity),
        salt,
        vec![],
        vec![],
        vec![],
        vec![w_b],
    );

    let tx_c = Transaction::create(
        0,
        Policies::new().with_maturity(maturity),
        salt,
        vec![],
        vec![],
        vec![],
        vec![w_c],
    );

    let id_a = tx_a.id(&CHAIN_ID);
    let id_b = tx_b.id(&CHAIN_ID);
    let id_c = tx_c.id(&CHAIN_ID);

    // bytecode with different length should produce different id
    assert_ne!(id_a, id_b);

    // bytecode with same length and different content should produce same id
    //
    // Note that this isn't related to the checkable itself - this checks exclusively the
    // id behavior. the witness payload for a bytecode cannot be tampered and the
    // checkable rules should not allow this case to pass.
    //
    // For further reference, check
    // https://github.com/FuelLabs/fuel-specs/blob/1856de801fabc7e52f5c010c45c3fc6d5d4e2be3/specs/protocol/tx_format.md?plain=1#L160
    assert_eq!(id_a, id_c);
}

mod inputs {
    use super::*;
    use itertools::Itertools;

    #[test]
    fn coin_predicate_check_owner_works() {
        let rng = &mut StdRng::seed_from_u64(8586);

        let predicate = (0..1000).map(|_| rng.gen()).collect_vec();
        // The predicate is an owner of the coin
        let owner: Address = Input::predicate_owner(&predicate);

        let tx =
            TransactionBuilder::create(generate_bytes(rng).into(), rng.gen(), vec![])
                .maturity(rng.gen())
                .add_input(Input::coin_predicate(
                    rng.gen(),
                    owner,
                    rng.gen(),
                    rng.gen(),
                    rng.gen(),
                    rng.gen(),
                    predicate,
                    vec![],
                ))
                .with_tx_params(TX_PARAMS)
                .finalize();

        assert!(tx.check_predicate_owners());
    }

    #[test]
    fn coin_predicate_check_owners_fails_incorrect_owner() {
        let rng = &mut StdRng::seed_from_u64(8586);

        let predicate = (0..1000).map(|_| rng.gen()).collect_vec();

        let tx =
            TransactionBuilder::create(generate_bytes(rng).into(), rng.gen(), vec![])
                .maturity(rng.gen())
                .add_input(Input::coin_predicate(
                    rng.gen(),
                    rng.gen(),
                    rng.gen(),
                    rng.gen(),
                    rng.gen(),
                    rng.gen(),
                    predicate,
                    vec![],
                ))
                .with_tx_params(TX_PARAMS)
                .finalize();

        assert!(!tx.check_predicate_owners());
    }

    #[test]
    fn message_predicate_check_owners_works() {
        let rng = &mut StdRng::seed_from_u64(8586);

        let predicate = (0..1000).map(|_| rng.gen()).collect_vec();
        // The predicate is an recipient(owner) of the message
        let recipient: Address = Input::predicate_owner(&predicate);

        let tx =
            TransactionBuilder::create(generate_bytes(rng).into(), rng.gen(), vec![])
                .maturity(rng.gen())
                .add_input(Input::message_data_predicate(
                    rng.gen(),
                    recipient,
                    rng.gen(),
                    rng.gen(),
                    rng.gen(),
                    vec![],
                    predicate,
                    vec![],
                ))
                .with_tx_params(TX_PARAMS)
                .finalize();

        assert!(tx.check_predicate_owners());
    }

    #[test]
    fn message_predicate_check_owners_fails_incorrect_owner() {
        let rng = &mut StdRng::seed_from_u64(8586);

        let predicate = (0..1000).map(|_| rng.gen()).collect_vec();

        let tx =
            TransactionBuilder::create(generate_bytes(rng).into(), rng.gen(), vec![])
                .maturity(rng.gen())
                .add_input(Input::message_data_predicate(
                    rng.gen(),
                    rng.gen(),
                    rng.gen(),
                    rng.gen(),
                    rng.gen(),
                    vec![],
                    predicate,
                    vec![],
                ))
                .with_tx_params(TX_PARAMS)
                .finalize();

        assert!(!tx.check_predicate_owners());
    }
}<|MERGE_RESOLUTION|>--- conflicted
+++ resolved
@@ -330,21 +330,13 @@
 
     let asset_id: AssetId = rng.gen();
 
-<<<<<<< HEAD
-    builder
-        .gas_price(rng.gen())
-        .maturity(maturity)
-        .add_unsigned_coin_input(secret, rng.gen(), rng.gen(), asset_id, rng.gen());
-=======
     builder.maturity(maturity).add_unsigned_coin_input(
         secret,
         rng.gen(),
         rng.gen(),
         asset_id,
         rng.gen(),
-        maturity,
     );
->>>>>>> 77f44f89
 
     while builder.outputs().len() < TX_PARAMS.max_outputs as usize {
         builder.add_output(Output::coin(rng.gen(), rng.gen(), asset_id));
@@ -621,42 +613,23 @@
 fn create() {
     let rng = &mut StdRng::seed_from_u64(8586);
 
-<<<<<<< HEAD
-=======
     let arb_gas_price = 1;
 
     let maturity = 100.into();
->>>>>>> 77f44f89
     let block_height = 1000.into();
 
     let secret = SecretKey::random(rng);
     let secret_b = SecretKey::random(rng);
 
     TransactionBuilder::create(generate_bytes(rng).into(), rng.gen(), vec![])
-<<<<<<< HEAD
-        .gas_price(rng.gen())
+        .maturity(maturity)
         .add_unsigned_coin_input(secret, rng.gen(), rng.gen(), rng.gen(), rng.gen())
-=======
-        .maturity(maturity)
-        .add_unsigned_coin_input(
-            secret,
-            rng.gen(),
-            rng.gen(),
-            rng.gen(),
-            rng.gen(),
-            maturity,
-        )
->>>>>>> 77f44f89
         .finalize()
         .check(block_height, &test_params(), arb_gas_price)
         .expect("Failed to validate tx");
 
     let err = TransactionBuilder::create(generate_bytes(rng).into(), rng.gen(), vec![])
-<<<<<<< HEAD
-        .gas_price(rng.gen())
-=======
-        .maturity(maturity)
->>>>>>> 77f44f89
+        .maturity(maturity)
         .add_input(Input::contract(
             rng.gen(),
             rng.gen(),
@@ -677,11 +650,7 @@
 
     let not_empty_data = vec![0x1];
     let err = TransactionBuilder::create(generate_bytes(rng).into(), rng.gen(), vec![])
-<<<<<<< HEAD
-        .gas_price(rng.gen())
-=======
-        .maturity(maturity)
->>>>>>> 77f44f89
+        .maturity(maturity)
         .add_unsigned_message_input(
             secret,
             rng.gen(),
@@ -700,20 +669,8 @@
     );
 
     let err = TransactionBuilder::create(generate_bytes(rng).into(), rng.gen(), vec![])
-<<<<<<< HEAD
-        .gas_price(rng.gen())
+        .maturity(maturity)
         .add_unsigned_coin_input(secret, rng.gen(), rng.gen(), rng.gen(), rng.gen())
-=======
-        .maturity(maturity)
-        .add_unsigned_coin_input(
-            secret,
-            rng.gen(),
-            rng.gen(),
-            rng.gen(),
-            rng.gen(),
-            maturity,
-        )
->>>>>>> 77f44f89
         .add_output(Output::variable(rng.gen(), rng.gen(), rng.gen()))
         .finalize()
         .check(block_height, &test_params(), arb_gas_price)
@@ -725,11 +682,7 @@
     );
 
     let err = TransactionBuilder::create(generate_bytes(rng).into(), rng.gen(), vec![])
-<<<<<<< HEAD
-        .gas_price(rng.gen())
-=======
-        .maturity(maturity)
->>>>>>> 77f44f89
+        .maturity(maturity)
         .add_unsigned_coin_input(
             secret,
             rng.gen(),
@@ -752,11 +705,7 @@
     let asset_id: AssetId = rng.gen();
 
     let err = TransactionBuilder::create(generate_bytes(rng).into(), rng.gen(), vec![])
-<<<<<<< HEAD
-        .gas_price(rng.gen())
-=======
-        .maturity(maturity)
->>>>>>> 77f44f89
+        .maturity(maturity)
         .add_unsigned_coin_input(
             secret,
             rng.gen(),
@@ -784,11 +733,7 @@
     let contract_id = contract.id(&salt, &contract.root(), &state_root);
 
     let err = TransactionBuilder::create(witness.into(), salt, storage_slots)
-<<<<<<< HEAD
-        .gas_price(rng.gen())
-=======
-        .maturity(maturity)
->>>>>>> 77f44f89
+        .maturity(maturity)
         .add_unsigned_coin_input(
             secret,
             rng.gen(),
@@ -813,20 +758,8 @@
         rng.gen(),
         vec![],
     )
-<<<<<<< HEAD
-    .gas_price(rng.gen())
+    .maturity(maturity)
     .add_unsigned_coin_input(secret, rng.gen(), rng.gen(), AssetId::default(), rng.gen())
-=======
-    .maturity(maturity)
-    .add_unsigned_coin_input(
-        secret,
-        rng.gen(),
-        rng.gen(),
-        AssetId::default(),
-        rng.gen(),
-        maturity,
-    )
->>>>>>> 77f44f89
     .add_output(Output::change(rng.gen(), rng.gen(), AssetId::default()))
     .finalize()
     .check(block_height, &test_params(), arb_gas_price)
@@ -837,20 +770,8 @@
         rng.gen(),
         vec![],
     )
-<<<<<<< HEAD
-    .gas_price(rng.gen())
+    .maturity(maturity)
     .add_unsigned_coin_input(secret, rng.gen(), rng.gen(), AssetId::default(), rng.gen())
-=======
-    .maturity(maturity)
-    .add_unsigned_coin_input(
-        secret,
-        rng.gen(),
-        rng.gen(),
-        AssetId::default(),
-        rng.gen(),
-        maturity,
-    )
->>>>>>> 77f44f89
     .add_output(Output::change(rng.gen(), rng.gen(), AssetId::default()))
     .finalize()
     .check(block_height, &test_params(), arb_gas_price)
@@ -880,11 +801,7 @@
     assert_eq!(err, ValidityError::TransactionCreateBytecodeWitnessIndex);
 
     TransactionBuilder::create(generate_bytes(rng).into(), rng.gen(), vec![])
-<<<<<<< HEAD
-        .gas_price(rng.gen())
-=======
-        .maturity(maturity)
->>>>>>> 77f44f89
+        .maturity(maturity)
         .add_unsigned_coin_input(
             secret,
             rng.gen(),
@@ -911,20 +828,8 @@
         rng.gen(),
         storage_slots.clone(),
     )
-<<<<<<< HEAD
-    .gas_price(rng.gen())
+    .maturity(maturity)
     .add_unsigned_coin_input(secret, rng.gen(), rng.gen(), AssetId::default(), rng.gen())
-=======
-    .maturity(maturity)
-    .add_unsigned_coin_input(
-        secret,
-        rng.gen(),
-        rng.gen(),
-        AssetId::default(),
-        rng.gen(),
-        maturity,
-    )
->>>>>>> 77f44f89
     .add_output(Output::change(rng.gen(), rng.gen(), AssetId::default()))
     .finalize()
     .check(block_height, &test_params(), arb_gas_price)
@@ -941,20 +846,8 @@
         rng.gen(),
         storage_slots_max,
     )
-<<<<<<< HEAD
-    .gas_price(rng.gen())
+    .maturity(maturity)
     .add_unsigned_coin_input(secret, rng.gen(), rng.gen(), AssetId::default(), rng.gen())
-=======
-    .maturity(maturity)
-    .add_unsigned_coin_input(
-        secret,
-        rng.gen(),
-        rng.gen(),
-        AssetId::default(),
-        rng.gen(),
-        maturity,
-    )
->>>>>>> 77f44f89
     .add_output(Output::change(rng.gen(), rng.gen(), AssetId::default()))
     .finalize()
     .check(block_height, &test_params(), arb_gas_price)
