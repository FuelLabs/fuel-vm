use fuel_types::{
    bytes::WORD_SIZE,
    Address,
    AssetId,
    Bytes32,
    ChainId,
};

pub mod gas;

pub use gas::{
    DependentCost,
    GasCosts,
    GasCostsValues,
    GasUnit,
};

#[cfg(feature = "test-helpers")]
const MAX_GAS: u64 = 100_000_000;
#[cfg(feature = "test-helpers")]
const MAX_SIZE: u64 = 110 * 1024;

/// A versioned set of consensus parameters.
#[derive(Clone, Debug, PartialEq, Eq, Hash, serde::Serialize, serde::Deserialize)]
pub enum ConsensusParameters {
    /// Version 1 of the consensus parameters
    V1(ConsensusParametersV1),
}

#[cfg(feature = "test-helpers")]
impl Default for ConsensusParameters {
    fn default() -> Self {
        Self::standard()
    }
}

impl ConsensusParameters {
    #[cfg(feature = "test-helpers")]
    /// Constructor for the `ConsensusParameters` with Standard values.
    pub fn standard() -> Self {
        ConsensusParametersV1::standard().into()
    }

    #[cfg(feature = "test-helpers")]
    /// Constructor for the `ConsensusParameters` with Standard values around `ChainId`.
    pub fn standard_with_id(chain_id: ChainId) -> Self {
        ConsensusParametersV1::standard_with_id(chain_id).into()
    }

    /// Constructor for the `ConsensusParameters`
    pub const fn new(
        tx_params: TxParameters,
        predicate_params: PredicateParameters,
        script_params: ScriptParameters,
        contract_params: ContractParameters,
        fee_params: FeeParameters,
        chain_id: ChainId,
        gas_costs: GasCosts,
        base_asset_id: AssetId,
        block_gas_limit: u64,
        privileged_address: Address,
    ) -> Self {
        Self::V1(ConsensusParametersV1 {
            tx_params,
            predicate_params,
            script_params,
            contract_params,
            fee_params,
            chain_id,
            gas_costs,
            base_asset_id,
            block_gas_limit,
            privileged_address,
        })
    }

    /// Get the transaction parameters
    pub const fn tx_params(&self) -> &TxParameters {
        match self {
            Self::V1(params) => &params.tx_params,
        }
    }

    /// Get the predicate parameters
    pub const fn predicate_params(&self) -> &PredicateParameters {
        match self {
            Self::V1(params) => &params.predicate_params,
        }
    }

    /// Get the script parameters
    pub const fn script_params(&self) -> &ScriptParameters {
        match self {
            Self::V1(params) => &params.script_params,
        }
    }

    /// Get the contract parameters
    pub const fn contract_params(&self) -> &ContractParameters {
        match self {
            Self::V1(params) => &params.contract_params,
        }
    }

    /// Get the fee parameters
    pub const fn fee_params(&self) -> &FeeParameters {
        match self {
            Self::V1(params) => &params.fee_params,
        }
    }

    /// Get the chain ID
    pub const fn chain_id(&self) -> ChainId {
        match self {
            Self::V1(params) => params.chain_id,
        }
    }

    /// Get the gas costs
    pub const fn gas_costs(&self) -> &GasCosts {
        match self {
            Self::V1(params) => &params.gas_costs,
        }
    }

    /// Get the base asset ID
    pub const fn base_asset_id(&self) -> &AssetId {
        match self {
            Self::V1(params) => &params.base_asset_id,
        }
    }

    /// Get the block gas limit
    pub const fn block_gas_limit(&self) -> u64 {
        match self {
            Self::V1(params) => params.block_gas_limit,
        }
    }

    /// Get the privileged address
    pub const fn privileged_address(&self) -> &Address {
        match self {
            Self::V1(params) => &params.privileged_address,
        }
    }
}

impl ConsensusParameters {
    /// Set the transaction parameters.
    pub fn set_tx_params(&mut self, tx_params: TxParameters) {
        match self {
            Self::V1(params) => params.tx_params = tx_params,
        }
    }

    /// Set the predicate parameters.
    pub fn set_predicate_params(&mut self, predicate_params: PredicateParameters) {
        match self {
            Self::V1(params) => params.predicate_params = predicate_params,
        }
    }

    /// Set the script parameters.
    pub fn set_script_params(&mut self, script_params: ScriptParameters) {
        match self {
            Self::V1(params) => params.script_params = script_params,
        }
    }

    /// Set the contract parameters.
    pub fn set_contract_params(&mut self, contract_params: ContractParameters) {
        match self {
            Self::V1(params) => params.contract_params = contract_params,
        }
    }

    /// Set the fee parameters.
    pub fn set_fee_params(&mut self, fee_params: FeeParameters) {
        match self {
            Self::V1(params) => params.fee_params = fee_params,
        }
    }

    /// Set the chain ID.
    pub fn set_chain_id(&mut self, chain_id: ChainId) {
        match self {
            Self::V1(params) => params.chain_id = chain_id,
        }
    }

    /// Set the gas costs.
    pub fn set_gas_costs(&mut self, gas_costs: GasCosts) {
        match self {
            Self::V1(params) => params.gas_costs = gas_costs,
        }
    }

    /// Set the base asset ID.
    pub fn set_base_asset_id(&mut self, base_asset_id: AssetId) {
        match self {
            Self::V1(params) => params.base_asset_id = base_asset_id,
        }
    }

    /// Set the block gas limit.
    pub fn set_block_gas_limit(&mut self, block_gas_limit: u64) {
        match self {
            Self::V1(params) => params.block_gas_limit = block_gas_limit,
        }
    }

    /// Set the privileged address.
    pub fn set_privileged_address(&mut self, privileged_address: Address) {
        match self {
            Self::V1(params) => params.privileged_address = privileged_address,
        }
    }
}

/// A collection of parameters for convenience
<<<<<<< HEAD
#[derive(Clone, Debug, PartialEq, Eq, Hash, serde::Serialize, serde::Deserialize)]
#[serde(default)]
=======
#[derive(Clone, Debug, PartialEq, Eq, Hash)]
#[cfg_attr(feature = "serde", derive(serde::Serialize, serde::Deserialize))]
>>>>>>> 50502cf5
pub struct ConsensusParametersV1 {
    pub tx_params: TxParameters,
    pub predicate_params: PredicateParameters,
    pub script_params: ScriptParameters,
    pub contract_params: ContractParameters,
    pub fee_params: FeeParameters,
    pub chain_id: ChainId,
    pub gas_costs: GasCosts,
    pub base_asset_id: AssetId,
    pub block_gas_limit: u64,
    /// The privileged address(user or predicate) that can perform permissioned
    /// operations(like upgrading the network).
    pub privileged_address: Address,
}

#[cfg(feature = "test-helpers")]
impl ConsensusParametersV1 {
    /// Constructor for the `ConsensusParameters` with Standard values.
    pub fn standard() -> Self {
        Self::standard_with_id(ChainId::default())
    }

    /// Constructor for the `ConsensusParameters` with Standard values around `ChainId`.
    pub fn standard_with_id(chain_id: ChainId) -> Self {
        Self {
            tx_params: TxParameters::DEFAULT,
            predicate_params: PredicateParameters::DEFAULT,
            script_params: ScriptParameters::DEFAULT,
            contract_params: ContractParameters::DEFAULT,
            fee_params: FeeParameters::DEFAULT,
            chain_id,
            gas_costs: GasCosts::default(),
            base_asset_id: Default::default(),
            block_gas_limit: TxParameters::DEFAULT.max_gas_per_tx(),
            privileged_address: Default::default(),
        }
    }
}

#[cfg(feature = "test-helpers")]
impl Default for ConsensusParametersV1 {
    fn default() -> Self {
        Self::standard()
    }
}

impl From<ConsensusParametersV1> for ConsensusParameters {
    fn from(params: ConsensusParametersV1) -> Self {
        Self::V1(params)
    }
}

/// The versioned fee parameters.
#[derive(
    Copy, Clone, Debug, PartialEq, Eq, Hash, serde::Serialize, serde::Deserialize,
)]
pub enum FeeParameters {
    V1(FeeParametersV1),
}

impl FeeParameters {
    #[cfg(feature = "test-helpers")]
    /// Default fee parameters just for testing.
    pub const DEFAULT: Self = Self::V1(FeeParametersV1::DEFAULT);

    /// Replace the gas price factor with the given argument
    pub const fn with_gas_price_factor(self, gas_price_factor: u64) -> Self {
        match self {
            Self::V1(mut params) => {
                params.gas_price_factor = gas_price_factor;
                Self::V1(params)
            }
        }
    }

    pub const fn with_gas_per_byte(self, gas_per_byte: u64) -> Self {
        match self {
            Self::V1(mut params) => {
                params.gas_per_byte = gas_per_byte;
                Self::V1(params)
            }
        }
    }
}

impl FeeParameters {
    /// Get the gas price factor
    pub const fn gas_price_factor(&self) -> u64 {
        match self {
            Self::V1(params) => params.gas_price_factor,
        }
    }

    /// Get the gas per byte
    pub const fn gas_per_byte(&self) -> u64 {
        match self {
            Self::V1(params) => params.gas_per_byte,
        }
    }
}

#[cfg(feature = "test-helpers")]
impl Default for FeeParameters {
    fn default() -> Self {
        Self::DEFAULT
    }
}

impl From<FeeParametersV1> for FeeParameters {
    fn from(params: FeeParametersV1) -> Self {
        Self::V1(params)
    }
}

/// Consensus configurable parameters used for verifying transactions
<<<<<<< HEAD
#[derive(
    Copy, Clone, Debug, PartialEq, Eq, Hash, serde::Serialize, serde::Deserialize,
)]
#[serde(default)]
=======
#[derive(Copy, Clone, Debug, PartialEq, Eq, Hash)]
#[cfg_attr(feature = "serde", derive(serde::Serialize, serde::Deserialize))]
>>>>>>> 50502cf5
pub struct FeeParametersV1 {
    /// Factor to convert between gas and transaction assets value.
    pub gas_price_factor: u64,
    /// A fixed ratio linking metered bytes to gas price
    pub gas_per_byte: u64,
}

#[cfg(feature = "test-helpers")]
impl FeeParametersV1 {
    /// Default fee parameters just for tests.
    pub const DEFAULT: Self = FeeParametersV1 {
        gas_price_factor: 1_000_000_000,
        gas_per_byte: 4,
    };
}

#[cfg(feature = "test-helpers")]
impl Default for FeeParametersV1 {
    fn default() -> Self {
        Self::DEFAULT
    }
}

/// Versioned predicate parameters.
#[derive(
    Copy, Clone, Debug, PartialEq, Eq, Hash, serde::Serialize, serde::Deserialize,
)]
pub enum PredicateParameters {
    V1(PredicateParametersV1),
}

impl PredicateParameters {
    #[cfg(feature = "test-helpers")]
    /// Default parameters just for testing.
    pub const DEFAULT: Self = Self::V1(PredicateParametersV1::DEFAULT);

    /// Replace the max predicate length with the given argument
    pub const fn with_max_predicate_length(self, max_predicate_length: u64) -> Self {
        match self {
            Self::V1(mut params) => {
                params.max_predicate_length = max_predicate_length;
                Self::V1(params)
            }
        }
    }

    /// Replace the max predicate data length with the given argument
    pub const fn with_max_predicate_data_length(
        self,
        max_predicate_data_length: u64,
    ) -> Self {
        match self {
            Self::V1(mut params) => {
                params.max_predicate_data_length = max_predicate_data_length;
                Self::V1(params)
            }
        }
    }

    /// Replace the max message data length with the given argument
    pub const fn with_max_message_data_length(
        self,
        max_message_data_length: u64,
    ) -> Self {
        match self {
            Self::V1(mut params) => {
                params.max_message_data_length = max_message_data_length;
                Self::V1(params)
            }
        }
    }

    /// Replace the max gas per predicate.
    pub const fn with_max_gas_per_predicate(self, max_gas_per_predicate: u64) -> Self {
        match self {
            Self::V1(mut params) => {
                params.max_gas_per_predicate = max_gas_per_predicate;
                Self::V1(params)
            }
        }
    }
}

impl PredicateParameters {
    /// Get the maximum predicate length
    pub const fn max_predicate_length(&self) -> u64 {
        match self {
            Self::V1(params) => params.max_predicate_length,
        }
    }

    /// Get the maximum predicate data length
    pub const fn max_predicate_data_length(&self) -> u64 {
        match self {
            Self::V1(params) => params.max_predicate_data_length,
        }
    }

    /// Get the maximum message data length
    pub const fn max_message_data_length(&self) -> u64 {
        match self {
            Self::V1(params) => params.max_message_data_length,
        }
    }

    /// Get the maximum gas per predicate
    pub const fn max_gas_per_predicate(&self) -> u64 {
        match self {
            Self::V1(params) => params.max_gas_per_predicate,
        }
    }
}

impl From<PredicateParametersV1> for PredicateParameters {
    fn from(params: PredicateParametersV1) -> Self {
        Self::V1(params)
    }
}

#[cfg(feature = "test-helpers")]
impl Default for PredicateParameters {
    fn default() -> Self {
        Self::DEFAULT
    }
}

/// Consensus configurable parameters used for verifying transactions
<<<<<<< HEAD
#[derive(
    Copy, Clone, Debug, PartialEq, Eq, Hash, serde::Serialize, serde::Deserialize,
)]
#[serde(default)]
=======
#[derive(Copy, Clone, Debug, PartialEq, Eq, Hash)]
#[cfg_attr(feature = "serde", derive(serde::Serialize, serde::Deserialize))]
>>>>>>> 50502cf5
pub struct PredicateParametersV1 {
    /// Maximum length of predicate, in instructions.
    pub max_predicate_length: u64,
    /// Maximum length of predicate data, in bytes.
    pub max_predicate_data_length: u64,
    /// Maximum length of message data, in bytes.
    pub max_message_data_length: u64,
    /// Maximum gas spent per predicate
    pub max_gas_per_predicate: u64,
}

#[cfg(feature = "test-helpers")]
impl PredicateParametersV1 {
    /// Default parameters just for testing.
    pub const DEFAULT: Self = Self {
        max_predicate_length: 1024 * 1024,
        max_predicate_data_length: 1024 * 1024,
        max_message_data_length: 1024 * 1024,
        max_gas_per_predicate: MAX_GAS,
    };
}

#[cfg(feature = "test-helpers")]
impl Default for PredicateParametersV1 {
    fn default() -> Self {
        Self::DEFAULT
    }
}

/// Versioned transaction parameters.
#[derive(
    Copy, Clone, Debug, PartialEq, Eq, Hash, serde::Serialize, serde::Deserialize,
)]
pub enum TxParameters {
    /// Version 1 of the transaction parameters.
    V1(TxParametersV1),
}

impl TxParameters {
    #[cfg(feature = "test-helpers")]
    /// Default parameters just for testing.
    pub const DEFAULT: Self = Self::V1(TxParametersV1::DEFAULT);

    /// Transaction memory offset in VM runtime
    pub const fn tx_offset(&self) -> usize {
        Bytes32::LEN // Tx ID
            + AssetId::LEN // Base asset ID
            // Asset ID/Balance coin input pairs
            + self.max_inputs() as usize * (AssetId::LEN + WORD_SIZE)
            + WORD_SIZE // Tx size
    }

    /// Replace the max inputs with the given argument
    pub const fn with_max_inputs(self, max_inputs: u16) -> Self {
        match self {
            Self::V1(mut params) => {
                params.max_inputs = max_inputs;
                Self::V1(params)
            }
        }
    }

    /// Replace the max outputs with the given argument
    pub const fn with_max_outputs(self, max_outputs: u16) -> Self {
        match self {
            Self::V1(mut params) => {
                params.max_outputs = max_outputs;
                Self::V1(params)
            }
        }
    }

    /// Replace the max witnesses with the given argument
    pub const fn with_max_witnesses(self, max_witnesses: u32) -> Self {
        match self {
            Self::V1(mut params) => {
                params.max_witnesses = max_witnesses;
                Self::V1(params)
            }
        }
    }

    /// Replace the max gas per transaction with the given argument
    pub const fn with_max_gas_per_tx(self, max_gas_per_tx: u64) -> Self {
        match self {
            Self::V1(mut params) => {
                params.max_gas_per_tx = max_gas_per_tx;
                Self::V1(params)
            }
        }
    }

    /// Replace the max size of the transaction with the given argument
    pub const fn with_max_size(self, max_size: u64) -> Self {
        match self {
            Self::V1(mut params) => {
                params.max_size = max_size;
                Self::V1(params)
            }
        }
    }
}

impl TxParameters {
    /// Get the maximum number of inputs
    pub const fn max_inputs(&self) -> u16 {
        match self {
            Self::V1(params) => params.max_inputs,
        }
    }

    /// Get the maximum number of outputs
    pub const fn max_outputs(&self) -> u16 {
        match self {
            Self::V1(params) => params.max_outputs,
        }
    }

    /// Get the maximum number of witnesses
    pub const fn max_witnesses(&self) -> u32 {
        match self {
            Self::V1(params) => params.max_witnesses,
        }
    }

    /// Get the maximum gas per transaction
    pub const fn max_gas_per_tx(&self) -> u64 {
        match self {
            Self::V1(params) => params.max_gas_per_tx,
        }
    }

    /// Get the maximum size in bytes
    pub const fn max_size(&self) -> u64 {
        match self {
            Self::V1(params) => params.max_size,
        }
    }
}

#[cfg(feature = "test-helpers")]
impl Default for TxParameters {
    fn default() -> Self {
        Self::DEFAULT
    }
}

impl TxParameters {
    pub fn set_max_size(&mut self, max_size: u64) {
        match self {
            Self::V1(params) => params.max_size = max_size,
        }
    }
}

impl From<TxParametersV1> for TxParameters {
    fn from(params: TxParametersV1) -> Self {
        Self::V1(params)
    }
}

<<<<<<< HEAD
#[derive(
    Copy, Clone, Debug, PartialEq, Eq, Hash, serde::Serialize, serde::Deserialize,
)]
#[serde(default)]
=======
#[derive(Copy, Clone, Debug, PartialEq, Eq, Hash)]
#[cfg_attr(feature = "serde", derive(serde::Serialize, serde::Deserialize))]
>>>>>>> 50502cf5
pub struct TxParametersV1 {
    /// Maximum number of inputs.
    pub max_inputs: u16,
    /// Maximum number of outputs.
    pub max_outputs: u16,
    /// Maximum number of witnesses.
    pub max_witnesses: u32,
    /// Maximum gas per transaction.
    pub max_gas_per_tx: u64,
    /// Maximum size in bytes
    pub max_size: u64,
}

#[cfg(feature = "test-helpers")]
impl TxParametersV1 {
    /// Default parameters just for testing.
    pub const DEFAULT: Self = Self {
        max_inputs: 255,
        max_outputs: 255,
        max_witnesses: 255,
        max_gas_per_tx: MAX_GAS,
        max_size: MAX_SIZE,
    };
}

#[cfg(feature = "test-helpers")]
impl Default for TxParametersV1 {
    fn default() -> Self {
        Self::DEFAULT
    }
}

/// Versioned script parameters.
#[derive(
    Copy, Clone, Debug, PartialEq, Eq, Hash, serde::Serialize, serde::Deserialize,
)]
pub enum ScriptParameters {
    V1(ScriptParametersV1),
}

impl ScriptParameters {
    #[cfg(feature = "test-helpers")]
    /// Default parameters just for testing.
    pub const DEFAULT: Self = Self::V1(ScriptParametersV1::DEFAULT);

    /// Replace the max script length with the given argument
    pub const fn with_max_script_length(self, max_script_length: u64) -> Self {
        match self {
            Self::V1(mut params) => {
                params.max_script_length = max_script_length;
                Self::V1(params)
            }
        }
    }

    /// Replace the max script data length with the given argument
    pub const fn with_max_script_data_length(self, max_script_data_length: u64) -> Self {
        match self {
            Self::V1(mut params) => {
                params.max_script_data_length = max_script_data_length;
                Self::V1(params)
            }
        }
    }
}

impl ScriptParameters {
    /// Get the maximum script length
    pub const fn max_script_length(&self) -> u64 {
        match self {
            Self::V1(params) => params.max_script_length,
        }
    }

    /// Get the maximum script data length
    pub const fn max_script_data_length(&self) -> u64 {
        match self {
            Self::V1(params) => params.max_script_data_length,
        }
    }
}

impl From<ScriptParametersV1> for ScriptParameters {
    fn from(params: ScriptParametersV1) -> Self {
        Self::V1(params)
    }
}

#[cfg(feature = "test-helpers")]
impl Default for ScriptParameters {
    fn default() -> Self {
        Self::DEFAULT
    }
}

<<<<<<< HEAD
#[derive(
    Copy, Clone, Debug, PartialEq, Eq, Hash, serde::Serialize, serde::Deserialize,
)]
#[serde(default)]
=======
#[derive(Copy, Clone, Debug, PartialEq, Eq, Hash)]
#[cfg_attr(feature = "serde", derive(serde::Serialize, serde::Deserialize))]
>>>>>>> 50502cf5
pub struct ScriptParametersV1 {
    /// Maximum length of script, in instructions.
    pub max_script_length: u64,
    /// Maximum length of script data, in bytes.
    pub max_script_data_length: u64,
}

#[cfg(feature = "test-helpers")]
impl ScriptParametersV1 {
    /// Default parameters just for testing.
    pub const DEFAULT: Self = Self {
        max_script_length: 1024 * 1024,
        max_script_data_length: 1024 * 1024,
    };
}

#[cfg(feature = "test-helpers")]
impl Default for ScriptParametersV1 {
    fn default() -> Self {
        Self::DEFAULT
    }
}

/// Versioned contract parameters.
#[derive(
    Copy, Clone, Debug, PartialEq, Eq, Hash, serde::Serialize, serde::Deserialize,
)]
pub enum ContractParameters {
    V1(ContractParametersV1),
}

impl ContractParameters {
    #[cfg(feature = "test-helpers")]
    /// Default parameters just for testing.
    pub const DEFAULT: Self = Self::V1(ContractParametersV1::DEFAULT);

    /// Replace the max contract size with the given argument
    pub const fn with_contract_max_size(self, contract_max_size: u64) -> Self {
        match self {
            Self::V1(mut params) => {
                params.contract_max_size = contract_max_size;
                Self::V1(params)
            }
        }
    }

    /// Replace the max storage slots with the given argument
    pub const fn with_max_storage_slots(self, max_storage_slots: u64) -> Self {
        match self {
            Self::V1(mut params) => {
                params.max_storage_slots = max_storage_slots;
                Self::V1(params)
            }
        }
    }
}

impl ContractParameters {
    /// Get the maximum contract size
    pub const fn contract_max_size(&self) -> u64 {
        match self {
            Self::V1(params) => params.contract_max_size,
        }
    }

    /// Get the maximum storage slots
    pub const fn max_storage_slots(&self) -> u64 {
        match self {
            Self::V1(params) => params.max_storage_slots,
        }
    }
}

impl From<ContractParametersV1> for ContractParameters {
    fn from(params: ContractParametersV1) -> Self {
        Self::V1(params)
    }
}

#[cfg(feature = "test-helpers")]
impl Default for ContractParameters {
    fn default() -> Self {
        Self::DEFAULT
    }
}

<<<<<<< HEAD
#[derive(
    Copy, Clone, Debug, PartialEq, Eq, Hash, serde::Serialize, serde::Deserialize,
)]
#[serde(default)]
=======
#[derive(Copy, Clone, Debug, PartialEq, Eq, Hash)]
#[cfg_attr(feature = "serde", derive(serde::Serialize, serde::Deserialize))]
>>>>>>> 50502cf5
pub struct ContractParametersV1 {
    /// Maximum contract size, in bytes.
    pub contract_max_size: u64,

    /// Maximum number of initial storage slots.
    pub max_storage_slots: u64,
}

#[cfg(feature = "test-helpers")]
impl ContractParametersV1 {
    /// Default parameters just for testing.
    pub const DEFAULT: Self = Self {
        contract_max_size: 100 * 1024,
        max_storage_slots: 255,
    };
}

#[cfg(feature = "test-helpers")]
impl Default for ContractParametersV1 {
    fn default() -> Self {
        Self::DEFAULT
    }
}

#[cfg(feature = "typescript")]
pub mod typescript {
    use wasm_bindgen::prelude::*;

    use super::{
        PredicateParameters as PredicateParametersRust,
        PredicateParametersV1,
    };

    #[derive(Clone, Debug, PartialEq, Eq, Hash)]
    #[cfg_attr(feature = "typescript", wasm_bindgen::prelude::wasm_bindgen)]
    pub struct PredicateParameters(alloc::boxed::Box<PredicateParametersRust>);

    impl AsRef<PredicateParametersRust> for PredicateParameters {
        fn as_ref(&self) -> &PredicateParametersRust {
            &self.0
        }
    }

    #[wasm_bindgen]
    impl PredicateParameters {
        #[wasm_bindgen(constructor)]
        pub fn typescript_new(
            max_predicate_length: u64,
            max_predicate_data_length: u64,
            max_message_data_length: u64,
            max_gas_per_predicate: u64,
        ) -> Self {
            let params: PredicateParametersRust = PredicateParametersV1 {
                max_predicate_length,
                max_predicate_data_length,
                max_message_data_length,
                max_gas_per_predicate,
            }
            .into();

            PredicateParameters(params.into())
        }
    }
}<|MERGE_RESOLUTION|>--- conflicted
+++ resolved
@@ -218,13 +218,7 @@
 }
 
 /// A collection of parameters for convenience
-<<<<<<< HEAD
 #[derive(Clone, Debug, PartialEq, Eq, Hash, serde::Serialize, serde::Deserialize)]
-#[serde(default)]
-=======
-#[derive(Clone, Debug, PartialEq, Eq, Hash)]
-#[cfg_attr(feature = "serde", derive(serde::Serialize, serde::Deserialize))]
->>>>>>> 50502cf5
 pub struct ConsensusParametersV1 {
     pub tx_params: TxParameters,
     pub predicate_params: PredicateParameters,
@@ -340,15 +334,9 @@
 }
 
 /// Consensus configurable parameters used for verifying transactions
-<<<<<<< HEAD
-#[derive(
-    Copy, Clone, Debug, PartialEq, Eq, Hash, serde::Serialize, serde::Deserialize,
-)]
-#[serde(default)]
-=======
-#[derive(Copy, Clone, Debug, PartialEq, Eq, Hash)]
-#[cfg_attr(feature = "serde", derive(serde::Serialize, serde::Deserialize))]
->>>>>>> 50502cf5
+#[derive(
+    Copy, Clone, Debug, PartialEq, Eq, Hash, serde::Serialize, serde::Deserialize,
+)]
 pub struct FeeParametersV1 {
     /// Factor to convert between gas and transaction assets value.
     pub gas_price_factor: u64,
@@ -476,15 +464,9 @@
 }
 
 /// Consensus configurable parameters used for verifying transactions
-<<<<<<< HEAD
-#[derive(
-    Copy, Clone, Debug, PartialEq, Eq, Hash, serde::Serialize, serde::Deserialize,
-)]
-#[serde(default)]
-=======
-#[derive(Copy, Clone, Debug, PartialEq, Eq, Hash)]
-#[cfg_attr(feature = "serde", derive(serde::Serialize, serde::Deserialize))]
->>>>>>> 50502cf5
+#[derive(
+    Copy, Clone, Debug, PartialEq, Eq, Hash, serde::Serialize, serde::Deserialize,
+)]
 pub struct PredicateParametersV1 {
     /// Maximum length of predicate, in instructions.
     pub max_predicate_length: u64,
@@ -646,15 +628,9 @@
     }
 }
 
-<<<<<<< HEAD
-#[derive(
-    Copy, Clone, Debug, PartialEq, Eq, Hash, serde::Serialize, serde::Deserialize,
-)]
-#[serde(default)]
-=======
-#[derive(Copy, Clone, Debug, PartialEq, Eq, Hash)]
-#[cfg_attr(feature = "serde", derive(serde::Serialize, serde::Deserialize))]
->>>>>>> 50502cf5
+#[derive(
+    Copy, Clone, Debug, PartialEq, Eq, Hash, serde::Serialize, serde::Deserialize,
+)]
 pub struct TxParametersV1 {
     /// Maximum number of inputs.
     pub max_inputs: u16,
@@ -750,15 +726,9 @@
     }
 }
 
-<<<<<<< HEAD
-#[derive(
-    Copy, Clone, Debug, PartialEq, Eq, Hash, serde::Serialize, serde::Deserialize,
-)]
-#[serde(default)]
-=======
-#[derive(Copy, Clone, Debug, PartialEq, Eq, Hash)]
-#[cfg_attr(feature = "serde", derive(serde::Serialize, serde::Deserialize))]
->>>>>>> 50502cf5
+#[derive(
+    Copy, Clone, Debug, PartialEq, Eq, Hash, serde::Serialize, serde::Deserialize,
+)]
 pub struct ScriptParametersV1 {
     /// Maximum length of script, in instructions.
     pub max_script_length: u64,
@@ -845,15 +815,9 @@
     }
 }
 
-<<<<<<< HEAD
-#[derive(
-    Copy, Clone, Debug, PartialEq, Eq, Hash, serde::Serialize, serde::Deserialize,
-)]
-#[serde(default)]
-=======
-#[derive(Copy, Clone, Debug, PartialEq, Eq, Hash)]
-#[cfg_attr(feature = "serde", derive(serde::Serialize, serde::Deserialize))]
->>>>>>> 50502cf5
+#[derive(
+    Copy, Clone, Debug, PartialEq, Eq, Hash, serde::Serialize, serde::Deserialize,
+)]
 pub struct ContractParametersV1 {
     /// Maximum contract size, in bytes.
     pub contract_max_size: u64,
