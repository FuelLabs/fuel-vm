--- conflicted
+++ resolved
@@ -498,9 +498,10 @@
     /// Transaction memory offset in VM runtime
     pub const fn tx_offset(&self) -> usize {
         Bytes32::LEN // Tx ID
-            + WORD_SIZE // Tx size
+            + AssetId::LEN // Base asset ID
             // Asset ID/Balance coin input pairs
             + self.max_inputs() as usize * (AssetId::LEN + WORD_SIZE)
+            + WORD_SIZE // Tx size
     }
 
     /// Replace the max inputs with the given argument
@@ -639,19 +640,9 @@
     };
 }
 
-<<<<<<< HEAD
 impl Default for TxParametersV1 {
     fn default() -> Self {
         Self::DEFAULT
-=======
-    /// Transaction memory offset in VM runtime
-    pub const fn tx_offset(&self) -> usize {
-        Bytes32::LEN // Tx ID
-        + AssetId::LEN // Base asset ID
-        // Asset ID/Balance coin input pairs
-        + self.max_inputs as usize * (AssetId::LEN + WORD_SIZE)
-        + WORD_SIZE // Tx size
->>>>>>> bb93537a
     }
 }
 
