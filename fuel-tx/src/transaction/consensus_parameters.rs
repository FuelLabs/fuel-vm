use fuel_types::bytes::WORD_SIZE;
use fuel_types::{AssetId, Bytes32};

const MAX_GAS: u64 = 100_000_000;

/// Consensus configurable parameters used for verifying transactions
#[derive(Copy, Clone, Debug, PartialEq, Eq, Hash)]
#[cfg_attr(feature = "serde", derive(serde::Serialize, serde::Deserialize))]
#[cfg_attr(feature = "serde", serde(default))]
pub struct ConsensusParameters {
    /// Maximum contract size, in bytes.
    pub contract_max_size: u64,
    /// Maximum number of inputs.
    pub max_inputs: u64,
    /// Maximum number of outputs.
    pub max_outputs: u64,
    /// Maximum number of witnesses.
    pub max_witnesses: u64,
    /// Maximum gas per transaction.
    pub max_gas_per_tx: u64,
    /// Maximum length of script, in instructions.
    pub max_script_length: u64,
    /// Maximum length of script data, in bytes.
    pub max_script_data_length: u64,
    /// Maximum number of initial storage slots.
    pub max_storage_slots: u64,
    /// Maximum length of predicate, in instructions.
    pub max_predicate_length: u64,
    /// Maximum length of predicate data, in bytes.
    pub max_predicate_data_length: u64,
    /// Maximum gas per predicate
    pub max_gas_per_predicate: u64,
    /// Factor to convert between gas and transaction assets value.
    pub gas_price_factor: u64,
    /// A fixed ratio linking metered bytes to gas price
    pub gas_per_byte: u64,
    /// Maximum length of message data, in bytes.
    pub max_message_data_length: u64,
    /// The unique identifier of this chain
    pub chain_id: u64,
}

impl ConsensusParameters {
    /// Default consensus parameters with settings suggested in fuel-specs
    pub const DEFAULT: Self = Self {
        contract_max_size: 16 * 1024 * 1024,
        max_inputs: 255,
        max_outputs: 255,
        max_witnesses: 255,
        max_gas_per_tx: MAX_GAS,
        max_script_length: 1024 * 1024,
        max_script_data_length: 1024 * 1024,
        max_storage_slots: 255,
        max_predicate_length: 1024 * 1024,
        max_predicate_data_length: 1024 * 1024,
        max_gas_per_predicate: MAX_GAS,
        gas_price_factor: 1_000_000_000,
        gas_per_byte: 4,
        max_message_data_length: 1024 * 1024,
        chain_id: 0,
    };

    /// Transaction memory offset in VM runtime
    pub const fn tx_offset(&self) -> usize {
        Bytes32::LEN // Tx ID
            + WORD_SIZE // Tx size
            // Asset ID/Balance coin input pairs
            + self.max_inputs as usize * (AssetId::LEN + WORD_SIZE)
    }

    /// Replace the max contract size with the given argument
<<<<<<< HEAD
    pub const fn with_contract_max_size(self, contract_max_size: u64) -> Self {
        let Self {
            max_inputs,
            max_outputs,
            max_witnesses,
            max_gas_per_tx,
            max_script_length,
            max_script_data_length,
            max_storage_slots,
            max_predicate_length,
            max_predicate_data_length,
            max_gas_per_predicate,
            gas_price_factor,
            gas_per_byte,
            max_message_data_length,
            chain_id,
            ..
        } = self;

        Self {
            contract_max_size,
            max_inputs,
            max_outputs,
            max_witnesses,
            max_gas_per_tx,
            max_script_length,
            max_script_data_length,
            max_storage_slots,
            max_predicate_length,
            max_predicate_data_length,
            max_gas_per_predicate,
            gas_price_factor,
            gas_per_byte,
            max_message_data_length,
            chain_id,
        }
    }

    /// Replace the max inputs with the given argument
    pub const fn with_max_inputs(self, max_inputs: u64) -> Self {
        let Self {
            contract_max_size,
            max_outputs,
            max_witnesses,
            max_gas_per_tx,
            max_script_length,
            max_script_data_length,
            max_storage_slots,
            max_predicate_length,
            max_predicate_data_length,
            max_gas_per_predicate,
            gas_price_factor,
            gas_per_byte,
            max_message_data_length,
            chain_id,
            ..
        } = self;

        Self {
            contract_max_size,
            max_inputs,
            max_outputs,
            max_witnesses,
            max_gas_per_tx,
            max_script_length,
            max_script_data_length,
            max_storage_slots,
            max_predicate_length,
            max_predicate_data_length,
            max_gas_per_predicate,
            gas_price_factor,
            gas_per_byte,
            max_message_data_length,
            chain_id,
        }
    }

    /// Replace the max outputs with the given argument
    pub const fn with_max_outputs(self, max_outputs: u64) -> Self {
        let Self {
            contract_max_size,
            max_inputs,
            max_witnesses,
            max_gas_per_tx,
            max_script_length,
            max_script_data_length,
            max_storage_slots,
            max_predicate_length,
            max_predicate_data_length,
            max_gas_per_predicate,
            gas_price_factor,
            gas_per_byte,
            max_message_data_length,
            chain_id,
            ..
        } = self;

        Self {
            contract_max_size,
            max_inputs,
            max_outputs,
            max_witnesses,
            max_gas_per_tx,
            max_script_length,
            max_script_data_length,
            max_storage_slots,
            max_predicate_length,
            max_predicate_data_length,
            max_gas_per_predicate,
            gas_price_factor,
            gas_per_byte,
            max_message_data_length,
            chain_id,
        }
    }

    /// Replace the max witnesses with the given argument
    pub const fn with_max_witnesses(self, max_witnesses: u64) -> Self {
        let Self {
            contract_max_size,
            max_inputs,
            max_outputs,
            max_gas_per_tx,
            max_script_length,
            max_script_data_length,
            max_storage_slots,
            max_predicate_length,
            max_predicate_data_length,
            max_gas_per_predicate,
            gas_price_factor,
            gas_per_byte,
            max_message_data_length,
            chain_id,
            ..
        } = self;

        Self {
            contract_max_size,
            max_inputs,
            max_outputs,
            max_witnesses,
            max_gas_per_tx,
            max_script_length,
            max_script_data_length,
            max_storage_slots,
            max_predicate_length,
            max_predicate_data_length,
            max_gas_per_predicate,
            gas_price_factor,
            gas_per_byte,
            max_message_data_length,
            chain_id,
        }
    }

    /// Replace the max gas per transaction with the given argument
    pub const fn with_max_gas_per_tx(self, max_gas_per_tx: u64) -> Self {
        let Self {
            contract_max_size,
            max_inputs,
            max_outputs,
            max_witnesses,
            max_script_length,
            max_script_data_length,
            max_storage_slots,
            max_predicate_length,
            max_predicate_data_length,
            max_gas_per_predicate,
            gas_price_factor,
            gas_per_byte,
            max_message_data_length,
            chain_id,
            ..
        } = self;

        Self {
            contract_max_size,
            max_inputs,
            max_outputs,
            max_witnesses,
            max_gas_per_tx,
            max_script_length,
            max_script_data_length,
            max_storage_slots,
            max_predicate_length,
            max_predicate_data_length,
            max_gas_per_predicate,
            gas_price_factor,
            gas_per_byte,
            max_message_data_length,
            chain_id,
        }
    }

    /// Replace the max script length with the given argument
    pub const fn with_max_script_length(self, max_script_length: u64) -> Self {
        let Self {
            contract_max_size,
            max_inputs,
            max_outputs,
            max_witnesses,
            max_gas_per_tx,
            max_script_data_length,
            max_storage_slots,
            max_predicate_length,
            max_predicate_data_length,
            max_gas_per_predicate,
            gas_price_factor,
            gas_per_byte,
            max_message_data_length,
            chain_id,
            ..
        } = self;

        Self {
            contract_max_size,
            max_inputs,
            max_outputs,
            max_witnesses,
            max_gas_per_tx,
            max_script_length,
            max_script_data_length,
            max_storage_slots,
            max_predicate_length,
            max_predicate_data_length,
            max_gas_per_predicate,
            gas_price_factor,
            gas_per_byte,
            max_message_data_length,
            chain_id,
        }
    }

    /// Replace the max script data length with the given argument
    pub const fn with_max_script_data_length(self, max_script_data_length: u64) -> Self {
        let Self {
            contract_max_size,
            max_inputs,
            max_outputs,
            max_witnesses,
            max_gas_per_tx,
            max_script_length,
            max_storage_slots,
            max_predicate_length,
            max_predicate_data_length,
            max_gas_per_predicate,
            gas_price_factor,
            gas_per_byte,
            max_message_data_length,
            chain_id,
            ..
        } = self;

        Self {
            contract_max_size,
            max_inputs,
            max_outputs,
            max_witnesses,
            max_gas_per_tx,
            max_script_length,
            max_script_data_length,
            max_storage_slots,
            max_predicate_length,
            max_predicate_data_length,
            max_gas_per_predicate,
            gas_price_factor,
            gas_per_byte,
            max_message_data_length,
            chain_id,
        }
    }

    /// Replace the max storage slots with the given argument
    pub const fn with_max_storage_slots(self, max_storage_slots: u64) -> Self {
        let Self {
            contract_max_size,
            max_inputs,
            max_outputs,
            max_witnesses,
            max_gas_per_tx,
            max_script_length,
            max_script_data_length,
            max_predicate_length,
            max_predicate_data_length,
            max_gas_per_predicate,
            gas_price_factor,
            gas_per_byte,
            max_message_data_length,
            chain_id,
            ..
        } = self;

        Self {
            contract_max_size,
            max_inputs,
            max_outputs,
            max_witnesses,
            max_gas_per_tx,
            max_script_length,
            max_script_data_length,
            max_storage_slots,
            max_predicate_length,
            max_predicate_data_length,
            max_gas_per_predicate,
            gas_price_factor,
            gas_per_byte,
            max_message_data_length,
            chain_id,
        }
    }

    /// Replace the max predicate length with the given argument
    pub const fn with_max_predicate_length(self, max_predicate_length: u64) -> Self {
        let Self {
            contract_max_size,
            max_inputs,
            max_outputs,
            max_witnesses,
            max_gas_per_tx,
            max_script_length,
            max_script_data_length,
            max_storage_slots,
            max_predicate_data_length,
            max_gas_per_predicate,
            gas_price_factor,
            gas_per_byte,
            max_message_data_length,
            chain_id,
            ..
        } = self;

        Self {
            contract_max_size,
            max_inputs,
            max_outputs,
            max_witnesses,
            max_gas_per_tx,
            max_script_length,
            max_script_data_length,
            max_storage_slots,
            max_predicate_length,
            max_predicate_data_length,
            max_gas_per_predicate,
            gas_price_factor,
            gas_per_byte,
            max_message_data_length,
            chain_id,
        }
    }

    /// Replace the max predicate data length with the given argument
    pub const fn with_max_predicate_data_length(self, max_predicate_data_length: u64) -> Self {
        let Self {
            contract_max_size,
            max_inputs,
            max_outputs,
            max_witnesses,
            max_gas_per_tx,
            max_script_length,
            max_script_data_length,
            max_storage_slots,
            max_predicate_length,
            max_gas_per_predicate,
            gas_price_factor,
            gas_per_byte,
            max_message_data_length,
            chain_id,
            ..
        } = self;

        Self {
            contract_max_size,
            max_inputs,
            max_outputs,
            max_witnesses,
            max_gas_per_tx,
            max_script_length,
            max_script_data_length,
            max_storage_slots,
            max_predicate_length,
            max_predicate_data_length,
            max_gas_per_predicate,
            gas_price_factor,
            gas_per_byte,
            max_message_data_length,
            chain_id,
        }
    }

    /// Replace the gas price factor with the given argument
    pub const fn with_gas_price_factor(self, gas_price_factor: u64) -> Self {
        let Self {
            contract_max_size,
            max_inputs,
            max_outputs,
            max_witnesses,
            max_gas_per_tx,
            max_script_length,
            max_script_data_length,
            max_storage_slots,
            max_predicate_length,
            max_predicate_data_length,
            max_gas_per_predicate,
            gas_per_byte,
            max_message_data_length,
            chain_id,
            ..
        } = self;

        Self {
            contract_max_size,
            max_inputs,
            max_outputs,
            max_witnesses,
            max_gas_per_tx,
            max_script_length,
            max_script_data_length,
            max_storage_slots,
            max_predicate_length,
            max_predicate_data_length,
            max_gas_per_predicate,
            gas_price_factor,
            gas_per_byte,
            max_message_data_length,
            chain_id,
        }
    }

    pub const fn with_gas_per_byte(self, gas_per_byte: u64) -> Self {
        let Self {
            contract_max_size,
            max_inputs,
            max_outputs,
            max_witnesses,
            max_gas_per_tx,
            max_script_length,
            max_script_data_length,
            max_storage_slots,
            max_predicate_length,
            max_predicate_data_length,
            max_gas_per_predicate,
            gas_price_factor,
            max_message_data_length,
            chain_id,
            ..
        } = self;

        Self {
            contract_max_size,
            max_inputs,
            max_outputs,
            max_witnesses,
            max_gas_per_tx,
            max_script_length,
            max_script_data_length,
            max_storage_slots,
            max_predicate_length,
            max_predicate_data_length,
            max_gas_per_predicate,
            gas_price_factor,
            gas_per_byte,
            max_message_data_length,
            chain_id,
        }
    }

    /// Replace the max message data length with the given argument
    pub const fn with_max_message_data_length(self, max_message_data_length: u64) -> Self {
        let Self {
            contract_max_size,
            max_inputs,
            max_outputs,
            max_witnesses,
            max_gas_per_tx,
            max_script_length,
            max_script_data_length,
            max_storage_slots,
            max_predicate_length,
            max_predicate_data_length,
            max_gas_per_predicate,
            gas_price_factor,
            gas_per_byte,
            chain_id,
            ..
        } = self;

        Self {
            contract_max_size,
            max_inputs,
            max_outputs,
            max_witnesses,
            max_gas_per_tx,
            max_script_length,
            max_script_data_length,
            max_storage_slots,
            max_predicate_length,
            max_predicate_data_length,
            max_gas_per_predicate,
            gas_price_factor,
            gas_per_byte,
            max_message_data_length,
            chain_id,
        }
    }

    /// Replace the max gas per predicate with the given argument
    pub const fn with_max_gas_per_predicate(self, max_gas_per_predicate: u64) -> Self {
        let Self {
            contract_max_size,
            max_inputs,
            max_outputs,
            max_witnesses,
            max_gas_per_tx,
            max_script_length,
            max_script_data_length,
            max_storage_slots,
            max_predicate_length,
            max_predicate_data_length,
            gas_price_factor,
            gas_per_byte,
            max_message_data_length,
            chain_id,
            ..
        } = self;

        Self {
            contract_max_size,
            max_inputs,
            max_outputs,
            max_witnesses,
            max_gas_per_tx,
            max_script_length,
            max_script_data_length,
            max_storage_slots,
            max_predicate_length,
            max_predicate_data_length,
            max_gas_per_predicate,
            gas_price_factor,
            gas_per_byte,
            max_message_data_length,
            chain_id,
        }
=======
    pub const fn with_contract_max_size(mut self, contract_max_size: u64) -> Self {
        self.contract_max_size = contract_max_size;
        self
    }

    /// Replace the max inputs with the given argument
    pub const fn with_max_inputs(mut self, max_inputs: u64) -> Self {
        self.max_inputs = max_inputs;
        self
    }

    /// Replace the max outputs with the given argument
    pub const fn with_max_outputs(mut self, max_outputs: u64) -> Self {
        self.max_outputs = max_outputs;
        self
    }

    /// Replace the max witnesses with the given argument
    pub const fn with_max_witnesses(mut self, max_witnesses: u64) -> Self {
        self.max_witnesses = max_witnesses;
        self
    }

    /// Replace the max gas per transaction with the given argument
    pub const fn with_max_gas_per_tx(mut self, max_gas_per_tx: u64) -> Self {
        self.max_gas_per_tx = max_gas_per_tx;
        self
    }

    /// Replace the max script length with the given argument
    pub const fn with_max_script_length(mut self, max_script_length: u64) -> Self {
        self.max_script_length = max_script_length;
        self
    }

    /// Replace the max script data length with the given argument
    pub const fn with_max_script_data_length(mut self, max_script_data_length: u64) -> Self {
        self.max_script_data_length = max_script_data_length;
        self
    }

    /// Replace the max storage slots with the given argument
    pub const fn with_max_storage_slots(mut self, max_storage_slots: u64) -> Self {
        self.max_storage_slots = max_storage_slots;
        self
    }

    /// Replace the max predicate length with the given argument
    pub const fn with_max_predicate_length(mut self, max_predicate_length: u64) -> Self {
        self.max_predicate_length = max_predicate_length;
        self
    }

    /// Replace the max predicate data length with the given argument
    pub const fn with_max_predicate_data_length(mut self, max_predicate_data_length: u64) -> Self {
        self.max_predicate_data_length = max_predicate_data_length;
        self
    }

    /// Replace the gas price factor with the given argument
    pub const fn with_gas_price_factor(mut self, gas_price_factor: u64) -> Self {
        self.gas_price_factor = gas_price_factor;
        self
    }

    pub const fn with_gas_per_byte(mut self, gas_per_byte: u64) -> Self {
        self.gas_per_byte = gas_per_byte;
        self
    }

    /// Replace the max message data length with the given argument
    pub const fn with_max_message_data_length(mut self, max_message_data_length: u64) -> Self {
        self.max_message_data_length = max_message_data_length;
        self
>>>>>>> 2e1e4da7
    }
}

impl Default for ConsensusParameters {
    fn default() -> Self {
        Self::DEFAULT
    }
}

/// Arbitrary default consensus parameters. While best-efforts are made to adjust these to
/// reasonable settings, they may not be useful for every network instantiation.
#[deprecated(since = "0.12.2", note = "use `ConsensusParameters` instead.")]
pub mod default_parameters {
    use super::ConsensusParameters;

    pub const CONTRACT_MAX_SIZE: u64 = ConsensusParameters::DEFAULT.contract_max_size;
    pub const MAX_INPUTS: u64 = ConsensusParameters::DEFAULT.max_inputs;
    pub const MAX_OUTPUTS: u64 = ConsensusParameters::DEFAULT.max_outputs;
    pub const MAX_WITNESSES: u64 = ConsensusParameters::DEFAULT.max_witnesses;
    pub const MAX_GAS_PER_TX: u64 = ConsensusParameters::DEFAULT.max_gas_per_tx;
    pub const MAX_SCRIPT_LENGTH: u64 = ConsensusParameters::DEFAULT.max_script_length;
    pub const MAX_SCRIPT_DATA_LENGTH: u64 = ConsensusParameters::DEFAULT.max_script_data_length;
    pub const MAX_STORAGE_SLOTS: u64 = ConsensusParameters::DEFAULT.max_storage_slots;
    pub const MAX_PREDICATE_LENGTH: u64 = ConsensusParameters::DEFAULT.max_predicate_length;
    pub const MAX_PREDICATE_DATA_LENGTH: u64 = ConsensusParameters::DEFAULT.max_predicate_data_length;
    pub const MAX_GAS_PER_PREDICATE: u64 = ConsensusParameters::DEFAULT.max_gas_per_predicate;
    pub const GAS_PRICE_FACTOR: u64 = ConsensusParameters::DEFAULT.gas_price_factor;
    pub const GAS_PER_BYTE: u64 = ConsensusParameters::DEFAULT.gas_per_byte;
    pub const MAX_MESSAGE_DATA_LENGTH: u64 = ConsensusParameters::DEFAULT.max_message_data_length;
    pub const CHAIN_ID: u64 = ConsensusParameters::DEFAULT.chain_id;
}<|MERGE_RESOLUTION|>--- conflicted
+++ resolved
@@ -69,550 +69,6 @@
     }
 
     /// Replace the max contract size with the given argument
-<<<<<<< HEAD
-    pub const fn with_contract_max_size(self, contract_max_size: u64) -> Self {
-        let Self {
-            max_inputs,
-            max_outputs,
-            max_witnesses,
-            max_gas_per_tx,
-            max_script_length,
-            max_script_data_length,
-            max_storage_slots,
-            max_predicate_length,
-            max_predicate_data_length,
-            max_gas_per_predicate,
-            gas_price_factor,
-            gas_per_byte,
-            max_message_data_length,
-            chain_id,
-            ..
-        } = self;
-
-        Self {
-            contract_max_size,
-            max_inputs,
-            max_outputs,
-            max_witnesses,
-            max_gas_per_tx,
-            max_script_length,
-            max_script_data_length,
-            max_storage_slots,
-            max_predicate_length,
-            max_predicate_data_length,
-            max_gas_per_predicate,
-            gas_price_factor,
-            gas_per_byte,
-            max_message_data_length,
-            chain_id,
-        }
-    }
-
-    /// Replace the max inputs with the given argument
-    pub const fn with_max_inputs(self, max_inputs: u64) -> Self {
-        let Self {
-            contract_max_size,
-            max_outputs,
-            max_witnesses,
-            max_gas_per_tx,
-            max_script_length,
-            max_script_data_length,
-            max_storage_slots,
-            max_predicate_length,
-            max_predicate_data_length,
-            max_gas_per_predicate,
-            gas_price_factor,
-            gas_per_byte,
-            max_message_data_length,
-            chain_id,
-            ..
-        } = self;
-
-        Self {
-            contract_max_size,
-            max_inputs,
-            max_outputs,
-            max_witnesses,
-            max_gas_per_tx,
-            max_script_length,
-            max_script_data_length,
-            max_storage_slots,
-            max_predicate_length,
-            max_predicate_data_length,
-            max_gas_per_predicate,
-            gas_price_factor,
-            gas_per_byte,
-            max_message_data_length,
-            chain_id,
-        }
-    }
-
-    /// Replace the max outputs with the given argument
-    pub const fn with_max_outputs(self, max_outputs: u64) -> Self {
-        let Self {
-            contract_max_size,
-            max_inputs,
-            max_witnesses,
-            max_gas_per_tx,
-            max_script_length,
-            max_script_data_length,
-            max_storage_slots,
-            max_predicate_length,
-            max_predicate_data_length,
-            max_gas_per_predicate,
-            gas_price_factor,
-            gas_per_byte,
-            max_message_data_length,
-            chain_id,
-            ..
-        } = self;
-
-        Self {
-            contract_max_size,
-            max_inputs,
-            max_outputs,
-            max_witnesses,
-            max_gas_per_tx,
-            max_script_length,
-            max_script_data_length,
-            max_storage_slots,
-            max_predicate_length,
-            max_predicate_data_length,
-            max_gas_per_predicate,
-            gas_price_factor,
-            gas_per_byte,
-            max_message_data_length,
-            chain_id,
-        }
-    }
-
-    /// Replace the max witnesses with the given argument
-    pub const fn with_max_witnesses(self, max_witnesses: u64) -> Self {
-        let Self {
-            contract_max_size,
-            max_inputs,
-            max_outputs,
-            max_gas_per_tx,
-            max_script_length,
-            max_script_data_length,
-            max_storage_slots,
-            max_predicate_length,
-            max_predicate_data_length,
-            max_gas_per_predicate,
-            gas_price_factor,
-            gas_per_byte,
-            max_message_data_length,
-            chain_id,
-            ..
-        } = self;
-
-        Self {
-            contract_max_size,
-            max_inputs,
-            max_outputs,
-            max_witnesses,
-            max_gas_per_tx,
-            max_script_length,
-            max_script_data_length,
-            max_storage_slots,
-            max_predicate_length,
-            max_predicate_data_length,
-            max_gas_per_predicate,
-            gas_price_factor,
-            gas_per_byte,
-            max_message_data_length,
-            chain_id,
-        }
-    }
-
-    /// Replace the max gas per transaction with the given argument
-    pub const fn with_max_gas_per_tx(self, max_gas_per_tx: u64) -> Self {
-        let Self {
-            contract_max_size,
-            max_inputs,
-            max_outputs,
-            max_witnesses,
-            max_script_length,
-            max_script_data_length,
-            max_storage_slots,
-            max_predicate_length,
-            max_predicate_data_length,
-            max_gas_per_predicate,
-            gas_price_factor,
-            gas_per_byte,
-            max_message_data_length,
-            chain_id,
-            ..
-        } = self;
-
-        Self {
-            contract_max_size,
-            max_inputs,
-            max_outputs,
-            max_witnesses,
-            max_gas_per_tx,
-            max_script_length,
-            max_script_data_length,
-            max_storage_slots,
-            max_predicate_length,
-            max_predicate_data_length,
-            max_gas_per_predicate,
-            gas_price_factor,
-            gas_per_byte,
-            max_message_data_length,
-            chain_id,
-        }
-    }
-
-    /// Replace the max script length with the given argument
-    pub const fn with_max_script_length(self, max_script_length: u64) -> Self {
-        let Self {
-            contract_max_size,
-            max_inputs,
-            max_outputs,
-            max_witnesses,
-            max_gas_per_tx,
-            max_script_data_length,
-            max_storage_slots,
-            max_predicate_length,
-            max_predicate_data_length,
-            max_gas_per_predicate,
-            gas_price_factor,
-            gas_per_byte,
-            max_message_data_length,
-            chain_id,
-            ..
-        } = self;
-
-        Self {
-            contract_max_size,
-            max_inputs,
-            max_outputs,
-            max_witnesses,
-            max_gas_per_tx,
-            max_script_length,
-            max_script_data_length,
-            max_storage_slots,
-            max_predicate_length,
-            max_predicate_data_length,
-            max_gas_per_predicate,
-            gas_price_factor,
-            gas_per_byte,
-            max_message_data_length,
-            chain_id,
-        }
-    }
-
-    /// Replace the max script data length with the given argument
-    pub const fn with_max_script_data_length(self, max_script_data_length: u64) -> Self {
-        let Self {
-            contract_max_size,
-            max_inputs,
-            max_outputs,
-            max_witnesses,
-            max_gas_per_tx,
-            max_script_length,
-            max_storage_slots,
-            max_predicate_length,
-            max_predicate_data_length,
-            max_gas_per_predicate,
-            gas_price_factor,
-            gas_per_byte,
-            max_message_data_length,
-            chain_id,
-            ..
-        } = self;
-
-        Self {
-            contract_max_size,
-            max_inputs,
-            max_outputs,
-            max_witnesses,
-            max_gas_per_tx,
-            max_script_length,
-            max_script_data_length,
-            max_storage_slots,
-            max_predicate_length,
-            max_predicate_data_length,
-            max_gas_per_predicate,
-            gas_price_factor,
-            gas_per_byte,
-            max_message_data_length,
-            chain_id,
-        }
-    }
-
-    /// Replace the max storage slots with the given argument
-    pub const fn with_max_storage_slots(self, max_storage_slots: u64) -> Self {
-        let Self {
-            contract_max_size,
-            max_inputs,
-            max_outputs,
-            max_witnesses,
-            max_gas_per_tx,
-            max_script_length,
-            max_script_data_length,
-            max_predicate_length,
-            max_predicate_data_length,
-            max_gas_per_predicate,
-            gas_price_factor,
-            gas_per_byte,
-            max_message_data_length,
-            chain_id,
-            ..
-        } = self;
-
-        Self {
-            contract_max_size,
-            max_inputs,
-            max_outputs,
-            max_witnesses,
-            max_gas_per_tx,
-            max_script_length,
-            max_script_data_length,
-            max_storage_slots,
-            max_predicate_length,
-            max_predicate_data_length,
-            max_gas_per_predicate,
-            gas_price_factor,
-            gas_per_byte,
-            max_message_data_length,
-            chain_id,
-        }
-    }
-
-    /// Replace the max predicate length with the given argument
-    pub const fn with_max_predicate_length(self, max_predicate_length: u64) -> Self {
-        let Self {
-            contract_max_size,
-            max_inputs,
-            max_outputs,
-            max_witnesses,
-            max_gas_per_tx,
-            max_script_length,
-            max_script_data_length,
-            max_storage_slots,
-            max_predicate_data_length,
-            max_gas_per_predicate,
-            gas_price_factor,
-            gas_per_byte,
-            max_message_data_length,
-            chain_id,
-            ..
-        } = self;
-
-        Self {
-            contract_max_size,
-            max_inputs,
-            max_outputs,
-            max_witnesses,
-            max_gas_per_tx,
-            max_script_length,
-            max_script_data_length,
-            max_storage_slots,
-            max_predicate_length,
-            max_predicate_data_length,
-            max_gas_per_predicate,
-            gas_price_factor,
-            gas_per_byte,
-            max_message_data_length,
-            chain_id,
-        }
-    }
-
-    /// Replace the max predicate data length with the given argument
-    pub const fn with_max_predicate_data_length(self, max_predicate_data_length: u64) -> Self {
-        let Self {
-            contract_max_size,
-            max_inputs,
-            max_outputs,
-            max_witnesses,
-            max_gas_per_tx,
-            max_script_length,
-            max_script_data_length,
-            max_storage_slots,
-            max_predicate_length,
-            max_gas_per_predicate,
-            gas_price_factor,
-            gas_per_byte,
-            max_message_data_length,
-            chain_id,
-            ..
-        } = self;
-
-        Self {
-            contract_max_size,
-            max_inputs,
-            max_outputs,
-            max_witnesses,
-            max_gas_per_tx,
-            max_script_length,
-            max_script_data_length,
-            max_storage_slots,
-            max_predicate_length,
-            max_predicate_data_length,
-            max_gas_per_predicate,
-            gas_price_factor,
-            gas_per_byte,
-            max_message_data_length,
-            chain_id,
-        }
-    }
-
-    /// Replace the gas price factor with the given argument
-    pub const fn with_gas_price_factor(self, gas_price_factor: u64) -> Self {
-        let Self {
-            contract_max_size,
-            max_inputs,
-            max_outputs,
-            max_witnesses,
-            max_gas_per_tx,
-            max_script_length,
-            max_script_data_length,
-            max_storage_slots,
-            max_predicate_length,
-            max_predicate_data_length,
-            max_gas_per_predicate,
-            gas_per_byte,
-            max_message_data_length,
-            chain_id,
-            ..
-        } = self;
-
-        Self {
-            contract_max_size,
-            max_inputs,
-            max_outputs,
-            max_witnesses,
-            max_gas_per_tx,
-            max_script_length,
-            max_script_data_length,
-            max_storage_slots,
-            max_predicate_length,
-            max_predicate_data_length,
-            max_gas_per_predicate,
-            gas_price_factor,
-            gas_per_byte,
-            max_message_data_length,
-            chain_id,
-        }
-    }
-
-    pub const fn with_gas_per_byte(self, gas_per_byte: u64) -> Self {
-        let Self {
-            contract_max_size,
-            max_inputs,
-            max_outputs,
-            max_witnesses,
-            max_gas_per_tx,
-            max_script_length,
-            max_script_data_length,
-            max_storage_slots,
-            max_predicate_length,
-            max_predicate_data_length,
-            max_gas_per_predicate,
-            gas_price_factor,
-            max_message_data_length,
-            chain_id,
-            ..
-        } = self;
-
-        Self {
-            contract_max_size,
-            max_inputs,
-            max_outputs,
-            max_witnesses,
-            max_gas_per_tx,
-            max_script_length,
-            max_script_data_length,
-            max_storage_slots,
-            max_predicate_length,
-            max_predicate_data_length,
-            max_gas_per_predicate,
-            gas_price_factor,
-            gas_per_byte,
-            max_message_data_length,
-            chain_id,
-        }
-    }
-
-    /// Replace the max message data length with the given argument
-    pub const fn with_max_message_data_length(self, max_message_data_length: u64) -> Self {
-        let Self {
-            contract_max_size,
-            max_inputs,
-            max_outputs,
-            max_witnesses,
-            max_gas_per_tx,
-            max_script_length,
-            max_script_data_length,
-            max_storage_slots,
-            max_predicate_length,
-            max_predicate_data_length,
-            max_gas_per_predicate,
-            gas_price_factor,
-            gas_per_byte,
-            chain_id,
-            ..
-        } = self;
-
-        Self {
-            contract_max_size,
-            max_inputs,
-            max_outputs,
-            max_witnesses,
-            max_gas_per_tx,
-            max_script_length,
-            max_script_data_length,
-            max_storage_slots,
-            max_predicate_length,
-            max_predicate_data_length,
-            max_gas_per_predicate,
-            gas_price_factor,
-            gas_per_byte,
-            max_message_data_length,
-            chain_id,
-        }
-    }
-
-    /// Replace the max gas per predicate with the given argument
-    pub const fn with_max_gas_per_predicate(self, max_gas_per_predicate: u64) -> Self {
-        let Self {
-            contract_max_size,
-            max_inputs,
-            max_outputs,
-            max_witnesses,
-            max_gas_per_tx,
-            max_script_length,
-            max_script_data_length,
-            max_storage_slots,
-            max_predicate_length,
-            max_predicate_data_length,
-            gas_price_factor,
-            gas_per_byte,
-            max_message_data_length,
-            chain_id,
-            ..
-        } = self;
-
-        Self {
-            contract_max_size,
-            max_inputs,
-            max_outputs,
-            max_witnesses,
-            max_gas_per_tx,
-            max_script_length,
-            max_script_data_length,
-            max_storage_slots,
-            max_predicate_length,
-            max_predicate_data_length,
-            max_gas_per_predicate,
-            gas_price_factor,
-            gas_per_byte,
-            max_message_data_length,
-            chain_id,
-        }
-=======
     pub const fn with_contract_max_size(mut self, contract_max_size: u64) -> Self {
         self.contract_max_size = contract_max_size;
         self
@@ -672,6 +128,12 @@
         self
     }
 
+    /// Replace the max gas per predicate with the given argument
+    pub const fn with_max_gas_per_predicate(mut self, max_gas_per_predicate: u64) -> Self {
+        self.max_gas_per_predicate = max_gas_per_predicate;
+        self
+    }
+
     /// Replace the gas price factor with the given argument
     pub const fn with_gas_price_factor(mut self, gas_price_factor: u64) -> Self {
         self.gas_price_factor = gas_price_factor;
@@ -687,7 +149,6 @@
     pub const fn with_max_message_data_length(mut self, max_message_data_length: u64) -> Self {
         self.max_message_data_length = max_message_data_length;
         self
->>>>>>> 2e1e4da7
     }
 }
 
