--- conflicted
+++ resolved
@@ -321,11 +321,8 @@
     // Non-opcode costs
     pub contract_root: DependentCost,
     pub state_root: DependentCost,
-<<<<<<< HEAD
     pub new_storage_per_byte: Word, // TODO: this is currently per slot
-=======
     pub vm_initialization: Word,
->>>>>>> 187b60d9
 }
 
 /// Dependent cost is a cost that depends on the number of units.
@@ -481,11 +478,8 @@
             // Non-opcode costs
             contract_root: DependentCost::free(),
             state_root: DependentCost::free(),
-<<<<<<< HEAD
             new_storage_per_byte: 0,
-=======
             vm_initialization: 0,
->>>>>>> 187b60d9
         }
     }
 
@@ -602,11 +596,8 @@
             // Non-opcode costs
             contract_root: DependentCost::unit(),
             state_root: DependentCost::unit(),
-<<<<<<< HEAD
             new_storage_per_byte: 1,
-=======
             vm_initialization: 1,
->>>>>>> 187b60d9
         }
     }
 }
