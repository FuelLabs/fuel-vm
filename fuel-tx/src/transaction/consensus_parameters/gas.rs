--- conflicted
+++ resolved
@@ -1,15 +1,10 @@
 //! Tools for gas instrumentalization
 
-<<<<<<< HEAD
 use core::ops::Deref;
 
 #[cfg(feature = "alloc")]
 use alloc::sync::Arc;
 
-=======
-use alloc::sync::Arc;
-use core::ops::Deref;
->>>>>>> 731a187a
 use fuel_types::Word;
 
 #[allow(dead_code)]
