use crate::{
    transaction::{
        field::{
            BytecodeWitnessIndex,
            Salt as SaltField,
            StorageSlots,
        },
        metadata::CommonMetadata,
        types::chargeable_transaction::{
            ChargeableMetadata,
            ChargeableTransaction,
            UniqueFormatValidityChecks,
        },
    },
    Chargeable,
    ConsensusParameters,
    Contract,
    GasCosts,
    Input,
    Output,
    PrepareSign,
    StorageSlot,
    TransactionRepr,
    ValidityError,
};
use derivative::Derivative;
use fuel_types::{
    bytes::WORD_SIZE,
    canonical,
    Bytes32,
    Bytes4,
    ChainId,
    ContractId,
    Salt,
    Word,
};

#[cfg(feature = "alloc")]
use alloc::vec::Vec;

#[cfg(all(test, feature = "std"))]
mod ser_de_tests;

pub type Create = ChargeableTransaction<CreateBody, CreateMetadata>;

#[derive(Default, Debug, Clone, Derivative)]
#[derivative(Eq, PartialEq, Hash)]
pub struct CreateMetadata {
    pub contract_id: ContractId,
    pub contract_root: Bytes32,
    pub state_root: Bytes32,
}

impl CreateMetadata {
    /// Computes the `Metadata` for the `tx` transaction.
    pub fn compute(tx: &Create) -> Result<Self, ValidityError> {
        let salt = tx.salt();
        let storage_slots = tx.storage_slots();
        let contract = Contract::try_from(tx)?;
        let contract_root = contract.root();
        let state_root = Contract::initial_state_root(storage_slots.iter());
        let contract_id = contract.id(salt, &contract_root, &state_root);

        Ok(Self {
            contract_id,
            contract_root,
            state_root,
        })
    }
}

#[derive(Default, Debug, Clone, Derivative)]
#[cfg_attr(feature = "serde", derive(serde::Serialize, serde::Deserialize))]
#[cfg_attr(feature = "da-compression", derive(fuel_compression::Compact))]
#[derive(fuel_types::canonical::Deserialize, fuel_types::canonical::Serialize)]
#[canonical(prefix = TransactionRepr::Create)]
#[derivative(Eq, PartialEq, Hash)]
pub struct CreateBody {
    pub(crate) bytecode_witness_index: u16,
    pub(crate) salt: Salt,
<<<<<<< HEAD
    #[cfg_attr(feature = "serde", serde(skip))]
    #[cfg_attr(feature = "da-compression", da_compress(skip))]
    #[derivative(PartialEq = "ignore", Hash = "ignore")]
    #[canonical(skip)]
    pub(crate) metadata: Option<CreateMetadata>,
}

impl Create {
    pub fn metadata(&self) -> &Option<CreateMetadata> {
        &self.metadata
    }
=======
    pub(crate) storage_slots: Vec<StorageSlot>,
>>>>>>> 2604237c
}

impl PrepareSign for CreateBody {
    fn prepare_sign(&mut self) {}
}

impl Chargeable for Create {
    #[inline(always)]
    fn metered_bytes_size(&self) -> usize {
        canonical::Serialize::size(self)
    }

    fn gas_used_by_metadata(&self, gas_costs: &GasCosts) -> Word {
        let Create {
            body:
                CreateBody {
                    bytecode_witness_index,
                    storage_slots,
                    ..
                },
            witnesses,
            ..
        } = self;

        let contract_len = witnesses
            .get(*bytecode_witness_index as usize)
            .map(|c| c.as_ref().len())
            .unwrap_or(0);

        let contract_root_gas = gas_costs.contract_root().resolve(contract_len as Word);
        let state_root_length = storage_slots.len() as Word;
        let state_root_gas = gas_costs.state_root().resolve(state_root_length);

        // See https://github.com/FuelLabs/fuel-specs/blob/master/src/identifiers/contract-id.md
        let contract_id_input_length =
            Bytes4::LEN + Salt::LEN + Bytes32::LEN + Bytes32::LEN;
        let contract_id_gas = gas_costs.s256().resolve(contract_id_input_length as Word);
        let bytes = canonical::Serialize::size(self);
        // Gas required to calculate the `tx_id`.
        let tx_id_gas = gas_costs.s256().resolve(bytes as u64);

        contract_root_gas
            .saturating_add(state_root_gas)
            .saturating_add(contract_id_gas)
            .saturating_add(tx_id_gas)
    }
}

impl UniqueFormatValidityChecks for Create {
    fn check_unique_rules(
        &self,
        consensus_params: &ConsensusParameters,
    ) -> Result<(), ValidityError> {
        let contract_params = consensus_params.contract_params();
        let base_asset_id = consensus_params.base_asset_id();

        let bytecode_witness_len = self
            .witnesses
            .get(self.body.bytecode_witness_index as usize)
            .map(|w| w.as_ref().len() as Word)
            .ok_or(ValidityError::TransactionCreateBytecodeWitnessIndex)?;

        if bytecode_witness_len > contract_params.contract_max_size() {
            return Err(ValidityError::TransactionCreateBytecodeLen);
        }

        // Restrict to subset of u16::MAX, allowing this to be increased in the future
        // in a non-breaking way.
        if self.body.storage_slots.len() as u64 > contract_params.max_storage_slots() {
            return Err(ValidityError::TransactionCreateStorageSlotMax);
        }

        // Verify storage slots are sorted
        if !self
            .body
            .storage_slots
            .as_slice()
            .windows(2)
            .all(|s| s[0] < s[1])
        {
            return Err(ValidityError::TransactionCreateStorageSlotOrder);
        }

        self.inputs
            .iter()
            .enumerate()
            .try_for_each(|(index, input)| {
                if let Some(asset_id) = input.asset_id(consensus_params.base_asset_id()) {
                    if asset_id != consensus_params.base_asset_id() {
                        return Err(
                            ValidityError::TransactionInputContainsNonBaseAssetId {
                                index,
                            },
                        );
                    }
                }

                match input {
                    Input::Contract(_) => {
                        Err(ValidityError::TransactionInputContainsContract { index })
                    }
                    Input::MessageDataSigned(_) | Input::MessageDataPredicate(_) => {
                        Err(ValidityError::TransactionInputContainsMessageData { index })
                    }
                    _ => Ok(()),
                }
            })?;

        debug_assert!(
            self.metadata.is_some(),
            "`check_without_signatures` is called without cached metadata"
        );
        let (state_root_calculated, contract_id_calculated) =
            if let Some(metadata) = &self.metadata {
                (metadata.body.state_root, metadata.body.contract_id)
            } else {
                let metadata = CreateMetadata::compute(self)?;
                (metadata.state_root, metadata.contract_id)
            };

        let mut contract_created = false;
        self.outputs
            .iter()
            .enumerate()
            .try_for_each(|(index, output)| match output {
                Output::Contract(_) => {
                    Err(ValidityError::TransactionOutputContainsContract { index })
                }

                Output::Variable { .. } => {
                    Err(ValidityError::TransactionOutputContainsVariable { index })
                }

                Output::Change { asset_id, .. } if asset_id != base_asset_id => {
                    Err(ValidityError::TransactionChangeChangeUsesNotBaseAsset { index })
                }

                Output::ContractCreated {
                    contract_id,
                    state_root,
                } if contract_id != &contract_id_calculated
                    || state_root != &state_root_calculated =>
                    {
                        Err(
                            ValidityError::TransactionCreateOutputContractCreatedDoesntMatch {
                                index,
                            },
                        )
                    }

                // TODO: Output::ContractCreated { contract_id, state_root } if
                // contract_id == &id && state_root == &storage_root
                //  maybe move from `fuel-vm` to here
                Output::ContractCreated { .. } if contract_created => {
                    Err(ValidityError::TransactionCreateOutputContractCreatedMultiple {
                        index,
                    })
                }

                Output::ContractCreated { .. } => {
                    contract_created = true;

                    Ok(())
                }

                _ => Ok(()),
            })?;

        if !contract_created {
            return Err(ValidityError::TransactionOutputDoesntContainContractCreated);
        }

        Ok(())
    }
}

impl crate::Cacheable for Create {
    fn is_computed(&self) -> bool {
        self.metadata.is_some()
    }

    fn precompute(&mut self, chain_id: &ChainId) -> Result<(), ValidityError> {
        self.metadata = None;
        self.metadata = Some(ChargeableMetadata {
            common: CommonMetadata::compute(self, chain_id)?,
            body: CreateMetadata::compute(self)?,
        });
        Ok(())
    }
}

mod field {
    use super::*;
    use crate::field::{
        ChargeableBody,
        StorageSlotRef,
    };

    impl BytecodeWitnessIndex for Create {
        #[inline(always)]
        fn bytecode_witness_index(&self) -> &u16 {
            &self.body.bytecode_witness_index
        }

        #[inline(always)]
        fn bytecode_witness_index_mut(&mut self) -> &mut u16 {
            &mut self.body.bytecode_witness_index
        }

        #[inline(always)]
        fn bytecode_witness_index_offset_static() -> usize {
            WORD_SIZE // `Transaction` enum discriminant
        }
    }

    impl SaltField for Create {
        #[inline(always)]
        fn salt(&self) -> &Salt {
            &self.body.salt
        }

        #[inline(always)]
        fn salt_mut(&mut self) -> &mut Salt {
            &mut self.body.salt
        }

        #[inline(always)]
        fn salt_offset_static() -> usize {
            Self::bytecode_witness_index_offset_static().saturating_add(WORD_SIZE)
        }
    }

    impl StorageSlots for Create {
        #[inline(always)]
        fn storage_slots(&self) -> &Vec<StorageSlot> {
            &self.body.storage_slots
        }

        #[inline(always)]
        fn storage_slots_mut(&mut self) -> StorageSlotRef {
            StorageSlotRef {
                storage_slots: &mut self.body.storage_slots,
            }
        }

        #[inline(always)]
        fn storage_slots_offset_static() -> usize {
            Self::salt_offset_static().saturating_add(
                Salt::LEN
                + WORD_SIZE // Storage slots size
                + WORD_SIZE // Policies size
                + WORD_SIZE // Inputs size
                + WORD_SIZE // Outputs size
                + WORD_SIZE, // Witnesses size
            )
        }

        fn storage_slots_offset_at(&self, idx: usize) -> Option<usize> {
            if idx < self.body.storage_slots.len() {
                Some(
                    Self::storage_slots_offset_static()
                        .checked_add(idx.checked_mul(StorageSlot::SLOT_SIZE)?)?,
                )
            } else {
                None
            }
        }
    }

    impl ChargeableBody<CreateBody> for Create {
        fn body(&self) -> &CreateBody {
            &self.body
        }

        fn body_mut(&mut self) -> &mut CreateBody {
            &mut self.body
        }

        fn body_offset_end(&self) -> usize {
            Self::storage_slots_offset_static().saturating_add(
                self.body
                    .storage_slots
                    .len()
                    .saturating_mul(StorageSlot::SLOT_SIZE),
            )
        }
    }
}

impl TryFrom<&Create> for Contract {
    type Error = ValidityError;

    fn try_from(tx: &Create) -> Result<Self, Self::Error> {
        let Create {
            body:
                CreateBody {
                    bytecode_witness_index,
                    ..
                },
            witnesses,
            ..
        } = tx;

        witnesses
            .get(*bytecode_witness_index as usize)
            .map(|c| c.as_ref().into())
            .ok_or(ValidityError::TransactionCreateBytecodeWitnessIndex)
    }
}

#[cfg(test)]
mod tests {
    use super::*;
    use crate::{
        builder::Finalizable,
        transaction::validity::FormatValidityChecks,
    };
    use fuel_types::Bytes32;

    #[test]
    fn storage_slots_sorting() {
        // Test that storage slots must be sorted correctly
        let mut slot_data = [0u8; 64];

        let storage_slots = (0..10u64)
            .map(|i| {
                slot_data[..8].copy_from_slice(&i.to_be_bytes());
                StorageSlot::from(&slot_data.into())
            })
            .collect::<Vec<StorageSlot>>();

        let mut tx = crate::TransactionBuilder::create(
            vec![].into(),
            Salt::zeroed(),
            storage_slots,
        )
        .add_random_fee_input()
        .finalize();
        tx.body.storage_slots.reverse();

        let err = tx
            .check(0.into(), &ConsensusParameters::standard())
            .expect_err("Expected erroneous transaction");

        assert_eq!(ValidityError::TransactionCreateStorageSlotOrder, err);
    }

    #[test]
    fn storage_slots_no_duplicates() {
        let storage_slots = vec![
            StorageSlot::new(Bytes32::zeroed(), Bytes32::zeroed()),
            StorageSlot::new(Bytes32::zeroed(), Bytes32::zeroed()),
        ];

        let err = crate::TransactionBuilder::create(
            vec![].into(),
            Salt::zeroed(),
            storage_slots,
        )
        .add_random_fee_input()
        .finalize()
        .check(0.into(), &ConsensusParameters::standard())
        .expect_err("Expected erroneous transaction");

        assert_eq!(ValidityError::TransactionCreateStorageSlotOrder, err);
    }
}<|MERGE_RESOLUTION|>--- conflicted
+++ resolved
@@ -78,21 +78,7 @@
 pub struct CreateBody {
     pub(crate) bytecode_witness_index: u16,
     pub(crate) salt: Salt,
-<<<<<<< HEAD
-    #[cfg_attr(feature = "serde", serde(skip))]
-    #[cfg_attr(feature = "da-compression", da_compress(skip))]
-    #[derivative(PartialEq = "ignore", Hash = "ignore")]
-    #[canonical(skip)]
-    pub(crate) metadata: Option<CreateMetadata>,
-}
-
-impl Create {
-    pub fn metadata(&self) -> &Option<CreateMetadata> {
-        &self.metadata
-    }
-=======
     pub(crate) storage_slots: Vec<StorageSlot>,
->>>>>>> 2604237c
 }
 
 impl PrepareSign for CreateBody {
