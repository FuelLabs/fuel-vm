--- conflicted
+++ resolved
@@ -75,10 +75,6 @@
 #[canonical(prefix = TransactionRepr::Create)]
 #[derivative(Eq, PartialEq, Hash)]
 pub struct CreateBody {
-<<<<<<< HEAD
-    pub(crate) bytecode_length: Word,
-=======
->>>>>>> 8281e9db
     pub(crate) bytecode_witness_index: u16,
     pub(crate) salt: Salt,
     pub(crate) storage_slots: Vec<StorageSlot>,
@@ -146,13 +142,7 @@
             .map(|w| w.as_ref().len() as Word)
             .ok_or(ValidityError::TransactionCreateBytecodeWitnessIndex)?;
 
-<<<<<<< HEAD
-        if bytecode_witness_len > contract_params.contract_max_size()
-            || bytecode_witness_len / 4 != self.body.bytecode_length
-        {
-=======
         if bytecode_witness_len > contract_params.contract_max_size() {
->>>>>>> 8281e9db
             return Err(ValidityError::TransactionCreateBytecodeLen);
         }
 
@@ -271,26 +261,6 @@
         ChargeableBody,
         StorageSlotRef,
     };
-<<<<<<< HEAD
-
-    impl BytecodeLength for Create {
-        #[inline(always)]
-        fn bytecode_length(&self) -> &Word {
-            &self.body.bytecode_length
-        }
-
-        #[inline(always)]
-        fn bytecode_length_mut(&mut self) -> &mut Word {
-            &mut self.body.bytecode_length
-        }
-
-        #[inline(always)]
-        fn bytecode_length_offset_static() -> usize {
-            WORD_SIZE // `Transaction` enum discriminant
-        }
-    }
-=======
->>>>>>> 8281e9db
 
     impl BytecodeWitnessIndex for Create {
         #[inline(always)]
