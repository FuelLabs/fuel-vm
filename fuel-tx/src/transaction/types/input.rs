use crate::{TxPointer, UtxoId};

use fuel_crypto::{Hasher, PublicKey};
use fuel_types::{bytes, MemLayout, MemLocType};
use fuel_types::{Address, AssetId, Bytes32, ContractId, MessageId, Word};

use core::mem;

#[cfg(feature = "std")]
use fuel_types::bytes::{Deserializable, SizedBytes, WORD_SIZE};

use alloc::vec::Vec;

#[cfg(feature = "std")]
use std::io;

mod consts;
mod repr;
mod sizes;

use consts::*;
use sizes::*;

pub use repr::InputRepr;

#[cfg(all(test, feature = "std"))]
mod ser_de_tests;

#[derive(Debug, Clone, PartialEq, Eq, Hash)]
#[cfg_attr(feature = "serde", derive(serde::Serialize, serde::Deserialize))]
pub enum Input {
    CoinSigned {
        utxo_id: UtxoId,
        owner: Address,
        amount: Word,
        asset_id: AssetId,
        tx_pointer: TxPointer,
        witness_index: u8,
        maturity: Word,
    },

    CoinPredicate {
        utxo_id: UtxoId,
        owner: Address,
        amount: Word,
        asset_id: AssetId,
        tx_pointer: TxPointer,
        maturity: Word,
        predicate: Vec<u8>,
        predicate_data: Vec<u8>,
        predicate_gas_used: Word,
    },

    Contract {
        utxo_id: UtxoId,
        balance_root: Bytes32,
        state_root: Bytes32,
        tx_pointer: TxPointer,
        contract_id: ContractId,
    },

    MessageSigned {
        message_id: MessageId,
        sender: Address,
        recipient: Address,
        amount: Word,
        nonce: Word,
        witness_index: u8,
        data: Vec<u8>,
    },

    MessagePredicate {
        message_id: MessageId,
        sender: Address,
        recipient: Address,
        amount: Word,
        nonce: Word,
        data: Vec<u8>,
        predicate: Vec<u8>,
        predicate_data: Vec<u8>,
        predicate_gas_used: Word,
    },
}

impl Default for Input {
    fn default() -> Self {
        Self::Contract {
            utxo_id: Default::default(),
            balance_root: Default::default(),
            state_root: Default::default(),
            tx_pointer: Default::default(),
            contract_id: Default::default(),
        }
    }
}

impl bytes::SizedBytes for Input {
    fn serialized_size(&self) -> usize {
        match self {
            Self::CoinSigned { .. } => INPUT_COIN_FIXED_SIZE,

            Self::CoinPredicate {
                predicate,
                predicate_data,
                ..
            } => {
                INPUT_COIN_FIXED_SIZE
                    + bytes::padded_len(predicate.as_slice())
                    + bytes::padded_len(predicate_data.as_slice())
            }

            Self::Contract { .. } => INPUT_CONTRACT_SIZE,

            Self::MessageSigned { data, .. } => INPUT_MESSAGE_FIXED_SIZE + bytes::padded_len(data.as_slice()),

            Self::MessagePredicate {
                data,
                predicate,
                predicate_data,
                ..
            } => {
                INPUT_MESSAGE_FIXED_SIZE
                    + bytes::padded_len(data.as_slice())
                    + bytes::padded_len(predicate.as_slice())
                    + bytes::padded_len(predicate_data.as_slice())
            }
        }
    }
}

impl Input {
    pub const fn repr(&self) -> InputRepr {
        InputRepr::from_input(self)
    }

    pub fn owner(pk: &PublicKey) -> Address {
        let owner: [u8; Address::LEN] = pk.hash().into();

        owner.into()
    }

    pub const fn coin_predicate(
        utxo_id: UtxoId,
        owner: Address,
        amount: Word,
        asset_id: AssetId,
        tx_pointer: TxPointer,
        maturity: Word,
        predicate: Vec<u8>,
        predicate_data: Vec<u8>,
        predicate_gas_used: Word,
    ) -> Self {
        Self::CoinPredicate {
            utxo_id,
            owner,
            amount,
            asset_id,
            tx_pointer,
            maturity,
            predicate,
            predicate_data,
            predicate_gas_used,
        }
    }

    pub const fn coin_signed(
        utxo_id: UtxoId,
        owner: Address,
        amount: Word,
        asset_id: AssetId,
        tx_pointer: TxPointer,
        witness_index: u8,
        maturity: Word,
    ) -> Self {
        Self::CoinSigned {
            utxo_id,
            owner,
            amount,
            asset_id,
            tx_pointer,
            witness_index,
            maturity,
        }
    }

    pub const fn contract(
        utxo_id: UtxoId,
        balance_root: Bytes32,
        state_root: Bytes32,
        tx_pointer: TxPointer,
        contract_id: ContractId,
    ) -> Self {
        Self::Contract {
            utxo_id,
            balance_root,
            state_root,
            tx_pointer,
            contract_id,
        }
    }

    pub const fn message_signed(
        message_id: MessageId,
        sender: Address,
        recipient: Address,
        amount: Word,
        nonce: Word,
        witness_index: u8,
        data: Vec<u8>,
    ) -> Self {
        Self::MessageSigned {
            message_id,
            sender,
            recipient,
            amount,
            nonce,
            witness_index,
            data,
        }
    }

    pub const fn message_predicate(
        message_id: MessageId,
        sender: Address,
        recipient: Address,
        amount: Word,
        nonce: Word,
        data: Vec<u8>,
        predicate: Vec<u8>,
        predicate_data: Vec<u8>,
        predicate_gas_used: Word,
    ) -> Self {
        Self::MessagePredicate {
            message_id,
            sender,
            recipient,
            amount,
            nonce,
            data,
            predicate,
            predicate_data,
            predicate_gas_used,
        }
    }

    pub const fn utxo_id(&self) -> Option<&UtxoId> {
        match self {
            Self::CoinSigned { utxo_id, .. } | Self::CoinPredicate { utxo_id, .. } | Self::Contract { utxo_id, .. } => {
                Some(utxo_id)
            }
            Self::MessageSigned { .. } => None,
            Self::MessagePredicate { .. } => None,
        }
    }

    pub const fn input_owner(&self) -> Option<&Address> {
        match self {
            Self::CoinSigned { owner, .. } | Self::CoinPredicate { owner, .. } => Some(owner),
            Self::MessageSigned { .. } | Self::MessagePredicate { .. } | Self::Contract { .. } => None,
        }
    }

    pub const fn asset_id(&self) -> Option<&AssetId> {
        match self {
            Input::CoinSigned { asset_id, .. } | Input::CoinPredicate { asset_id, .. } => Some(asset_id),
            Input::MessageSigned { .. } | Input::MessagePredicate { .. } => Some(&AssetId::BASE),
            Input::Contract { .. } => None,
        }
    }

    pub const fn contract_id(&self) -> Option<&ContractId> {
        match self {
            Self::Contract { contract_id, .. } => Some(contract_id),
            _ => None,
        }
    }

    pub const fn amount(&self) -> Option<Word> {
        match self {
            Input::CoinSigned { amount, .. }
            | Input::CoinPredicate { amount, .. }
            | Input::MessageSigned { amount, .. }
            | Input::MessagePredicate { amount, .. } => Some(*amount),
            Input::Contract { .. } => None,
        }
    }

    pub const fn witness_index(&self) -> Option<u8> {
        match self {
            Input::CoinSigned { witness_index, .. } | Input::MessageSigned { witness_index, .. } => {
                Some(*witness_index)
            }
            Input::CoinPredicate { .. } | Input::Contract { .. } | Input::MessagePredicate { .. } => None,
        }
    }

    pub const fn maturity(&self) -> Option<Word> {
        match self {
            Input::CoinSigned { maturity, .. } | Input::CoinPredicate { maturity, .. } => Some(*maturity),
            Input::Contract { .. } | Input::MessageSigned { .. } | Input::MessagePredicate { .. } => None,
        }
    }

    pub fn predicate_offset(&self) -> Option<usize> {
        match self {
            Input::CoinPredicate { .. } => InputRepr::Coin.coin_predicate_offset(),
            Input::MessagePredicate { data, .. } => {
                InputRepr::Message.data_offset().map(|o| o + bytes::padded_len(data))
            }
            Input::CoinSigned { .. } | Input::Contract { .. } | Input::MessageSigned { .. } => None,
        }
    }

    pub fn predicate_data_offset(&self) -> Option<usize> {
        match self {
            Input::CoinPredicate { predicate, .. } | Input::MessagePredicate { predicate, .. } => {
                self.predicate_offset().map(|o| o + bytes::padded_len(predicate))
            }
            Input::CoinSigned { .. } | Input::Contract { .. } | Input::MessageSigned { .. } => None,
        }
    }

    pub fn predicate_len(&self) -> Option<usize> {
        match self {
            Input::CoinPredicate { predicate, .. } | Input::MessagePredicate { predicate, .. } => Some(predicate.len()),
            Input::CoinSigned { .. } | Input::MessageSigned { .. } => Some(0),
            Input::Contract { .. } => None,
        }
    }

    pub fn predicate_data_len(&self) -> Option<usize> {
        match self {
            Input::CoinPredicate { predicate_data, .. } | Input::MessagePredicate { predicate_data, .. } => {
                Some(predicate_data.len())
            }
            Input::CoinSigned { .. } | Input::MessageSigned { .. } => Some(0),
            Input::Contract { .. } => None,
        }
    }

    pub const fn message_id(&self) -> Option<&MessageId> {
        match self {
            Self::MessagePredicate { message_id, .. } | Self::MessageSigned { message_id, .. } => Some(message_id),
            _ => None,
        }
    }

    pub const fn tx_pointer(&self) -> Option<&TxPointer> {
        match self {
            Input::CoinSigned { tx_pointer, .. }
            | Input::CoinPredicate { tx_pointer, .. }
            | Input::Contract { tx_pointer, .. } => Some(tx_pointer),
            _ => None,
        }
    }

    pub fn input_data(&self) -> Option<&[u8]> {
        match self {
            Input::MessageSigned { data, .. } | Input::MessagePredicate { data, .. } => Some(data),
            _ => None,
        }
    }

    pub fn input_predicate(&self) -> Option<&[u8]> {
        match self {
            Input::CoinPredicate { predicate, .. } | Input::MessagePredicate { predicate, .. } => Some(predicate),

            _ => None,
        }
    }

    pub fn input_predicate_data(&self) -> Option<&[u8]> {
        match self {
            Input::CoinPredicate { predicate_data, .. } | Input::MessagePredicate { predicate_data, .. } => {
                Some(predicate_data)
            }

            _ => None,
        }
    }

    pub fn input_predicate_gas_used(&self) -> Option<&Word> {
        match self {
            Input::CoinPredicate { predicate_gas_used, .. } | Input::MessagePredicate { predicate_gas_used, .. } => {
                Some(predicate_gas_used)
            }

            _ => None,
        }
    }

    /// Return a tuple containing the predicate, its data, and the gas used if the input is of
    /// type `CoinPredicate` or `MessagePredicate`
    pub fn predicate(&self) -> Option<(&[u8], &[u8], &Word)> {
        match self {
            Input::CoinPredicate {
                predicate,
                predicate_data,
                predicate_gas_used,
                ..
            }
            | Input::MessagePredicate {
                predicate,
                predicate_data,
                predicate_gas_used,
                ..
            } => Some((predicate.as_slice(), predicate_data.as_slice(), predicate_gas_used)),

            _ => None,
        }
    }

    pub const fn is_coin(&self) -> bool {
        self.is_coin_signed() | self.is_coin_predicate()
    }

    pub const fn is_coin_signed(&self) -> bool {
        matches!(self, Input::CoinSigned { .. })
    }

    pub const fn is_coin_predicate(&self) -> bool {
        matches!(self, Input::CoinPredicate { .. })
    }

    pub const fn is_message(&self) -> bool {
        self.is_message_signed() | self.is_message_predicate()
    }

    pub const fn is_message_signed(&self) -> bool {
        matches!(self, Input::MessageSigned { .. })
    }

    pub const fn is_message_predicate(&self) -> bool {
        matches!(self, Input::MessagePredicate { .. })
    }

    pub const fn is_contract(&self) -> bool {
        matches!(self, Input::Contract { .. })
    }

    pub const fn coin_predicate_offset() -> usize {
        INPUT_COIN_FIXED_SIZE
    }

    pub const fn message_data_offset() -> usize {
        INPUT_MESSAGE_FIXED_SIZE
    }

    pub const fn balance_root(&self) -> Option<&Bytes32> {
        match self {
            Input::Contract { balance_root, .. } => Some(balance_root),
            _ => None,
        }
    }

    pub const fn state_root(&self) -> Option<&Bytes32> {
        match self {
            Input::Contract { state_root, .. } => Some(state_root),
            _ => None,
        }
    }

    pub const fn sender(&self) -> Option<&Address> {
        match self {
            Input::MessageSigned { sender, .. } | Input::MessagePredicate { sender, .. } => Some(sender),
            _ => None,
        }
    }

    pub const fn recipient(&self) -> Option<&Address> {
        match self {
            Input::MessageSigned { recipient, .. } | Input::MessagePredicate { recipient, .. } => Some(recipient),
            _ => None,
        }
    }

    pub const fn nonce(&self) -> Option<Word> {
        match self {
            Input::MessageSigned { nonce, .. } | Input::MessagePredicate { nonce, .. } => Some(*nonce),
            _ => None,
        }
    }

    /// Empties fields that should be zero during the signing.
    pub(crate) fn prepare_sign(&mut self) {
        match self {
            Input::CoinSigned { tx_pointer, .. } | Input::CoinPredicate { tx_pointer, .. } => {
                mem::take(tx_pointer);
            }

            Input::Contract {
                utxo_id,
                balance_root,
                state_root,
                tx_pointer,
                ..
            } => {
                mem::take(utxo_id);
                mem::take(balance_root);
                mem::take(state_root);
                mem::take(tx_pointer);
            }

            _ => (),
        }
    }

    pub fn compute_message_id(
        sender: &Address,
        recipient: &Address,
        nonce: Word,
        amount: Word,
        data: &[u8],
    ) -> MessageId {
        let message_id = *Hasher::default()
            .chain(sender)
            .chain(recipient)
            .chain(nonce.to_be_bytes())
            .chain(amount.to_be_bytes())
            .chain(data)
            .finalize();

        message_id.into()
    }

    pub fn predicate_owner<P>(predicate: P) -> Address
    where
        P: AsRef<[u8]>,
    {
        use crate::Contract;

        let root = Contract::root_from_code(predicate);

        (*root).into()
    }

    #[cfg(feature = "std")]
    pub fn is_predicate_owner_valid<P>(owner: &Address, predicate: P) -> bool
    where
        P: AsRef<[u8]>,
    {
        owner == &Self::predicate_owner(predicate)
    }

    /// Prepare the output for VM predicate execution
    pub fn prepare_init_predicate(&mut self) {
        self.prepare_sign()
    }
}

#[cfg(feature = "std")]
impl io::Read for Input {
    fn read(&mut self, full_buf: &mut [u8]) -> io::Result<usize> {
        let n = self.serialized_size();
        if full_buf.len() < n {
            return Err(bytes::eof());
        }

        match self {
            Self::CoinSigned {
                utxo_id,
                owner,
                amount,
                asset_id,
                tx_pointer,
                witness_index,
                maturity,
            } => {
                type S = CoinSizes;
                const LEN: usize = CoinSizes::LEN;
                let buf: &mut [_; LEN] = full_buf
                    .get_mut(..LEN)
                    .and_then(|slice| slice.try_into().ok())
                    .ok_or(bytes::eof())?;
                bytes::store_number_at(buf, S::layout(S::LAYOUT.repr), InputRepr::Coin as u8);

                let n = utxo_id.read(&mut buf[S::LAYOUT.utxo_id.range()])?;
                if n != S::LAYOUT.utxo_id.size() {
                    return Err(bytes::eof());
                }

                bytes::store_at(buf, S::layout(S::LAYOUT.owner), owner);
                bytes::store_number_at(buf, S::layout(S::LAYOUT.amount), *amount);
                bytes::store_at(buf, S::layout(S::LAYOUT.asset_id), asset_id);

                let n = tx_pointer.read(&mut buf[S::LAYOUT.tx_pointer.range()])?;
                if n != S::LAYOUT.tx_pointer.size() {
                    return Err(bytes::eof());
                }

                bytes::store_number_at(buf, S::layout(S::LAYOUT.witness_index), *witness_index);
                bytes::store_number_at(buf, S::layout(S::LAYOUT.maturity), *maturity);

                // Predicate len zeroed for signed coin
                bytes::store_number_at(buf, S::layout(S::LAYOUT.predicate_len), 0);

                // Predicate data len zeroed for signed coin
                bytes::store_number_at(buf, S::layout(S::LAYOUT.predicate_data_len), 0);
            }

            Self::CoinPredicate {
                utxo_id,
                owner,
                amount,
                asset_id,
                tx_pointer,
                maturity,
                predicate,
                predicate_data,
                predicate_gas_used,
            } => {
                type S = CoinSizes;
                const LEN: usize = CoinSizes::LEN;
                let buf: &mut [_; LEN] = full_buf
                    .get_mut(..LEN)
                    .and_then(|slice| slice.try_into().ok())
                    .ok_or(bytes::eof())?;
                bytes::store_number_at(buf, S::layout(S::LAYOUT.repr), InputRepr::Coin as u8);

                let n = utxo_id.read(&mut buf[S::LAYOUT.utxo_id.range()])?;
                if n != S::LAYOUT.utxo_id.size() {
                    return Err(bytes::eof());
                }

                bytes::store_at(buf, S::layout(S::LAYOUT.owner), owner);
                bytes::store_number_at(buf, S::layout(S::LAYOUT.amount), *amount);
                bytes::store_at(buf, S::layout(S::LAYOUT.asset_id), asset_id);

                let n = tx_pointer.read(&mut buf[S::LAYOUT.tx_pointer.range()])?;
                if n != S::LAYOUT.tx_pointer.size() {
                    return Err(bytes::eof());
                }

                // Witness index zeroed for coin predicate
                bytes::store_number_at(buf, S::layout(S::LAYOUT.witness_index), 0);
                bytes::store_number_at(buf, S::layout(S::LAYOUT.maturity), *maturity);

                bytes::store_number_at(buf, S::layout(S::LAYOUT.predicate_len), predicate.len() as Word);

                bytes::store_number_at(
                    buf,
                    S::layout(S::LAYOUT.predicate_data_len),
                    predicate_data.len() as Word,
                );

                let (_, buf) =
                    bytes::store_raw_bytes(full_buf.get_mut(LEN..).ok_or(bytes::eof())?, predicate.as_slice())?;

                let (_, buf) = bytes::store_raw_bytes(buf, predicate_data.as_slice())?;

                bytes::store_number_unchecked(buf, predicate_gas_used as Word);
            }

            Self::Contract {
                utxo_id,
                balance_root,
                state_root,
                tx_pointer,
                contract_id,
            } => {
                type S = ContractSizes;
                const LEN: usize = ContractSizes::LEN;
                let buf: &mut [_; LEN] = full_buf
                    .get_mut(..LEN)
                    .and_then(|slice| slice.try_into().ok())
                    .ok_or(bytes::eof())?;

                bytes::store_number_at(buf, S::layout(S::LAYOUT.repr), InputRepr::Contract as u8);
                bytes::store_at(buf, S::layout(S::LAYOUT.tx_id), utxo_id.tx_id());
                bytes::store_number_at(buf, S::layout(S::LAYOUT.output_index), utxo_id.output_index() as Word);
                bytes::store_at(buf, S::layout(S::LAYOUT.balance_root), balance_root);
                bytes::store_at(buf, S::layout(S::LAYOUT.state_root), state_root);

                let n = tx_pointer.read(&mut buf[S::LAYOUT.tx_pointer.range()])?;
                if n != S::LAYOUT.tx_pointer.size() {
                    return Err(bytes::eof());
                }

                bytes::store_at(buf, S::layout(S::LAYOUT.contract_id), contract_id);
            }

            Self::MessageSigned {
                message_id,
                sender,
                recipient,
                amount,
                nonce,
                witness_index,
                data,
            } => {
                type S = MessageSizes;
                const LEN: usize = MessageSizes::LEN;
                let buf: &mut [_; LEN] = full_buf
                    .get_mut(..LEN)
                    .and_then(|slice| slice.try_into().ok())
                    .ok_or(bytes::eof())?;

                bytes::store_number_at(buf, S::layout(S::LAYOUT.repr), InputRepr::Message as u8);

                bytes::store_at(buf, S::layout(S::LAYOUT.message_id), message_id);
                bytes::store_at(buf, S::layout(S::LAYOUT.sender), sender);
                bytes::store_at(buf, S::layout(S::LAYOUT.recipient), recipient);

                bytes::store_number_at(buf, S::layout(S::LAYOUT.amount), *amount);
                bytes::store_number_at(buf, S::layout(S::LAYOUT.nonce), *nonce);
                bytes::store_number_at(buf, S::layout(S::LAYOUT.witness_index), *witness_index);
                bytes::store_number_at(buf, S::layout(S::LAYOUT.data_len), data.len() as Word);

                // predicate + data are empty for signed message
                bytes::store_number_at(buf, S::layout(S::LAYOUT.predicate_len), 0);
                bytes::store_number_at(buf, S::layout(S::LAYOUT.predicate_data_len), 0);

                bytes::store_raw_bytes(full_buf.get_mut(LEN..).ok_or(bytes::eof())?, data.as_slice())?;
            }

            Self::MessagePredicate {
                message_id,
                sender,
                recipient,
                amount,
                nonce,
                data,
                predicate,
                predicate_data,
                predicate_gas_used,
            } => {
<<<<<<< HEAD
                let witness_index = 0 as Word;

                let buf = bytes::store_number_unchecked(buf, InputRepr::Message as Word);
                let buf = bytes::store_array_unchecked(buf, message_id);
                let buf = bytes::store_array_unchecked(buf, sender);
                let buf = bytes::store_array_unchecked(buf, recipient);
                let buf = bytes::store_number_unchecked(buf, *amount);
                let buf = bytes::store_number_unchecked(buf, *nonce);
                let buf = bytes::store_number_unchecked(buf, witness_index);
                let buf = bytes::store_number_unchecked(buf, data.len() as Word);
                let buf = bytes::store_number_unchecked(buf, predicate.len() as Word);
                let buf = bytes::store_number_unchecked(buf, predicate_data.len() as Word);
                let buf = bytes::store_number_unchecked(buf, predicate_gas_used as Word);

                let (_, buf) = bytes::store_raw_bytes(buf, data.as_slice())?;
=======
                let witness_index = 0;

                type S = MessageSizes;
                const LEN: usize = MessageSizes::LEN;
                let buf: &mut [_; LEN] = full_buf
                    .get_mut(..LEN)
                    .and_then(|slice| slice.try_into().ok())
                    .ok_or(bytes::eof())?;

                bytes::store_number_at(buf, S::layout(S::LAYOUT.repr), InputRepr::Message as u8);

                bytes::store_at(buf, S::layout(S::LAYOUT.message_id), message_id);
                bytes::store_at(buf, S::layout(S::LAYOUT.sender), sender);
                bytes::store_at(buf, S::layout(S::LAYOUT.recipient), recipient);

                bytes::store_number_at(buf, S::layout(S::LAYOUT.amount), *amount);
                bytes::store_number_at(buf, S::layout(S::LAYOUT.nonce), *nonce);
                bytes::store_number_at(buf, S::layout(S::LAYOUT.witness_index), witness_index);
                bytes::store_number_at(buf, S::layout(S::LAYOUT.data_len), data.len() as Word);

                bytes::store_number_at(buf, S::layout(S::LAYOUT.predicate_len), predicate.len() as Word);
                bytes::store_number_at(
                    buf,
                    S::layout(S::LAYOUT.predicate_data_len),
                    predicate_data.len() as Word,
                );

                let (_, buf) = bytes::store_raw_bytes(full_buf.get_mut(LEN..).ok_or(bytes::eof())?, data.as_slice())?;

>>>>>>> a47c236e
                let (_, buf) = bytes::store_raw_bytes(buf, predicate.as_slice())?;

                let (_, buf) = bytes::store_raw_bytes(buf, predicate_data.as_slice())?;

                bytes::store_number_unchecked(buf, predicate_gas_used as Word);
            }
        }

        Ok(n)
    }
}

#[cfg(feature = "std")]
impl io::Write for Input {
    fn write(&mut self, full_buf: &[u8]) -> io::Result<usize> {
        let identifier: &[_; WORD_SIZE] = full_buf
            .get(..WORD_SIZE)
            .and_then(|slice| slice.try_into().ok())
            .ok_or(bytes::eof())?;

        // Safety: buf len is checked
        let identifier = bytes::restore_word(bytes::from_array(identifier));
        let identifier = InputRepr::try_from(identifier)?;

        match identifier {
            InputRepr::Coin => {
                type S = CoinSizes;
                const LEN: usize = CoinSizes::LEN;
                let buf: &[_; LEN] = full_buf
                    .get(..LEN)
                    .and_then(|slice| slice.try_into().ok())
                    .ok_or(bytes::eof())?;

                let mut n = INPUT_COIN_FIXED_SIZE;

                let utxo_id = UtxoId::from_bytes(&buf[S::LAYOUT.utxo_id.range()])?;

                let owner = bytes::restore_at(buf, S::layout(S::LAYOUT.owner));
                let amount = bytes::restore_number_at(buf, S::layout(S::LAYOUT.amount));
                let asset_id = bytes::restore_at(buf, S::layout(S::LAYOUT.asset_id));

                let tx_pointer = TxPointer::from_bytes(&buf[S::LAYOUT.tx_pointer.range()])?;

                let witness_index = bytes::restore_u8_at(buf, S::layout(S::LAYOUT.witness_index));
                let maturity = bytes::restore_number_at(buf, S::layout(S::LAYOUT.maturity));

                let predicate_len = bytes::restore_usize_at(buf, S::layout(S::LAYOUT.predicate_len));
                let predicate_data_len = bytes::restore_usize_at(buf, S::layout(S::LAYOUT.predicate_data_len));

                let (size, predicate, buf) =
                    bytes::restore_raw_bytes(full_buf.get(LEN..).ok_or(bytes::eof())?, predicate_len)?;
                n += size;

                let (size, predicate_data, buf) = bytes::restore_raw_bytes(buf, predicate_data_len)?;
                n += size;

                let owner = owner.into();
                let asset_id = asset_id.into();

                *self = if predicate.is_empty() {
                    Self::CoinSigned {
                        utxo_id,
                        owner,
                        amount,
                        asset_id,
                        tx_pointer,
                        witness_index,
                        maturity,
                    }
                } else {
                    let (predicate_gas_used, _) = unsafe { bytes::restore_number_unchecked(buf) };

                    Self::CoinPredicate {
                        utxo_id,
                        owner,
                        amount,
                        asset_id,
                        tx_pointer,
                        maturity,
                        predicate,
                        predicate_data,
                        predicate_gas_used,
                    }
                };

                Ok(n)
            }

            InputRepr::Contract => {
                type S = ContractSizes;
                const LEN: usize = ContractSizes::LEN;
                let buf: &[_; LEN] = full_buf
                    .get(..LEN)
                    .and_then(|slice| slice.try_into().ok())
                    .ok_or(bytes::eof())?;

                let utxo_id =
                    UtxoId::from_bytes(&buf[S::LAYOUT.tx_id.range().start..S::LAYOUT.output_index.range().end])?;

                let balance_root = bytes::restore_at(buf, S::layout(S::LAYOUT.balance_root));
                let state_root = bytes::restore_at(buf, S::layout(S::LAYOUT.state_root));

                let tx_pointer = TxPointer::from_bytes(&buf[S::LAYOUT.tx_pointer.range()])?;

                let contract_id = bytes::restore_at(buf, S::layout(S::LAYOUT.contract_id));

                let balance_root = balance_root.into();
                let state_root = state_root.into();
                let contract_id = contract_id.into();

                *self = Self::Contract {
                    utxo_id,
                    balance_root,
                    state_root,
                    tx_pointer,
                    contract_id,
                };

                Ok(INPUT_CONTRACT_SIZE)
            }

            InputRepr::Message => {
                type S = MessageSizes;
                const LEN: usize = MessageSizes::LEN;
                let buf: &[_; LEN] = full_buf
                    .get(..LEN)
                    .and_then(|slice| slice.try_into().ok())
                    .ok_or(bytes::eof())?;
                let mut n = INPUT_MESSAGE_FIXED_SIZE;

                // Safety: buf len is checked
                let message_id = bytes::restore_at(buf, S::layout(S::LAYOUT.message_id));
                let sender = bytes::restore_at(buf, S::layout(S::LAYOUT.sender));
                let recipient = bytes::restore_at(buf, S::layout(S::LAYOUT.recipient));

                let amount = bytes::restore_number_at(buf, S::layout(S::LAYOUT.amount));
                let nonce = bytes::restore_number_at(buf, S::layout(S::LAYOUT.nonce));
                let witness_index = bytes::restore_u8_at(buf, S::layout(S::LAYOUT.witness_index));

                let data_len = bytes::restore_usize_at(buf, S::layout(S::LAYOUT.data_len));
                let predicate_len = bytes::restore_usize_at(buf, S::layout(S::LAYOUT.predicate_len));
                let predicate_data_len = bytes::restore_usize_at(buf, S::layout(S::LAYOUT.predicate_data_len));

                let (size, data, buf) = bytes::restore_raw_bytes(full_buf.get(LEN..).ok_or(bytes::eof())?, data_len)?;
                n += size;

                let (size, predicate, buf) = bytes::restore_raw_bytes(buf, predicate_len)?;
                n += size;

                let (size, predicate_data, buf) = bytes::restore_raw_bytes(buf, predicate_data_len)?;
                n += size;

                let message_id = message_id.into();
                let sender = sender.into();
                let recipient = recipient.into();

                *self = if predicate.is_empty() {
                    Self::message_signed(message_id, sender, recipient, amount, nonce, witness_index, data)
                } else {
                    let (predicate_gas_used, _) = unsafe { bytes::restore_number_unchecked(buf) };

                    Self::message_predicate(
                        message_id,
                        sender,
                        recipient,
                        amount,
                        nonce,
                        data,
                        predicate,
                        predicate_data,
                        predicate_gas_used,
                    )
                };

                Ok(n)
            }
        }
    }

    fn flush(&mut self) -> io::Result<()> {
        Ok(())
    }
}<|MERGE_RESOLUTION|>--- conflicted
+++ resolved
@@ -724,23 +724,6 @@
                 predicate_data,
                 predicate_gas_used,
             } => {
-<<<<<<< HEAD
-                let witness_index = 0 as Word;
-
-                let buf = bytes::store_number_unchecked(buf, InputRepr::Message as Word);
-                let buf = bytes::store_array_unchecked(buf, message_id);
-                let buf = bytes::store_array_unchecked(buf, sender);
-                let buf = bytes::store_array_unchecked(buf, recipient);
-                let buf = bytes::store_number_unchecked(buf, *amount);
-                let buf = bytes::store_number_unchecked(buf, *nonce);
-                let buf = bytes::store_number_unchecked(buf, witness_index);
-                let buf = bytes::store_number_unchecked(buf, data.len() as Word);
-                let buf = bytes::store_number_unchecked(buf, predicate.len() as Word);
-                let buf = bytes::store_number_unchecked(buf, predicate_data.len() as Word);
-                let buf = bytes::store_number_unchecked(buf, predicate_gas_used as Word);
-
-                let (_, buf) = bytes::store_raw_bytes(buf, data.as_slice())?;
-=======
                 let witness_index = 0;
 
                 type S = MessageSizes;
@@ -770,12 +753,11 @@
 
                 let (_, buf) = bytes::store_raw_bytes(full_buf.get_mut(LEN..).ok_or(bytes::eof())?, data.as_slice())?;
 
->>>>>>> a47c236e
                 let (_, buf) = bytes::store_raw_bytes(buf, predicate.as_slice())?;
 
                 let (_, buf) = bytes::store_raw_bytes(buf, predicate_data.as_slice())?;
-
-                bytes::store_number_unchecked(buf, predicate_gas_used as Word);
+                
+				bytes::store_number_at(buf, S::layout(S::LAYOUT.predicate_gas_used), predicate_gas_used as Word);
             }
         }
 
@@ -841,7 +823,8 @@
                         maturity,
                     }
                 } else {
-                    let (predicate_gas_used, _) = unsafe { bytes::restore_number_unchecked(buf) };
+                	let predicate_gas_used = bytes::restore_number_at(buf, S::layout(S::LAYOUT.predicate_gas_used));
+
 
                     Self::CoinPredicate {
                         utxo_id,
@@ -930,7 +913,7 @@
                 *self = if predicate.is_empty() {
                     Self::message_signed(message_id, sender, recipient, amount, nonce, witness_index, data)
                 } else {
-                    let (predicate_gas_used, _) = unsafe { bytes::restore_number_unchecked(buf) };
+                    let predicate_gas_used = bytes::restore_number_at(buf, S::layout(S::LAYOUT.predicate_gas_used));
 
                     Self::message_predicate(
                         message_id,
