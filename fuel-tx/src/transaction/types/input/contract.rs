--- conflicted
+++ resolved
@@ -5,10 +5,7 @@
 };
 use fuel_types::{
     bytes,
-<<<<<<< HEAD
     bytes::SizedBytes,
-=======
->>>>>>> 731a187a
     Bytes32,
     ContractId,
     MemLayout,
