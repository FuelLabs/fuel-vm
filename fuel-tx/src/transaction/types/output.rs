use fuel_crypto::Hasher;
use fuel_types::{
    canonical::{
        self,
        Serialize as _,
    },
    Address,
    AssetId,
    Bytes32,
    ContractId,
    Nonce,
    Word,
};

mod consts;
pub mod contract;
mod repr;

use contract::Contract;
pub use repr::OutputRepr;

#[derive(Debug, Clone, Copy, PartialEq, Eq, Hash, strum_macros::EnumCount)]
#[cfg_attr(feature = "serde", derive(serde::Serialize, serde::Deserialize))]
#[cfg_attr(feature = "da-compression", derive(fuel_compression::Compact))]
#[derive(canonical::Deserialize, canonical::Serialize)]
pub enum Output {
    Coin {
        #[cfg_attr(feature = "da-compression", da_compress(registry = "Address"))]
        to: Address,
        amount: Word,
        #[cfg_attr(feature = "da-compression", da_compress(registry = "AssetId"))]
        asset_id: AssetId,
    },

    Contract(Contract),

    Change {
        #[cfg_attr(feature = "da-compression", da_compress(registry = "Address"))]
        to: Address,
        #[cfg_attr(feature = "da-compression", da_compress(skip))]
        amount: Word,
        #[cfg_attr(feature = "da-compression", da_compress(registry = "AssetId"))]
        asset_id: AssetId,
    },

    Variable {
        #[cfg_attr(feature = "da-compression", da_compress(skip))]
        to: Address,
        #[cfg_attr(feature = "da-compression", da_compress(skip))]
        amount: Word,
        #[cfg_attr(feature = "da-compression", da_compress(skip))]
        asset_id: AssetId,
    },

    ContractCreated {
        contract_id: ContractId,
        state_root: Bytes32,
    },
}

impl Default for Output {
    fn default() -> Self {
        Self::ContractCreated {
            contract_id: Default::default(),
            state_root: Default::default(),
        }
    }
}

impl Output {
    pub const fn repr(&self) -> OutputRepr {
        OutputRepr::from_output(self)
    }

    pub const fn coin(to: Address, amount: Word, asset_id: AssetId) -> Self {
        Self::Coin {
            to,
            amount,
            asset_id,
        }
    }

    pub const fn contract(
        input_index: u16,
        balance_root: Bytes32,
        state_root: Bytes32,
    ) -> Self {
        Self::Contract(Contract {
            input_index,
            balance_root,
            state_root,
        })
    }

    pub const fn change(to: Address, amount: Word, asset_id: AssetId) -> Self {
        Self::Change {
            to,
            amount,
            asset_id,
        }
    }

    pub const fn variable(to: Address, amount: Word, asset_id: AssetId) -> Self {
        Self::Variable {
            to,
            amount,
            asset_id,
        }
    }

    pub const fn contract_created(contract_id: ContractId, state_root: Bytes32) -> Self {
        Self::ContractCreated {
            contract_id,
            state_root,
        }
    }

    pub const fn asset_id(&self) -> Option<&AssetId> {
        match self {
            Output::Coin { asset_id, .. }
            | Output::Change { asset_id, .. }
            | Output::Variable { asset_id, .. } => Some(asset_id),
            _ => None,
        }
    }

    pub const fn to(&self) -> Option<&Address> {
        match self {
            Output::Coin { to, .. }
            | Output::Change { to, .. }
            | Output::Variable { to, .. } => Some(to),
            _ => None,
        }
    }

    pub const fn amount(&self) -> Option<Word> {
        match self {
            Output::Coin { amount, .. }
            | Output::Change { amount, .. }
            | Output::Variable { amount, .. } => Some(*amount),
            _ => None,
        }
    }

    pub const fn input_index(&self) -> Option<u16> {
        match self {
            Output::Contract(Contract { input_index, .. }) => Some(*input_index),
            _ => None,
        }
    }

    pub const fn balance_root(&self) -> Option<&Bytes32> {
        match self {
            Output::Contract(Contract { balance_root, .. }) => Some(balance_root),
            _ => None,
        }
    }

    pub const fn state_root(&self) -> Option<&Bytes32> {
        match self {
            Output::Contract(Contract { state_root, .. })
            | Output::ContractCreated { state_root, .. } => Some(state_root),
            _ => None,
        }
    }

    pub const fn contract_id(&self) -> Option<&ContractId> {
        match self {
            Output::ContractCreated { contract_id, .. } => Some(contract_id),
            _ => None,
        }
    }

    pub const fn is_coin(&self) -> bool {
        matches!(self, Self::Coin { .. })
    }

    pub const fn is_change(&self) -> bool {
        matches!(self, Self::Change { .. })
    }

    pub const fn is_variable(&self) -> bool {
        matches!(self, Self::Variable { .. })
    }

    pub const fn is_contract(&self) -> bool {
        matches!(self, Self::Contract(_))
    }

    pub const fn is_contract_created(&self) -> bool {
        matches!(self, Self::ContractCreated { .. })
    }

    pub fn message_nonce(txid: &Bytes32, idx: Word) -> Nonce {
        (*Hasher::default()
            .chain(txid)
            .chain(idx.to_bytes())
            .finalize())
        .into()
    }

    pub fn message_digest(data: &[u8]) -> Bytes32 {
        Hasher::hash(data)
    }

    /// Empties fields that should be zero during the signing.
    pub fn prepare_sign(&mut self) {
        match self {
            Output::Contract(contract) => contract.prepare_sign(),

            Output::Change { amount, .. } => {
                *amount = 0;
            }

            Output::Variable {
                to,
                amount,
                asset_id,
                ..
            } => {
                *to = Address::default();
                *amount = 0;
                *asset_id = AssetId::default();
            }

            _ => (),
        }
    }

    /// Prepare the output for VM initialization for script execution
<<<<<<< HEAD
    pub fn prepare_init_script(&mut self) {
        match self {
            Output::Change { amount, .. } => {
                *amount = 0;
            }

            Output::Variable {
                to,
                amount,
                asset_id,
            } => {
                *to = Address::default();
                *amount = 0;
                *asset_id = AssetId::default();
            }

            _ => (),
        }
    }

    /// Prepare the output for VM initialization for predicate verification
    pub fn prepare_init_predicate(&mut self) {
        self.prepare_sign()
=======
    /// or predicate verification
    pub fn prepare_init_execute(&mut self) {
        self.prepare_sign() // Currently does the same thing
>>>>>>> 2604237c
    }
}

#[cfg(feature = "typescript")]
pub mod typescript {
    use wasm_bindgen::prelude::*;

    use super::*;

    use fuel_types::{
        Address,
        AssetId,
        Bytes32,
        Word,
    };

    use alloc::{
        boxed::Box,
        format,
        string::String,
        vec::Vec,
    };

    #[derive(Clone, Eq, Hash, PartialEq)]
    #[cfg_attr(feature = "serde", derive(serde::Serialize, serde::Deserialize))]
    #[wasm_bindgen]
    pub struct Output(#[wasm_bindgen(skip)] pub Box<crate::Output>);

    #[wasm_bindgen]
    impl Output {
        #[cfg(feature = "serde")]
        #[wasm_bindgen(js_name = toJSON)]
        pub fn to_json(&self) -> String {
            serde_json::to_string(&self.0).expect("unable to json format")
        }

        #[wasm_bindgen(js_name = toString)]
        pub fn typescript_to_string(&self) -> String {
            format!("{:?}", self.0)
        }

        #[wasm_bindgen(js_name = to_bytes)]
        pub fn typescript_to_bytes(&self) -> Vec<u8> {
            use fuel_types::canonical::Serialize;
            self.0.to_bytes()
        }

        #[wasm_bindgen(js_name = from_bytes)]
        pub fn typescript_from_bytes(value: &[u8]) -> Result<Output, js_sys::Error> {
            use fuel_types::canonical::Deserialize;
            crate::Output::from_bytes(value)
                .map(|v| Output(Box::new(v)))
                .map_err(|e| js_sys::Error::new(&format!("{:?}", e)))
        }

        #[wasm_bindgen]
        pub fn coin(to: Address, amount: Word, asset_id: AssetId) -> Output {
            Output(Box::new(crate::Output::coin(to, amount, asset_id)))
        }

        #[wasm_bindgen]
        pub fn contract(
            input_index: u16,
            balance_root: Bytes32,
            state_root: Bytes32,
        ) -> Output {
            Output(Box::new(crate::Output::contract(
                input_index,
                balance_root,
                state_root,
            )))
        }

        #[wasm_bindgen]
        pub fn change(to: Address, amount: Word, asset_id: AssetId) -> Output {
            Output(Box::new(crate::Output::change(to, amount, asset_id)))
        }

        #[wasm_bindgen]
        pub fn variable(to: Address, amount: Word, asset_id: AssetId) -> Output {
            Output(Box::new(crate::Output::variable(to, amount, asset_id)))
        }

        #[wasm_bindgen]
        pub fn contract_created(contract_id: ContractId, state_root: Bytes32) -> Output {
            Output(Box::new(crate::Output::contract_created(
                contract_id,
                state_root,
            )))
        }
    }
}<|MERGE_RESOLUTION|>--- conflicted
+++ resolved
@@ -228,35 +228,9 @@
     }
 
     /// Prepare the output for VM initialization for script execution
-<<<<<<< HEAD
-    pub fn prepare_init_script(&mut self) {
-        match self {
-            Output::Change { amount, .. } => {
-                *amount = 0;
-            }
-
-            Output::Variable {
-                to,
-                amount,
-                asset_id,
-            } => {
-                *to = Address::default();
-                *amount = 0;
-                *asset_id = AssetId::default();
-            }
-
-            _ => (),
-        }
-    }
-
-    /// Prepare the output for VM initialization for predicate verification
-    pub fn prepare_init_predicate(&mut self) {
-        self.prepare_sign()
-=======
     /// or predicate verification
     pub fn prepare_init_execute(&mut self) {
         self.prepare_sign() // Currently does the same thing
->>>>>>> 2604237c
     }
 }
 
