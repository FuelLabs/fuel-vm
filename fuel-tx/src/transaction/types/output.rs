--- conflicted
+++ resolved
@@ -21,13 +21,8 @@
 
 #[derive(Debug, Clone, Copy, PartialEq, Eq, Hash, strum_macros::EnumCount)]
 #[cfg_attr(feature = "serde", derive(serde::Serialize, serde::Deserialize))]
-<<<<<<< HEAD
 #[cfg_attr(feature = "da-compression", derive(fuel_compression::Compact))]
 #[derive(canonical::Deserialize, canonical::Serialize)]
-#[non_exhaustive]
-=======
-#[derive(Deserialize, Serialize)]
->>>>>>> 92c00400
 pub enum Output {
     Coin {
         #[cfg_attr(feature = "da-compression", da_compress(registry = "Address"))]
