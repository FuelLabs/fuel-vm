--- conflicted
+++ resolved
@@ -59,19 +59,6 @@
     pub(crate) script: Vec<u8>,
     #[derivative(Debug(format_with = "fmt_truncated_hex::<16>"))]
     pub(crate) script_data: Vec<u8>,
-<<<<<<< HEAD
-    pub(crate) policies: Policies,
-    pub(crate) inputs: Vec<Input>,
-    pub(crate) outputs: Vec<Output>,
-    pub(crate) witnesses: Vec<Witness>,
-    pub(crate) receipts_root: Bytes32,
-    #[cfg_attr(feature = "serde", serde(skip))]
-    #[cfg_attr(feature = "da-compression", da_compress(skip))]
-    #[derivative(PartialEq = "ignore", Hash = "ignore")]
-    #[canonical(skip)]
-    pub(crate) metadata: Option<ScriptMetadata>,
-=======
->>>>>>> 2604237c
 }
 
 impl Default for ScriptBody {
