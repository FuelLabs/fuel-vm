use crate::UtxoId;
use fuel_types::{
    AssetId,
    ContractId,
    MessageId,
};

/// The error returned during the checking of the transaction's validity rules.
#[derive(Debug, Clone, PartialEq, Eq, Hash, derive_more::Display)]
#[cfg_attr(feature = "serde", derive(serde::Serialize, serde::Deserialize))]
#[non_exhaustive]
pub enum ValidityError {
    /// Transaction doesn't have spendable input message or coin.
    NoSpendableInput,
    InputWitnessIndexBounds {
        index: usize,
    },
    InputPredicateEmpty {
        index: usize,
    },
    InputPredicateLength {
        index: usize,
    },
    InputPredicateDataLength {
        index: usize,
    },
    InputPredicateOwner {
        index: usize,
    },
    InputInvalidSignature {
        index: usize,
    },
    InputContractAssociatedOutputContract {
        index: usize,
    },
    InputMessageDataLength {
        index: usize,
    },
    DuplicateInputUtxoId {
        utxo_id: UtxoId,
    },
    DuplicateMessageInputId {
        message_id: MessageId,
    },
    DuplicateInputContractId {
        contract_id: ContractId,
    },
    OutputContractInputIndex {
        index: usize,
    },
    TransactionCreateInputContract {
        index: usize,
    },
    /// The `Create` transaction contains (retryable) message input.
    TransactionCreateMessageData {
        index: usize,
    },
    TransactionCreateOutputContract {
        index: usize,
    },
    TransactionCreateOutputVariable {
        index: usize,
    },
    TransactionCreateOutputChangeNotBaseAsset {
        index: usize,
    },
    TransactionCreateOutputContractCreatedDoesntMatch {
        index: usize,
    },
    TransactionCreateOutputContractCreatedMultiple {
        index: usize,
    },
    TransactionCreateBytecodeLen,
    TransactionCreateBytecodeWitnessIndex,
    TransactionCreateStorageSlotMax,
    TransactionCreateStorageSlotOrder,
    TransactionScriptLength,
    TransactionScriptDataLength,
    TransactionScriptOutputContractCreated {
        index: usize,
    },
    /// The block height of the checking doesn't match the transaction's block height.
    /// `Mint` transaction only exists in the scope of the block.
    TransactionMintIncorrectBlockHeight,
    /// The `Output.input_index` is not zero.
    TransactionMintIncorrectOutputIndex,
    /// The `Output.mint_base_asset` is not base asset.
    TransactionMintNonBaseAsset,
    /// The transaction exceeded the size limit.
    TransactionSizeLimitExceeded,
    /// Max gas per tx exceeded
    TransactionMaxGasExceeded,
    TransactionMaxFeeLimitExceeded,
    TransactionWitnessLimitExceeded,
    TransactionPoliciesAreInvalid,
    TransactionNoGasPricePolicy,
    TransactionMaturity,
    TransactionInputsMax,
    TransactionOutputsMax,
    TransactionWitnessesMax,
    TransactionOutputChangeAssetIdDuplicated(AssetId),
    TransactionOutputChangeAssetIdNotFound(AssetId),
    /// This error happens when a transaction attempts to create a coin output for an
    /// asset type that doesn't exist in the coin inputs.
    TransactionOutputCoinAssetIdNotFound(AssetId),
    /// The transaction doesn't provide enough input amount of the native chain asset to
    /// cover all potential execution fees
    #[display(
        fmt = "Insufficient fee amount: expected {}, provided {}",
        expected,
        provided
    )]
    InsufficientFeeAmount {
        /// The expected amount of fees required to cover the transaction
        expected: u64,
        /// The fee amount actually provided for spending
        provided: u64,
    },
    /// The transaction doesn't provide enough input amount of the given asset to cover
    /// the amounts used in the outputs.
    #[display(
        fmt = "Insufficient input amount: asset {}, expected {}, provided {}",
        asset,
        expected,
        provided
    )]
    InsufficientInputAmount {
        /// The asset id being spent
        asset: AssetId,
        /// The amount expected by a coin output
        expected: u64,
        /// The total amount provided by coin inputs
        provided: u64,
    },
<<<<<<< HEAD
    /// The given coins is too large
    BalanceOverflow,
    /// The given gas costs is are too large
    GasCostsCoinsOverflow,
    /// Predicate verification failed
    PredicateVerificationFailed,
    /// Predicate used all available gas
    PredicateExhaustedGas,
=======
    /// The user provided amounts for coins or gas prices that caused an arithmetic
    /// overflow.
    ArithmeticOverflow,
>>>>>>> 9c750065
}<|MERGE_RESOLUTION|>--- conflicted
+++ resolved
@@ -132,18 +132,8 @@
         /// The total amount provided by coin inputs
         provided: u64,
     },
-<<<<<<< HEAD
     /// The given coins is too large
     BalanceOverflow,
     /// The given gas costs is are too large
     GasCostsCoinsOverflow,
-    /// Predicate verification failed
-    PredicateVerificationFailed,
-    /// Predicate used all available gas
-    PredicateExhaustedGas,
-=======
-    /// The user provided amounts for coins or gas prices that caused an arithmetic
-    /// overflow.
-    ArithmeticOverflow,
->>>>>>> 9c750065
 }