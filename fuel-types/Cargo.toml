[package]
name = "fuel-types"
version = { workspace = true }
authors = { workspace = true }
categories = { workspace = true }
edition = { workspace = true }
homepage = { workspace = true }
keywords = ["blockchain", "cryptocurrencies", "fuel-vm", "primitives"]
license = "Apache-2.0"
repository = { workspace = true }
description = "Atomic types of the FuelVM."

[dependencies]
fuel-derive = { workspace = true }
hex = { version = "0.4", default-features = false, optional = true }
rand = { version = "0.8", default-features = false, optional = true }
serde = { version = "1.0", default-features = false, features = ["derive", "alloc"], optional = true }
<<<<<<< HEAD
sha2 = "0.10"
=======
wasm-bindgen = { version = "0.2.87", optional = true }
>>>>>>> e18be55f

[dev-dependencies]
bincode = { workspace = true }
criterion = "0.4"
fuel-types = { path = ".", features = ["random", "serde"] }
num_enum = { version = "0.7" }
postcard = { version = "1.0", features = ["use-std"] }
rand = { version = "0.8", default-features = false, features = ["std_rng"] }
serde_json = "1.0"

[features]
default = ["std", "serde?/default"]
typescript = ["wasm-bindgen"]
alloc = ["hex/alloc"]
random = ["rand"]
serde = ["dep:serde", "alloc"]
std = ["alloc", "serde?/std", "hex?/std"]
unsafe = []

[[bench]]
name = "bench"
harness = false<|MERGE_RESOLUTION|>--- conflicted
+++ resolved
@@ -15,11 +15,8 @@
 hex = { version = "0.4", default-features = false, optional = true }
 rand = { version = "0.8", default-features = false, optional = true }
 serde = { version = "1.0", default-features = false, features = ["derive", "alloc"], optional = true }
-<<<<<<< HEAD
 sha2 = "0.10"
-=======
 wasm-bindgen = { version = "0.2.87", optional = true }
->>>>>>> e18be55f
 
 [dev-dependencies]
 bincode = { workspace = true }
