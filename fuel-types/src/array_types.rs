// serde-big-array doesn't allow documentation of its generated structure
#![allow(missing_docs)]
use core::{
    array::TryFromSliceError,
    borrow::{
        Borrow,
        BorrowMut,
    },
    convert::TryFrom,
    fmt,
    ops::{
        Deref,
        DerefMut,
    },
    str,
};

#[cfg(feature = "random")]
use rand::{
    distributions::{
        Distribution,
        Standard,
    },
    Rng,
};

#[cfg(all(feature = "alloc", feature = "typescript"))]
use alloc::format;

macro_rules! key {
    ($i:ident, $s:expr) => {
        /// FuelVM atomic array type.
        #[derive(Default, Clone, Copy, PartialEq, Eq, PartialOrd, Ord, Hash)]
        #[repr(transparent)]
        #[cfg_attr(feature = "typescript", wasm_bindgen::prelude::wasm_bindgen)]
        #[derive(
            fuel_types::canonical::Serialize, fuel_types::canonical::Deserialize,
        )]
        pub struct $i([u8; $s]);

        key_methods!($i, $s);

        #[cfg(feature = "random")]
        impl Distribution<$i> for Standard {
            fn sample<R: Rng + ?Sized>(&self, rng: &mut R) -> $i {
                $i(rng.gen())
            }
        }
    };
}

macro_rules! key_with_big_array {
    ($i:ident, $s:expr) => {
        /// FuelVM atomic type.
        #[derive(Clone, Copy, PartialEq, Eq, PartialOrd, Ord, Hash)]
        #[repr(transparent)]
        #[cfg_attr(feature = "typescript", wasm_bindgen::prelude::wasm_bindgen)]
        #[derive(
            fuel_types::canonical::Serialize, fuel_types::canonical::Deserialize,
        )]
        pub struct $i([u8; $s]);

        key_methods!($i, $s);

        impl Default for $i {
            fn default() -> $i {
                $i([0u8; $s])
            }
        }

        #[cfg(feature = "random")]
        impl Distribution<$i> for Standard {
            fn sample<R: Rng + ?Sized>(&self, rng: &mut R) -> $i {
                let mut bytes = $i::default();

                rng.fill_bytes(bytes.as_mut());

                bytes
            }
        }
    };
}

macro_rules! key_methods {
    ($i:ident, $s:expr) => {
        impl $i {
            /// Memory length of the type
            pub const LEN: usize = $s;

            /// Bytes constructor.
            pub const fn new(bytes: [u8; $s]) -> Self {
                Self(bytes)
            }

            /// Zeroes bytes constructor.
            pub const fn zeroed() -> $i {
                $i([0; $s])
            }

            #[cfg(feature = "unsafe")]
            #[allow(unsafe_code)]
            /// Add a conversion from arbitrary slices into owned
            ///
            /// # Safety
            ///
            /// This function will not panic if the length of the slice is smaller than
            /// `Self::LEN`. Instead, it will cause undefined behavior and read random
            /// disowned bytes
            pub unsafe fn from_slice_unchecked(bytes: &[u8]) -> Self {
                $i($crate::bytes::from_slice_unchecked(bytes))
            }

            /// Copy-free reference cast
            /// # Safety
            /// Assumes the type is `repr[transparent]`.
            pub fn from_bytes_ref_checked(bytes: &[u8]) -> Option<&Self> {
                let bytes: &[u8; $s] = bytes.get(..$s)?.try_into().ok()?;
                Some(Self::from_bytes_ref(bytes))
            }

            /// Copy-free reference cast
            /// # Safety
            /// Assumes the type is `repr[transparent]`.
            pub fn from_bytes_ref(bytes: &[u8; $s]) -> &Self {
                // The interpreter will frequently make references to keys and values
                // using logically checked slices.
                //
                // This function will save unnecessary copy to owned slices for the
                // interpreter access
                #[allow(unsafe_code)]
                unsafe {
                    &*(bytes.as_ptr() as *const Self)
                }
            }

            /// The memory size of the type by the method.
            pub const fn size(&self) -> usize {
                Self::LEN
            }
        }

        #[cfg(feature = "typescript")]
        #[wasm_bindgen::prelude::wasm_bindgen]
        impl $i {
            /// Bytes constructor.
            ///
            /// # Panics
            ///
            /// This function will panic if the length of `buf` is smaller than
            /// `Self::LEN`.
            #[wasm_bindgen(js_name = from_bytes)]
            pub fn from_bytes_typescript(bytes: &[u8]) -> Self {
                Self(bytes.try_into().expect(
                    format!("The size of the arrays it not {} size", $s).as_str(),
                ))
            }

            /// Zeroes bytes constructor.
            #[wasm_bindgen(js_name = zeroed)]
            pub fn zeroed_typescript() -> $i {
                Self::zeroed()
            }

            /// The memory size of the type by the method.
            #[wasm_bindgen(js_name = size)]
            pub fn size_typescript(&self) -> usize {
                self.size()
            }
        }

        #[cfg(feature = "random")]
        impl rand::Fill for $i {
            fn try_fill<R: rand::Rng + ?Sized>(
                &mut self,
                rng: &mut R,
            ) -> Result<(), rand::Error> {
                rng.fill_bytes(self.as_mut());

                Ok(())
            }
        }

        impl Deref for $i {
            type Target = [u8; $s];

            fn deref(&self) -> &[u8; $s] {
                &self.0
            }
        }

        impl Borrow<[u8; $s]> for $i {
            fn borrow(&self) -> &[u8; $s] {
                &self.0
            }
        }

        impl BorrowMut<[u8; $s]> for $i {
            fn borrow_mut(&mut self) -> &mut [u8; $s] {
                &mut self.0
            }
        }

        impl DerefMut for $i {
            fn deref_mut(&mut self) -> &mut [u8; $s] {
                &mut self.0
            }
        }

        impl AsRef<[u8]> for $i {
            fn as_ref(&self) -> &[u8] {
                &self.0
            }
        }

        impl AsMut<[u8]> for $i {
            fn as_mut(&mut self) -> &mut [u8] {
                &mut self.0
            }
        }

        impl From<[u8; $s]> for $i {
            fn from(bytes: [u8; $s]) -> Self {
                Self(bytes)
            }
        }

        impl From<$i> for [u8; $s] {
            fn from(salt: $i) -> [u8; $s] {
                salt.0
            }
        }

        impl TryFrom<&[u8]> for $i {
            type Error = TryFromSliceError;

            fn try_from(bytes: &[u8]) -> Result<$i, TryFromSliceError> {
                <[u8; $s]>::try_from(bytes).map(|b| b.into())
            }
        }

        impl fmt::LowerHex for $i {
            fn fmt(&self, f: &mut fmt::Formatter<'_>) -> fmt::Result {
                if f.alternate() {
                    write!(f, "0x")?
                }

                if let Some(w) = f
                    .width()
                    .and_then(|w| Self::LEN.saturating_mul(2).checked_div(w))
                {
                    self.0.chunks(w).try_for_each(|c| {
                        write!(f, "{:02x}", c.iter().fold(0u8, |acc, x| acc ^ x))
                    })
                } else {
                    self.0.iter().try_for_each(|b| write!(f, "{:02x}", &b))
                }
            }
        }

        impl fmt::UpperHex for $i {
            fn fmt(&self, f: &mut fmt::Formatter<'_>) -> fmt::Result {
                if f.alternate() {
                    write!(f, "0x")?
                }

                if let Some(w) = f
                    .width()
                    .and_then(|w| Self::LEN.saturating_mul(2).checked_div(w))
                {
                    self.0.chunks(w).try_for_each(|c| {
                        write!(f, "{:02X}", c.iter().fold(0u8, |acc, x| acc ^ x))
                    })
                } else {
                    self.0.iter().try_for_each(|b| write!(f, "{:02X}", &b))
                }
            }
        }

        impl fmt::Debug for $i {
            fn fmt(&self, f: &mut fmt::Formatter) -> fmt::Result {
                <Self as fmt::LowerHex>::fmt(&self, f)
            }
        }

        impl fmt::Display for $i {
            fn fmt(&self, f: &mut fmt::Formatter) -> fmt::Result {
                <Self as fmt::LowerHex>::fmt(&self, f)
            }
        }

        impl str::FromStr for $i {
            type Err = &'static str;

            fn from_str(s: &str) -> Result<Self, Self::Err> {
                const ERR: &str = concat!("Invalid encoded byte in ", stringify!($i));
                let mut ret = $i::zeroed();
                let s = s.strip_prefix("0x").unwrap_or(s);
                hex::decode_to_slice(&s, &mut ret.0).map_err(|_| ERR)?;
                Ok(ret)
            }
        }

        #[cfg(feature = "serde")]
        impl serde::Serialize for $i {
            #[inline(always)]
            fn serialize<S>(&self, serializer: S) -> Result<S::Ok, S::Error>
            where
                S: serde::Serializer,
            {
                use alloc::format;
                use serde::ser::SerializeTuple;
                if serializer.is_human_readable() {
                    serializer.serialize_str(&format!("{:x}", &self))
                } else {
                    // Fixed-size arrays are tuples in serde data model
                    let mut arr = serializer.serialize_tuple($s)?;
                    for elem in &self.0 {
                        arr.serialize_element(elem)?;
                    }
                    arr.end()
                }
            }
        }

        #[cfg(feature = "serde")]
        impl<'de> serde::Deserialize<'de> for $i {
            #[inline(always)]
            fn deserialize<D>(deserializer: D) -> Result<Self, D::Error>
            where
                D: serde::Deserializer<'de>,
            {
                use serde::de::Error;
                if deserializer.is_human_readable() {
                    let s: alloc::string::String =
                        serde::Deserialize::deserialize(deserializer)?;
                    s.parse().map_err(D::Error::custom)
                } else {
                    deserializer.deserialize_tuple($s, ArrayVisitor).map(Self)
                }
            }
        }
    };
}

key!(Address, 32);
key!(AssetId, 32);
<<<<<<< HEAD
key!(SubAssetId, 32);
=======
key!(BlobId, 32);
>>>>>>> 55cca8f1
key!(ContractId, 32);
key!(TxId, 32);
key!(Bytes4, 4);
key!(Bytes8, 8);
key!(Bytes20, 20);
key!(Bytes32, 32);
key!(Nonce, 32);
key!(MessageId, 32);
key!(Salt, 32);

key_with_big_array!(Bytes64, 64);

impl ContractId {
    /// Seed for the calculation of the contract id from its code.
    ///
    /// <https://github.com/FuelLabs/fuel-specs/blob/master/src/identifiers/contract-id.md>
    pub const SEED: [u8; 4] = 0x4655454C_u32.to_be_bytes();
}

impl AssetId {
    pub const BASE: AssetId = AssetId::zeroed();
}

impl From<u64> for Nonce {
    fn from(value: u64) -> Self {
        let mut default = [0u8; 32];
        default[..8].copy_from_slice(&value.to_be_bytes());
        default.into()
    }
}

/// A visitor for deserializing a fixed-size byte array.
#[cfg(feature = "serde")]
struct ArrayVisitor<const S: usize>;

#[cfg(feature = "serde")]
impl<'de, const S: usize> serde::de::Visitor<'de> for ArrayVisitor<S> {
    type Value = [u8; S];

    fn expecting(&self, formatter: &mut fmt::Formatter) -> fmt::Result {
        write!(formatter, "an array of {S} bytes")
    }

    #[inline(always)]
    fn visit_borrowed_bytes<E>(self, items: &'de [u8]) -> Result<Self::Value, E> {
        let mut result = [0u8; S];
        result.copy_from_slice(items);
        Ok(result)
    }

    #[cfg(feature = "alloc")]
    #[inline(always)]
    fn visit_byte_buf<E>(self, v: alloc::vec::Vec<u8>) -> Result<Self::Value, E>
    where
        E: serde::de::Error,
    {
        self.visit_borrowed_bytes(v.as_slice())
    }

    #[inline(always)]
    fn visit_seq<A>(self, mut value: A) -> Result<Self::Value, A::Error>
    where
        A: serde::de::SeqAccess<'de>,
    {
        let mut arr = [0u8; S];
        for (i, elem) in arr.iter_mut().enumerate() {
            *elem = value
                .next_element()?
                .ok_or_else(|| serde::de::Error::invalid_length(i, &self))?;
        }
        Ok(arr)
    }
}

/// Roundtrip serde encode/decode tests
#[cfg(all(test, feature = "serde"))]
mod tests_serde {
    use rand::{
        rngs::StdRng,
        SeedableRng,
    };

    use super::*;

    /// serde_json uses human-readable serialization by default
    #[test]
    fn test_human_readable() {
        let rng = &mut StdRng::seed_from_u64(8586);
        let original: Address = rng.gen();
        let serialized = serde_json::to_string(&original).expect("Serialization failed");
        assert_eq!(
            serialized,
            "\"7bbd8a4ea06e94461b959ab18d35802bbac3cf47e2bf29195f7db2ce41630cd7\""
        );
        let recreated: Address =
            serde_json::from_str(&serialized).expect("Deserialization failed");
        assert_eq!(original, recreated);
    }

    /// postcard uses non-human-readable serialization
    #[test]
    fn test_not_human_readable() {
        let rng = &mut StdRng::seed_from_u64(8586);
        let original: Address = rng.gen();
        let serialized = postcard::to_stdvec(&original).expect("Serialization failed");
        let expected_vec = original.0.to_vec();
        assert_eq!(&serialized, &expected_vec);
        let recreated: Address =
            postcard::from_bytes(&serialized).expect("Deserialization failed");
        assert_eq!(original, recreated);
    }

    /// postcard uses non-human-readable serialization
    #[test]
    fn test_not_human_readable_incorrect_deser() {
        let rng = &mut StdRng::seed_from_u64(8586);
        let original: Address = rng.gen();
        let mut serialized =
            postcard::to_stdvec(&original).expect("Serialization failed");
        serialized.pop();
        let res: Result<Address, _> = postcard::from_bytes(&serialized);
        res.expect_err("Deserialization should have failed");
    }

    /// bincode uses non-human-readable serialization
    #[test]
    fn test_bincode() {
        let rng = &mut StdRng::seed_from_u64(8586);
        let original: Address = rng.gen();
        let serialized = bincode::serialize(&original).expect("Serialization failed");
        let recreated: Address =
            bincode::deserialize(&serialized).expect("Deserialization failed");
        assert_eq!(original, recreated);
    }
}<|MERGE_RESOLUTION|>--- conflicted
+++ resolved
@@ -344,20 +344,17 @@
 
 key!(Address, 32);
 key!(AssetId, 32);
-<<<<<<< HEAD
-key!(SubAssetId, 32);
-=======
 key!(BlobId, 32);
->>>>>>> 55cca8f1
-key!(ContractId, 32);
-key!(TxId, 32);
+key!(Bytes20, 20);
+key!(Bytes32, 32);
 key!(Bytes4, 4);
 key!(Bytes8, 8);
-key!(Bytes20, 20);
-key!(Bytes32, 32);
+key!(ContractId, 32);
+key!(MessageId, 32);
 key!(Nonce, 32);
-key!(MessageId, 32);
 key!(Salt, 32);
+key!(SubAssetId, 32);
+key!(TxId, 32);
 
 key_with_big_array!(Bytes64, 64);
 
