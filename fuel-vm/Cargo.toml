--- conflicted
+++ resolved
@@ -52,85 +52,4 @@
 profile-any = ["dyn-clone"] # All profiling features should depend on this
 random = ["fuel-crypto/random", "fuel-types/random", "fuel-tx/random", "rand"]
 serde = ["dep:serde", "fuel-asm/serde", "fuel-types/serde", "fuel-tx/serde"]
-<<<<<<< HEAD
-test-helpers = ["fuel-tx/builder", "random", "dep:anyhow"]
-
-[[test]]
-name = "test-backtrace"
-path = "tests/backtrace.rs"
-required-features = ["random"]
-
-[[test]]
-name = "test-blockchain"
-path = "tests/blockchain.rs"
-required-features = ["random"]
-
-[[test]]
-name = "test-code-coverage"
-path = "tests/code_coverage.rs"
-required-features = ["random", "profile-coverage"]
-
-[[test]]
-name = "test-contract"
-path = "tests/contract.rs"
-required-features = ["random"]
-
-[[test]]
-name = "test-crypto"
-path = "tests/crypto.rs"
-required-features = ["random"]
-
-[[test]]
-name = "test-encoding"
-path = "tests/encoding.rs"
-required-features = ["random"]
-
-[[test]]
-name = "test-flow"
-path = "tests/flow.rs"
-required-features = ["random"]
-
-[[test]]
-name = "test-gas-factor"
-path = "tests/gas_factor.rs"
-required-features = ["profile-gas"]
-
-[[test]]
-name = "test-jump-absolute"
-path = "tests/jump_absolute.rs"
-
-[[test]]
-name = "test-jump-relative"
-path = "tests/jump_relative.rs"
-
-[[test]]
-name = "test-memory"
-path = "tests/memory.rs"
-required-features = ["random"]
-
-[[test]]
-name = "test-metadata"
-path = "tests/metadata.rs"
-required-features = ["random"]
-
-[[test]]
-name = "test-predicate"
-path = "tests/predicate.rs"
-required-features = ["random"]
-
-[[test]]
-name = "test-profile-gas"
-path = "tests/profile_gas.rs"
-required-features = ["random", "profile-gas"]
-
-[[test]]
-name = "test-serde-profile"
-path = "tests/serde_profile.rs"
-required-features = ["random", "profile-coverage", "profile-gas", "serde"]
-
-[[test]]
-name = "test-spec"
-path = "tests/spec.rs"
-=======
-test-helpers = ["fuel-tx/builder", "random", "dep:anyhow"]
->>>>>>> ac479e2e
+test-helpers = ["fuel-tx/builder", "random", "dep:anyhow"]