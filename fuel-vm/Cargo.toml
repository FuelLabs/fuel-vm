--- conflicted
+++ resolved
@@ -44,7 +44,7 @@
     "fuel-crypto/test-helpers",
 ]
 u32-tx-pointer = ["fuel-tx/u32-tx-pointer"]
-chargeable-tx-v2 = []
+chargeable-tx-v2 = ["fuel-tx/chargeable-tx-v2"]
 
 [dependencies]
 anyhow = { version = "1.0", optional = true }
@@ -103,47 +103,10 @@
 tokio = { version = "1.27", features = ["full"] }
 tokio-rayon = "2.1.0"
 
-<<<<<<< HEAD
-[features]
-default = ["std"]
-std = [
-    "alloc",
-    "fuel-crypto/std",
-    "fuel-types/std",
-    "fuel-asm/std",
-    "fuel-tx/std",
-    "itertools/use_std",
-    "sha3/std"
-]
-alloc = ["fuel-asm/alloc", "fuel-tx/alloc", "fuel-crypto/alloc"]
-random = ["fuel-crypto/random", "fuel-types/random", "fuel-tx/random", "rand"]
-da-compression = ["fuel-compression", "fuel-tx/da-compression"]
-serde = [
-    "dep:serde",
-    "dep:serde_with",
-    "hashbrown/serde",
-    "fuel-asm/serde",
-    "fuel-types/serde",
-    "fuel-merkle/serde",
-    "fuel-crypto/serde",
-    "backtrace?/serde",
-]
-test-helpers = [
-    "fuel-tx/test-helpers",
-    "alloc",
-    "random",
-    "dep:anyhow",
-    "tai64",
-    "fuel-crypto/test-helpers",
-]
-u32-tx-pointer = ["fuel-tx/u32-tx-pointer"]
-chargeable-tx-v2 = ["fuel-tx/chargeable-tx-v2"]
-=======
 [[bench]]
 name = "execution"
 harness = false
 required-features = ["std"]
->>>>>>> 9d2346f0
 
 [lints.rust]
 unexpected_cfgs = { level = "warn", check-cfg = ['cfg(fuzzing)'] }