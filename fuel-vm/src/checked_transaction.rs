//! A checked transaction is type-wrapper for transactions which have been checked.
//! It is impossible to construct a checked transaction without performing necessary checks.
//!
//! This allows the VM to accept transactions with metadata that have been already verified upstream.

#![allow(non_upper_case_globals)]

use fuel_tx::{CheckError, ConsensusParameters, Create, Mint, Script, Transaction};
use fuel_types::BlockHeight;

use core::borrow::Borrow;

mod balances;
pub mod builder;
pub mod types;

pub use types::*;

use crate::{gas::GasCosts, interpreter::CheckedMetadata as CheckedMetadataAccessTrait, prelude::*};
use crate::checked_transaction::balances::{AvailableBalances, initial_free_balances};
use crate::interpreter::InitialBalances;

bitflags::bitflags! {
    /// Possible types of transaction checks.
    pub struct Checks: u32 {
        /// Basic checks defined in the specification for each transaction:
        /// https://github.com/FuelLabs/fuel-specs/blob/master/src/protocol/tx_format/transaction.md#transaction
        const Basic         = 0b00000001;
        /// Check that signature in the transactions are valid.
        const Signatures    = 0b00000010;
        /// Check that predicate in the transactions are valid.
        const Predicates    = 0b00000100;
        /// All possible checks.
        const All           = Self::Basic.bits
                            | Self::Signatures.bits
                            | Self::Predicates.bits;
    }
}

impl core::fmt::Display for Checks {
    fn fmt(&self, f: &mut core::fmt::Formatter) -> core::fmt::Result {
        write!(f, "{:032b}", self.bits)
    }
}

/// The type describes that the inner transaction was already checked.
///
/// All fields are private, and there is no constructor, so it is impossible to create the instance
/// of `Checked` outside the `fuel-tx` crate.
///
/// The inner data is immutable to prevent modification to invalidate the checking.
///
/// If you need to modify an inner state, you need to get inner values
/// (via the `Into<(Tx, Tx ::Metadata)>` trait), modify them and check again.
///
/// # Dev note: Avoid serde serialization of this type.
///
/// Since checked tx would need to be re-validated on deserialization anyways,
/// it's cleaner to redo the tx check.
#[derive(Debug, Clone, Eq, PartialEq, Hash)]
pub struct Checked<Tx: IntoChecked> {
    transaction: Tx,
    metadata: Tx::CheckedMetadata,
    checks_bitmask: Checks,
}

impl<Tx: IntoChecked> Checked<Tx> {
    fn new(transaction: Tx, metadata: Tx::CheckedMetadata, checks_bitmask: Checks) -> Self {
        Checked {
            transaction,
            metadata,
            checks_bitmask,
        }
    }

    pub(crate) fn basic(transaction: Tx, metadata: Tx::CheckedMetadata) -> Self {
        Checked::new(transaction, metadata, Checks::Basic)
    }

    /// Returns reference on inner transaction.
    pub fn transaction(&self) -> &Tx {
        &self.transaction
    }

<<<<<<< HEAD
=======
    /// Returns reference on inner transaction.
    pub fn transaction_mut(&mut self) -> &mut Tx {
        &mut self.transaction
    }

>>>>>>> 96a3e513
    /// Returns the metadata generated during the check for transaction.
    pub fn metadata(&self) -> &Tx::CheckedMetadata {
        &self.metadata
    }

    /// Returns the bitmask of all passed checks.
    pub fn checks(&self) -> &Checks {
        &self.checks_bitmask
    }

    /// Performs check of signatures, if not yet done.
    pub fn check_signatures(mut self, parameters: &ConsensusParameters) -> Result<Self, CheckError> {
        if !self.checks_bitmask.contains(Checks::Signatures) {
            self.transaction.check_signatures(parameters)?;
            self.checks_bitmask.insert(Checks::Signatures);
        }
        Ok(self)
    }
}

impl<Tx: IntoChecked + UniqueIdentifier> Checked<Tx> {
    /// Returns the transaction ID from the computed metadata
    pub fn id(&self) -> TxId {
        self.transaction
            .cached_id()
            .expect("Transaction metadata should be computed for checked transactions")
    }
}

#[cfg(feature = "test-helpers")]
impl<Tx: IntoChecked + Default> Default for Checked<Tx>
where
    Checked<Tx>: CheckPredicates,
{
    fn default() -> Self {
        Tx::default()
            .into_checked(Default::default(), &Default::default(), &Default::default(), true)
            .expect("default tx should produce a valid fully checked transaction")
    }
}

impl<Tx: IntoChecked> From<Checked<Tx>> for (Tx, Tx::CheckedMetadata) {
    fn from(checked: Checked<Tx>) -> Self {
        let Checked {
            transaction, metadata, ..
        } = checked;

        (transaction, metadata)
    }
}

impl<Tx: IntoChecked> AsRef<Tx> for Checked<Tx> {
    fn as_ref(&self) -> &Tx {
        &self.transaction
    }
}

#[cfg(feature = "test-helpers")]
impl<Tx: IntoChecked> AsMut<Tx> for Checked<Tx> {
    fn as_mut(&mut self) -> &mut Tx {
        &mut self.transaction
    }
}

impl<Tx: IntoChecked> Borrow<Tx> for Checked<Tx> {
    fn borrow(&self) -> &Tx {
        self.transaction()
    }
}

/// Performs checks for a transaction
pub trait IntoChecked: FormatValidityChecks + Sized {
    /// Metadata produced during the check.
    type CheckedMetadata: Sized + Clone;

    /// Returns transaction that passed all `Checks`.
    fn into_checked(
        self,
        block_height: BlockHeight,
        params: &ConsensusParameters,
        gas_costs: &GasCosts,
    ) -> Result<Checked<Self>, CheckError>
    where
        Checked<Self>: CheckPredicates,
    {
        self.into_checked_basic(block_height, params)?
            .check_signatures(params)?
            .check_predicates(params, gas_costs)
    }

    /// Returns transaction that passed only `Checks::Basic`.
    fn into_checked_basic(
        self,
        block_height: BlockHeight,
        params: &ConsensusParameters,
    ) -> Result<Checked<Self>, CheckError>;
}

/// Performs predicate verification for a transaction
pub trait CheckPredicates: Sized {
    /// Define predicate verification logic (if any)
<<<<<<< HEAD
    fn check_predicates(self, params: &ConsensusParameters, gas_costs: &GasCosts) -> Result<Self, CheckError>;
}

/// Performs predicate verification for a transaction
pub trait EstimatePredicates: Sized {
    /// Define predicate verification logic (if any)
    fn estimate_predicates(&mut self, params: &ConsensusParameters, gas_costs: &GasCosts) -> Result<bool, CheckError>;
=======
    fn check_predicates(
        self,
        params: &ConsensusParameters,
        gas_costs: &GasCosts,
        estimate_gas: bool,
    ) -> Result<Self, CheckError>;
>>>>>>> 96a3e513
}

impl<Tx: ExecutableTransaction> CheckPredicates for Checked<Tx>
where
    Self: Clone,
    <Tx as IntoChecked>::CheckedMetadata: crate::interpreter::CheckedMetadata,
{
<<<<<<< HEAD
    fn check_predicates(mut self, params: &ConsensusParameters, gas_costs: &GasCosts) -> Result<Self, CheckError> {
        if !self.checks_bitmask.contains(Checks::Predicates) {
            // TODO: Optimize predicate verification to work with references where it is possible.
            let checked = Interpreter::<PredicateStorage>::check_predicates( &self, *params, gas_costs.clone())?;
=======
    fn check_predicates(
        mut self,
        params: &ConsensusParameters,
        gas_costs: &GasCosts,
        estimate_gas: bool,
    ) -> Result<Self, CheckError> {
        if !self.checks_bitmask.contains(Checks::Predicates) {
            // TODO: Optimize predicate verification to work with references where it is possible.
            let checked =
                Interpreter::<PredicateStorage>::check_predicates(&mut self, *params, gas_costs.clone(), estimate_gas)?;
>>>>>>> 96a3e513
            self.checks_bitmask.insert(Checks::Predicates);
            self.metadata.set_gas_used_by_predicates(checked.gas_used());
        }
        Ok(self)
    }
}

impl<Tx: ExecutableTransaction> EstimatePredicates for Tx
where
    Self: Clone
{
    fn estimate_predicates(&mut self, params: &ConsensusParameters, gas_costs: &GasCosts) -> Result<bool, CheckError> {
        // validate fees and compute free balances
        let AvailableBalances {
            non_retryable_balances,
            retryable_balance,
            ..
        } = initial_free_balances(self, params)?;

        let balances: InitialBalances = InitialBalances {
            non_retryable: NonRetryableFreeBalances(non_retryable_balances),
            retryable: Some(RetryableAmount(retryable_balance)),
        };

        // TODO: Optimize predicate verification to work with references where it is possible.
        Interpreter::<PredicateStorage>::estimate_predicates( self, balances, *params, gas_costs.clone())?;
        Ok(true)
    }
}

impl CheckPredicates for Checked<Mint> {
<<<<<<< HEAD
    fn check_predicates(mut self, _params: &ConsensusParameters, _gas_costs: &GasCosts) -> Result<Self, CheckError> {
=======
    fn check_predicates(
        mut self,
        _params: &ConsensusParameters,
        _gas_costs: &GasCosts,
        _estimate_gas: bool,
    ) -> Result<Self, CheckError> {
>>>>>>> 96a3e513
        self.checks_bitmask.insert(Checks::Predicates);
        Ok(self)
    }
}

impl CheckPredicates for Checked<Transaction> {
<<<<<<< HEAD
    fn check_predicates(self, params: &ConsensusParameters, gas_costs: &GasCosts) -> Result<Self, CheckError> {
        let checked_transaction: CheckedTransaction = self.into();
        let checked_transaction: CheckedTransaction = match checked_transaction {
            CheckedTransaction::Script(tx) => CheckPredicates::check_predicates(tx, params, gas_costs)?.into(),
            CheckedTransaction::Create(tx) => CheckPredicates::check_predicates(tx, params, gas_costs)?.into(),
            CheckedTransaction::Mint(tx) => CheckPredicates::check_predicates(tx, params, gas_costs)?.into(),
=======
    fn check_predicates(
        self,
        params: &ConsensusParameters,
        gas_costs: &GasCosts,
        estimate_gas: bool,
    ) -> Result<Self, CheckError> {
        let checked_transaction: CheckedTransaction = self.into();
        let checked_transaction: CheckedTransaction = match checked_transaction {
            CheckedTransaction::Script(tx) => {
                CheckPredicates::check_predicates(tx, params, gas_costs, estimate_gas)?.into()
            }
            CheckedTransaction::Create(tx) => {
                CheckPredicates::check_predicates(tx, params, gas_costs, estimate_gas)?.into()
            }
            CheckedTransaction::Mint(tx) => {
                CheckPredicates::check_predicates(tx, params, gas_costs, estimate_gas)?.into()
            }
>>>>>>> 96a3e513
        };
        Ok(checked_transaction.into())
    }
}

/// The Enum version of `Checked<Transaction>` allows getting the inner variant without losing
/// "checked" status.
///
/// It is possible to freely convert `Checked<Transaction>` into `CheckedTransaction` and vice
/// verse without the overhead.
#[derive(Debug, Clone, Eq, PartialEq, Hash)]
#[allow(missing_docs)]
pub enum CheckedTransaction {
    Script(Checked<Script>),
    Create(Checked<Create>),
    Mint(Checked<Mint>),
}

impl From<Checked<Transaction>> for CheckedTransaction {
    fn from(checked: Checked<Transaction>) -> Self {
        let Checked {
            transaction,
            metadata,
            checks_bitmask,
        } = checked;

        // # Dev note: Avoid wildcard pattern to be sure that all variants are covered.
        match (transaction, metadata) {
            (Transaction::Script(transaction), CheckedMetadata::Script(metadata)) => {
                Self::Script(Checked::new(transaction, metadata, checks_bitmask))
            }
            (Transaction::Create(transaction), CheckedMetadata::Create(metadata)) => {
                Self::Create(Checked::new(transaction, metadata, checks_bitmask))
            }
            (Transaction::Mint(transaction), CheckedMetadata::Mint(metadata)) => {
                Self::Mint(Checked::new(transaction, metadata, checks_bitmask))
            }
            // The code should produce the `CheckedMetadata` for the corresponding transaction
            // variant. It is done in the implementation of the `IntoChecked` trait for
            // `Transaction`. With the current implementation, the patterns below are unreachable.
            (Transaction::Script(_), _) => unreachable!(),
            (Transaction::Create(_), _) => unreachable!(),
            (Transaction::Mint(_), _) => unreachable!(),
        }
    }
}

impl From<Checked<Script>> for CheckedTransaction {
    fn from(checked: Checked<Script>) -> Self {
        Self::Script(checked)
    }
}

impl From<Checked<Create>> for CheckedTransaction {
    fn from(checked: Checked<Create>) -> Self {
        Self::Create(checked)
    }
}

impl From<Checked<Mint>> for CheckedTransaction {
    fn from(checked: Checked<Mint>) -> Self {
        Self::Mint(checked)
    }
}

impl From<CheckedTransaction> for Checked<Transaction> {
    fn from(checked: CheckedTransaction) -> Self {
        match checked {
            CheckedTransaction::Script(Checked {
                transaction,
                metadata,
                checks_bitmask,
            }) => Checked::new(transaction.into(), metadata.into(), checks_bitmask),
            CheckedTransaction::Create(Checked {
                transaction,
                metadata,
                checks_bitmask,
            }) => Checked::new(transaction.into(), metadata.into(), checks_bitmask),
            CheckedTransaction::Mint(Checked {
                transaction,
                metadata,
                checks_bitmask,
            }) => Checked::new(transaction.into(), metadata.into(), checks_bitmask),
        }
    }
}

/// The `IntoChecked` metadata for `CheckedTransaction`.
#[derive(Debug, Clone, Eq, PartialEq, Hash)]
#[allow(missing_docs)]
pub enum CheckedMetadata {
    Script(<Script as IntoChecked>::CheckedMetadata),
    Create(<Create as IntoChecked>::CheckedMetadata),
    Mint(<Mint as IntoChecked>::CheckedMetadata),
}

impl From<<Script as IntoChecked>::CheckedMetadata> for CheckedMetadata {
    fn from(metadata: <Script as IntoChecked>::CheckedMetadata) -> Self {
        Self::Script(metadata)
    }
}

impl From<<Create as IntoChecked>::CheckedMetadata> for CheckedMetadata {
    fn from(metadata: <Create as IntoChecked>::CheckedMetadata) -> Self {
        Self::Create(metadata)
    }
}

impl From<<Mint as IntoChecked>::CheckedMetadata> for CheckedMetadata {
    fn from(metadata: <Mint as IntoChecked>::CheckedMetadata) -> Self {
        Self::Mint(metadata)
    }
}

impl IntoChecked for Transaction {
    type CheckedMetadata = CheckedMetadata;

    fn into_checked_basic(
        self,
        block_height: BlockHeight,
        params: &ConsensusParameters,
    ) -> Result<Checked<Self>, CheckError> {
        let (transaction, metadata) = match self {
            Transaction::Script(script) => {
                let (transaction, metadata) = script.into_checked_basic(block_height, params)?.into();
                (transaction.into(), metadata.into())
            }
            Transaction::Create(create) => {
                let (transaction, metadata) = create.into_checked_basic(block_height, params)?.into();
                (transaction.into(), metadata.into())
            }
            Transaction::Mint(mint) => {
                let (transaction, metadata) = mint.into_checked_basic(block_height, params)?.into();
                (transaction.into(), metadata.into())
            }
        };

        Ok(Checked::basic(transaction, metadata))
    }
}

#[cfg(test)]
mod tests {
    use super::*;
    use fuel_asm::op;
    use fuel_crypto::SecretKey;
    use fuel_tx::{CheckError, Script, TransactionBuilder};
    use quickcheck::TestResult;
    use quickcheck_macros::quickcheck;
    use rand::rngs::StdRng;
    use rand::{Rng, SeedableRng};

    #[test]
    fn checked_tx_has_default() {
        let height = 1.into();

        Checked::<Transaction>::default()
            .transaction()
            .check(height, &Default::default())
            .expect("default checked tx should be valid");
    }

    #[test]
    fn checked_tx_accepts_valid_tx() {
        // simple smoke test that valid txs can be checked
        let rng = &mut StdRng::seed_from_u64(2322u64);
        let gas_price = 10;
        let gas_limit = 1000;
        let input_amount = 1000;
        let output_amount = 10;
        let tx = valid_coin_tx(rng, gas_price, gas_limit, input_amount, output_amount);

        let checked = tx
            .clone()
            .into_checked(
                Default::default(),
                &ConsensusParameters::DEFAULT,
                &Default::default(),
                true,
            )
            .expect("Expected valid transaction");

        // verify transaction getter works
        assert_eq!(checked.transaction(), &tx);
        // verify available balance was decreased by max fee
        assert_eq!(
            checked.metadata().non_retryable_balances[&AssetId::default()],
            input_amount - checked.metadata().fee.total() - output_amount
        );
    }

    #[test]
    fn checked_tx_accepts_valid_signed_message_input_fees() {
        // simple test to ensure a tx that only has a message input can cover fees
        let rng = &mut StdRng::seed_from_u64(2322u64);
        let input_amount = 100;
        let gas_price = 100;
        let gas_limit = 1000;
        let tx = signed_message_coin_tx(rng, gas_price, gas_limit, input_amount);

        let checked = tx
            .into_checked(
                Default::default(),
                &ConsensusParameters::DEFAULT,
                &Default::default(),
                true,
            )
            .expect("Expected valid transaction");

        // verify available balance was decreased by max fee
        assert_eq!(
            checked.metadata().non_retryable_balances[&AssetId::default()],
            input_amount - checked.metadata().fee.total()
        );
    }

    #[test]
    fn checked_tx_excludes_message_output_amount_from_fee() {
        // ensure message outputs aren't deducted from available balance
        let rng = &mut StdRng::seed_from_u64(2322u64);
        let input_amount = 100;
        let gas_price = 100;
        let gas_limit = 1000;
        let tx = signed_message_coin_tx(rng, gas_price, gas_limit, input_amount);

        let checked = tx
            .into_checked(
                Default::default(),
                &ConsensusParameters::DEFAULT,
                &Default::default(),
                true,
            )
            .expect("Expected valid transaction");

        // verify available balance was decreased by max fee
        assert_eq!(
            checked.metadata().non_retryable_balances[&AssetId::default()],
            input_amount - checked.metadata().fee.total()
        );
    }

    #[test]
    fn message_data_signed_message_is_not_used_to_cover_fees() {
        // simple test to ensure a tx that only has a message input can cover fees
        let rng = &mut StdRng::seed_from_u64(2322u64);
        let input_amount = 100;
        let gas_price = 100;
        let gas_limit = 1000;
        let tx = TransactionBuilder::script(vec![], vec![])
            .gas_price(gas_price)
            .gas_limit(gas_limit)
            .add_unsigned_message_input(rng.gen(), rng.gen(), rng.gen(), input_amount, vec![0xff; 10])
            .finalize();

        let err = tx
            .into_checked(
                Default::default(),
                &ConsensusParameters::DEFAULT,
                &Default::default(),
                true,
            )
            .expect_err("Expected valid transaction");

        // verify available balance was decreased by max fee
        assert!(matches!(
            err,
            CheckError::InsufficientFeeAmount {
                expected: _,
                provided: 0
            }
        ));
    }

    #[test]
    fn message_data_predicate_message_is_not_used_to_cover_fees() {
        // simple test to ensure a tx that only has a message input can cover fees
        let rng = &mut StdRng::seed_from_u64(2322u64);
        let input_amount = 100;
        let gas_price = 100;
        let gas_limit = 1000;
        let tx = TransactionBuilder::script(vec![], vec![])
            .gas_price(gas_price)
            .gas_limit(gas_limit)
            .add_input(Input::message_data_predicate(
                rng.gen(),
                rng.gen(),
                input_amount,
                rng.gen(),
                vec![0xff; 10],
                vec![0xaa; 10],
                vec![0xbb; 10],
                rng.gen(),
            ))
            .finalize();

        let err = tx
            .into_checked(
                Default::default(),
                &ConsensusParameters::DEFAULT,
                &Default::default(),
                true,
            )
            .expect_err("Expected valid transaction");

        // verify available balance was decreased by max fee
        assert!(matches!(
            err,
            CheckError::InsufficientFeeAmount {
                expected: _,
                provided: 0
            }
        ));
    }

    // use quickcheck to fuzz any rounding or precision errors in the max fee w/ coin input
    #[quickcheck]
    fn max_fee_coin_input(
        gas_price: u64,
        gas_limit: u64,
        input_amount: u64,
        gas_price_factor: u64,
        seed: u64,
    ) -> TestResult {
        // verify max fee a transaction can consume based on gas limit + bytes is correct

        // dont divide by zero
        if gas_price_factor == 0 {
            return TestResult::discard();
        }

        let rng = &mut StdRng::seed_from_u64(seed);
        let params = ConsensusParameters::DEFAULT.with_gas_price_factor(gas_price_factor);
        let tx = predicate_tx(rng, gas_price, gas_limit, input_amount, false);

        if let Ok(valid) = is_valid_max_fee(&tx, &params) {
            TestResult::from_bool(valid)
        } else {
            TestResult::discard()
        }
    }

    // use quickcheck to fuzz any rounding or precision errors in the min fee w/ coin input
    #[quickcheck]
    fn min_fee_coin_input(
        gas_price: u64,
        gas_limit: u64,
        input_amount: u64,
        gas_price_factor: u64,
        seed: u64,
    ) -> TestResult {
        // verify min fee a transaction can consume based on bytes is correct

        // dont divide by zero
        if gas_price_factor == 0 {
            return TestResult::discard();
        }
        let rng = &mut StdRng::seed_from_u64(seed);
        let params = ConsensusParameters::DEFAULT.with_gas_price_factor(gas_price_factor);
        let tx = predicate_tx(rng, gas_price, gas_limit, input_amount, false);

        if let Ok(valid) = is_valid_max_fee(&tx, &params) {
            TestResult::from_bool(valid)
        } else {
            TestResult::discard()
        }
    }

    // use quickcheck to fuzz any rounding or precision errors in the max fee w/ message input
    #[quickcheck]
    fn max_fee_message_input(
        gas_price: u64,
        gas_limit: u64,
        input_amount: u64,
        gas_price_factor: u64,
        seed: u64,
    ) -> TestResult {
        // verify max fee a transaction can consume based on gas limit + bytes is correct

        // dont divide by zero
        if gas_price_factor == 0 {
            return TestResult::discard();
        }

        let rng = &mut StdRng::seed_from_u64(seed);
        let params = ConsensusParameters::DEFAULT.with_gas_price_factor(gas_price_factor);
        let tx = predicate_message_coin_tx(rng, gas_price, gas_limit, input_amount);

        if let Ok(valid) = is_valid_max_fee(&tx, &params) {
            TestResult::from_bool(valid)
        } else {
            TestResult::discard()
        }
    }

    // use quickcheck to fuzz any rounding or precision errors in the min fee w/ message input
    #[quickcheck]
    fn min_fee_message_input(
        gas_price: u64,
        gas_limit: u64,
        input_amount: u64,
        gas_price_factor: u64,
        seed: u64,
    ) -> TestResult {
        // verify min fee a transaction can consume based on bytes is correct

        // dont divide by zero
        if gas_price_factor == 0 {
            return TestResult::discard();
        }
        let rng = &mut StdRng::seed_from_u64(seed);
        let params = ConsensusParameters::DEFAULT.with_gas_price_factor(gas_price_factor);
        let tx = predicate_message_coin_tx(rng, gas_price, gas_limit, input_amount);

        if let Ok(valid) = is_valid_min_fee(&tx, &params) {
            TestResult::from_bool(valid)
        } else {
            TestResult::discard()
        }
    }

    #[test]
    fn checked_tx_rejects_invalid_tx() {
        // simple smoke test that invalid txs cannot be checked
        let rng = &mut StdRng::seed_from_u64(2322u64);
        let asset = rng.gen();
        let gas_price = 1;
        let gas_limit = 100;
        let input_amount = 1_000;

        // create a tx with invalid signature
        let tx = TransactionBuilder::script(vec![], vec![])
            .gas_price(gas_price)
            .gas_limit(gas_limit)
            .add_input(Input::coin_signed(
                rng.gen(),
                rng.gen(),
                input_amount,
                asset,
                rng.gen(),
                Default::default(),
                Default::default(),
            ))
            .add_input(Input::contract(rng.gen(), rng.gen(), rng.gen(), rng.gen(), rng.gen()))
            .add_output(Output::contract(1, rng.gen(), rng.gen()))
            .add_output(Output::coin(rng.gen(), 10, asset))
            .add_output(Output::change(rng.gen(), 0, asset))
            .add_witness(Default::default())
            .finalize();

        let checked = tx
            .into_checked(
                Default::default(),
                &ConsensusParameters::DEFAULT,
                &Default::default(),
                true,
            )
            .expect_err("Expected invalid transaction");

        // assert that tx without base input assets fails
        assert_eq!(
            CheckError::InsufficientFeeAmount {
                expected: 1,
                provided: 0
            },
            checked
        );
    }

    #[test]
    fn checked_tx_fails_when_provided_fees_dont_cover_byte_costs() {
        let rng = &mut StdRng::seed_from_u64(2322u64);

        let input_amount = 1;
        let gas_price = 2; // price > amount
        let gas_limit = 0; // don't include any gas execution fees
        let factor = 1;
        let params = ConsensusParameters::default().with_gas_price_factor(factor);

        let transaction = base_asset_tx(rng, input_amount, gas_price, gas_limit);

        let err = transaction
            .into_checked(Default::default(), &params, &Default::default(), true)
            .expect_err("insufficient fee amount expected");

        let provided = match err {
            CheckError::InsufficientFeeAmount { provided, .. } => provided,
            _ => panic!("expected insufficient fee amount; found {err:?}"),
        };

        assert_eq!(provided, input_amount);
    }

    #[test]
    fn checked_tx_fails_when_provided_fees_dont_cover_gas_costs() {
        let rng = &mut StdRng::seed_from_u64(2322u64);

        let input_amount = 10;
        let factor = 1;
        let params = ConsensusParameters::default().with_gas_price_factor(factor);
        // make gas price too high for the input amount
        let gas_price = 1;
        let gas_limit = input_amount + 1; // make gas cost 1 higher than input amount

        let transaction = base_asset_tx(rng, input_amount, gas_price, gas_limit);

        let err = transaction
            .into_checked(Default::default(), &params, &Default::default(), true)
            .expect_err("insufficient fee amount expected");

        let provided = match err {
            CheckError::InsufficientFeeAmount { provided, .. } => provided,
            _ => panic!("expected insufficient fee amount; found {err:?}"),
        };

        assert_eq!(provided, input_amount);
    }

    #[test]
    fn bytes_fee_cant_overflow() {
        let rng = &mut StdRng::seed_from_u64(2322u64);

        let input_amount = 1000;
        let gas_price = Word::MAX;
        let gas_limit = 0; // ensure only bytes are included in fee
        let params = ConsensusParameters::default().with_gas_price_factor(1);
        let transaction = base_asset_tx(rng, input_amount, gas_price, gas_limit);

        let err = transaction
            .into_checked(Default::default(), &params, &Default::default(), true)
            .expect_err("overflow expected");

        assert_eq!(err, CheckError::ArithmeticOverflow);
    }

    #[test]
    fn gas_fee_cant_overflow() {
        let rng = &mut StdRng::seed_from_u64(2322u64);
        let input_amount = 1000;
        let gas_price = Word::MAX;
        let gas_limit = 2; // 2 * max should cause gas fee overflow
        let params = ConsensusParameters::default().with_gas_price_factor(1);

        let transaction = base_asset_tx(rng, input_amount, gas_price, gas_limit);

        let err = transaction
            .into_checked(Default::default(), &params, &Default::default(), true)
            .expect_err("overflow expected");

        assert_eq!(err, CheckError::ArithmeticOverflow);
    }

    #[test]
    fn checked_tx_fails_if_asset_is_overspent_by_coin_output() {
        let input_amount = 1_000;
        let rng = &mut StdRng::seed_from_u64(2322u64);
        let secret = SecretKey::random(rng);
        let any_asset = rng.gen();
        let tx = TransactionBuilder::script(vec![], vec![])
            .gas_price(1)
            .gas_limit(100)
            // base asset
            .add_unsigned_coin_input(
                secret,
                rng.gen(),
                input_amount,
                AssetId::default(),
                rng.gen(),
                Default::default(),
            )
            .add_output(Output::change(rng.gen(), 0, AssetId::default()))
            // arbitrary spending asset
            .add_unsigned_coin_input(
                secret,
                rng.gen(),
                input_amount,
                any_asset,
                rng.gen(),
                Default::default(),
            )
            .add_output(Output::coin(rng.gen(), input_amount + 1, any_asset))
            .add_output(Output::change(rng.gen(), 0, any_asset))
            .finalize();

        let checked = tx
            .into_checked(
                Default::default(),
                &ConsensusParameters::DEFAULT,
                &Default::default(),
                true,
            )
            .expect_err("Expected valid transaction");

        assert_eq!(
            CheckError::InsufficientInputAmount {
                asset: any_asset,
                expected: input_amount + 1,
                provided: input_amount
            },
            checked
        );
    }

    #[test]
    fn basic_check_marks_basic_flag() {
        let block_height = 1.into();
        let params = ConsensusParameters::default();

        let tx = Transaction::default();
        // Sets Checks::Basic
        let checked = tx.into_checked_basic(block_height, &params).unwrap();
        assert!(checked.checks().contains(Checks::Basic));
    }

    #[test]
    fn signatures_check_marks_signatures_flag() {
        let mut rng = StdRng::seed_from_u64(1);
        let block_height = 1.into();
        let params = ConsensusParameters::default();

        let tx = valid_coin_tx(&mut rng, 1, 100000, 1000000, 10);
        let checked = tx
            // Sets Checks::Basic
            .into_checked_basic(block_height, &params)
            .unwrap()
            // Sets Checks::Signatures
            .check_signatures(&params)
            .unwrap();

        assert!(checked.checks().contains(Checks::Basic | Checks::Signatures));
    }

    #[test]
    fn predicates_check_marks_predicate_flag() {
        let mut rng = StdRng::seed_from_u64(1);
        let block_height = 1.into();
        let params = ConsensusParameters::default();
        let gas_costs = GasCosts::free();

        let tx = predicate_tx(&mut rng, 1, 1000000, 1000000, true);

<<<<<<< HEAD
=======
        let tx = predicate_tx(&mut rng, 1, 1000000, 1000000);
>>>>>>> 96a3e513
        let checked = tx
            // Sets Checks::Basic
            .into_checked_basic(block_height, &params)
            .unwrap()
            // Sets Checks::Predicates
            .check_predicates(&params, &gas_costs, true)
            .unwrap();
        assert!(checked.checks().contains(Checks::Basic | Checks::Predicates));
    }

    fn is_valid_max_fee<Tx>(tx: &Tx, params: &ConsensusParameters) -> Result<bool, CheckError>
    where
        Tx: Chargeable + field::Inputs + field::Outputs,
    {
        let available_balances = balances::initial_free_balances(tx, params)?;
        // cant overflow as metered bytes * gas_per_byte < u64::MAX
        let bytes = (tx.metered_bytes_size() as u128) * params.gas_per_byte as u128 * tx.price() as u128;
        let gas = tx.limit() as u128 * tx.price() as u128;
        let total = bytes + gas;
        // use different division mechanism than impl
        let fee = total / params.gas_price_factor as u128;
        let fee_remainder = (total.rem_euclid(params.gas_price_factor as u128) > 0) as u128;
        let rounded_fee = (fee + fee_remainder) as u64;

        Ok(rounded_fee == available_balances.fee.total())
    }

    fn is_valid_min_fee<Tx>(tx: &Tx, params: &ConsensusParameters) -> Result<bool, CheckError>
    where
        Tx: Chargeable + field::Inputs + field::Outputs,
    {
        let available_balances = balances::initial_free_balances(tx, params)?;
        // cant overflow as metered bytes * gas_per_byte < u64::MAX
        let bytes = (tx.metered_bytes_size() as u128) * params.gas_per_byte as u128 * tx.price() as u128;
        // use different division mechanism than impl
        let fee = bytes / params.gas_price_factor as u128;
        let fee_remainder = (bytes.rem_euclid(params.gas_price_factor as u128) > 0) as u128;
        let rounded_fee = (fee + fee_remainder) as u64;

        Ok(rounded_fee == available_balances.fee.bytes())
    }

    fn valid_coin_tx(
        rng: &mut StdRng,
        gas_price: u64,
        gas_limit: u64,
        input_amount: u64,
        output_amount: u64,
    ) -> Script {
        let asset = AssetId::default();
        TransactionBuilder::script(vec![], vec![])
            .gas_price(gas_price)
            .gas_limit(gas_limit)
            .add_unsigned_coin_input(rng.gen(), rng.gen(), input_amount, asset, rng.gen(), Default::default())
            .add_input(Input::contract(rng.gen(), rng.gen(), rng.gen(), rng.gen(), rng.gen()))
            .add_output(Output::contract(1, rng.gen(), rng.gen()))
            .add_output(Output::coin(rng.gen(), output_amount, asset))
            .add_output(Output::change(rng.gen(), 0, asset))
            .finalize()
    }

    // used when proptesting to avoid expensive crypto signatures
    fn predicate_tx(rng: &mut StdRng, gas_price: u64, gas_limit: u64, fee_input_amount: u64, predicate_gas_used_zeroed: bool) -> Script {
        let asset = AssetId::default();
        let predicate = vec![op::ret(1)].into_iter().collect::<Vec<u8>>();
        let owner = Input::predicate_owner(&predicate, &ConsensusParameters::DEFAULT);
        TransactionBuilder::script(vec![], vec![])
            .gas_price(gas_price)
            .gas_limit(gas_limit)
            .add_input(Input::coin_predicate(
                rng.gen(),
                owner,
                fee_input_amount,
                asset,
                rng.gen(),
                Default::default(),
                predicate,
                vec![],
                predicate_gas_used_zeroed.then_some(0).unwrap_or_else(|| rng.gen()),
            ))
            .add_output(Output::change(rng.gen(), 0, asset))
            .finalize()
    }

    // used to verify message inputs can cover fees
    fn signed_message_coin_tx(rng: &mut StdRng, gas_price: u64, gas_limit: u64, input_amount: u64) -> Script {
        TransactionBuilder::script(vec![], vec![])
            .gas_price(gas_price)
            .gas_limit(gas_limit)
            .add_unsigned_message_input(rng.gen(), rng.gen(), rng.gen(), input_amount, vec![])
            .finalize()
    }

    fn predicate_message_coin_tx(rng: &mut StdRng, gas_price: u64, gas_limit: u64, input_amount: u64) -> Script {
        TransactionBuilder::script(vec![], vec![])
            .gas_price(gas_price)
            .gas_limit(gas_limit)
            .add_input(Input::message_coin_predicate(
                rng.gen(),
                rng.gen(),
                input_amount,
                rng.gen(),
                vec![],
                vec![],
                rng.gen(),
            ))
            .finalize()
    }

    fn base_asset_tx(rng: &mut StdRng, input_amount: u64, gas_price: u64, gas_limit: u64) -> Script {
        TransactionBuilder::script(vec![], vec![])
            .gas_price(gas_price)
            .gas_limit(gas_limit)
            .add_unsigned_coin_input(
                rng.gen(),
                rng.gen(),
                input_amount,
                AssetId::default(),
                rng.gen(),
                Default::default(),
            )
            .add_output(Output::change(rng.gen(), 0, AssetId::default()))
            .finalize()
    }
}<|MERGE_RESOLUTION|>--- conflicted
+++ resolved
@@ -82,14 +82,6 @@
         &self.transaction
     }
 
-<<<<<<< HEAD
-=======
-    /// Returns reference on inner transaction.
-    pub fn transaction_mut(&mut self) -> &mut Tx {
-        &mut self.transaction
-    }
-
->>>>>>> 96a3e513
     /// Returns the metadata generated during the check for transaction.
     pub fn metadata(&self) -> &Tx::CheckedMetadata {
         &self.metadata
@@ -191,7 +183,6 @@
 /// Performs predicate verification for a transaction
 pub trait CheckPredicates: Sized {
     /// Define predicate verification logic (if any)
-<<<<<<< HEAD
     fn check_predicates(self, params: &ConsensusParameters, gas_costs: &GasCosts) -> Result<Self, CheckError>;
 }
 
@@ -199,14 +190,6 @@
 pub trait EstimatePredicates: Sized {
     /// Define predicate verification logic (if any)
     fn estimate_predicates(&mut self, params: &ConsensusParameters, gas_costs: &GasCosts) -> Result<bool, CheckError>;
-=======
-    fn check_predicates(
-        self,
-        params: &ConsensusParameters,
-        gas_costs: &GasCosts,
-        estimate_gas: bool,
-    ) -> Result<Self, CheckError>;
->>>>>>> 96a3e513
 }
 
 impl<Tx: ExecutableTransaction> CheckPredicates for Checked<Tx>
@@ -214,23 +197,10 @@
     Self: Clone,
     <Tx as IntoChecked>::CheckedMetadata: crate::interpreter::CheckedMetadata,
 {
-<<<<<<< HEAD
     fn check_predicates(mut self, params: &ConsensusParameters, gas_costs: &GasCosts) -> Result<Self, CheckError> {
         if !self.checks_bitmask.contains(Checks::Predicates) {
             // TODO: Optimize predicate verification to work with references where it is possible.
             let checked = Interpreter::<PredicateStorage>::check_predicates( &self, *params, gas_costs.clone())?;
-=======
-    fn check_predicates(
-        mut self,
-        params: &ConsensusParameters,
-        gas_costs: &GasCosts,
-        estimate_gas: bool,
-    ) -> Result<Self, CheckError> {
-        if !self.checks_bitmask.contains(Checks::Predicates) {
-            // TODO: Optimize predicate verification to work with references where it is possible.
-            let checked =
-                Interpreter::<PredicateStorage>::check_predicates(&mut self, *params, gas_costs.clone(), estimate_gas)?;
->>>>>>> 96a3e513
             self.checks_bitmask.insert(Checks::Predicates);
             self.metadata.set_gas_used_by_predicates(checked.gas_used());
         }
@@ -262,48 +232,19 @@
 }
 
 impl CheckPredicates for Checked<Mint> {
-<<<<<<< HEAD
     fn check_predicates(mut self, _params: &ConsensusParameters, _gas_costs: &GasCosts) -> Result<Self, CheckError> {
-=======
-    fn check_predicates(
-        mut self,
-        _params: &ConsensusParameters,
-        _gas_costs: &GasCosts,
-        _estimate_gas: bool,
-    ) -> Result<Self, CheckError> {
->>>>>>> 96a3e513
         self.checks_bitmask.insert(Checks::Predicates);
         Ok(self)
     }
 }
 
 impl CheckPredicates for Checked<Transaction> {
-<<<<<<< HEAD
     fn check_predicates(self, params: &ConsensusParameters, gas_costs: &GasCosts) -> Result<Self, CheckError> {
         let checked_transaction: CheckedTransaction = self.into();
         let checked_transaction: CheckedTransaction = match checked_transaction {
             CheckedTransaction::Script(tx) => CheckPredicates::check_predicates(tx, params, gas_costs)?.into(),
             CheckedTransaction::Create(tx) => CheckPredicates::check_predicates(tx, params, gas_costs)?.into(),
             CheckedTransaction::Mint(tx) => CheckPredicates::check_predicates(tx, params, gas_costs)?.into(),
-=======
-    fn check_predicates(
-        self,
-        params: &ConsensusParameters,
-        gas_costs: &GasCosts,
-        estimate_gas: bool,
-    ) -> Result<Self, CheckError> {
-        let checked_transaction: CheckedTransaction = self.into();
-        let checked_transaction: CheckedTransaction = match checked_transaction {
-            CheckedTransaction::Script(tx) => {
-                CheckPredicates::check_predicates(tx, params, gas_costs, estimate_gas)?.into()
-            }
-            CheckedTransaction::Create(tx) => {
-                CheckPredicates::check_predicates(tx, params, gas_costs, estimate_gas)?.into()
-            }
-            CheckedTransaction::Mint(tx) => {
-                CheckPredicates::check_predicates(tx, params, gas_costs, estimate_gas)?.into()
-            }
->>>>>>> 96a3e513
         };
         Ok(checked_transaction.into())
     }
@@ -944,16 +885,12 @@
 
         let tx = predicate_tx(&mut rng, 1, 1000000, 1000000, true);
 
-<<<<<<< HEAD
-=======
-        let tx = predicate_tx(&mut rng, 1, 1000000, 1000000);
->>>>>>> 96a3e513
         let checked = tx
             // Sets Checks::Basic
             .into_checked_basic(block_height, &params)
             .unwrap()
             // Sets Checks::Predicates
-            .check_predicates(&params, &gas_costs, true)
+            .check_predicates(&params, &gas_costs)
             .unwrap();
         assert!(checked.checks().contains(Checks::Basic | Checks::Predicates));
     }
