//! A checked transaction is type-wrapper for transactions which have been checked.
//! It is impossible to construct a checked transaction without performing necessary
//! checks.
//!
//! This allows the VM to accept transactions with metadata that have been already
//! verified upstream.

#![allow(non_upper_case_globals)]

use fuel_tx::{
    Create,
    Mint,
    Script,
    Transaction,
    ValidityError,
};
use fuel_types::{
    BlockHeight,
    ChainId,
};

use alloc::{
    boxed::Box,
    vec::Vec,
};
use core::{
    borrow::Borrow,
    future::Future,
};

use fuel_tx::ConsensusParameters;

mod balances;
pub mod builder;
pub mod types;

pub use types::*;

use crate::{
    error::PredicateVerificationFailed,
    prelude::*,
};

bitflags::bitflags! {
    /// Possible types of transaction checks.
    #[derive(Clone, Copy, Debug, PartialEq, Eq, Hash)]
    pub struct Checks: u32 {
        /// Basic checks defined in the specification for each transaction:
        /// https://github.com/FuelLabs/fuel-specs/blob/master/src/tx-format/transaction.md#transaction
        /// Also ensures that malleable fields are zeroed.
        const Basic         = 0b00000001;
        /// Check that signature in the transactions are valid.
        const Signatures    = 0b00000010;
        /// Check that predicate in the transactions are valid.
        const Predicates    = 0b00000100;
    }
}

impl core::fmt::Display for Checks {
    fn fmt(&self, f: &mut core::fmt::Formatter) -> core::fmt::Result {
        write!(f, "{:032b}", self.bits())
    }
}

/// The type describes that the inner transaction was already checked.
///
/// All fields are private, and there is no constructor, so it is impossible to create the
/// instance of `Checked` outside the `fuel-tx` crate.
///
/// The inner data is immutable to prevent modification to invalidate the checking.
///
/// If you need to modify an inner state, you need to get inner values
/// (via the `Into<(Tx, Tx ::Metadata)>` trait), modify them and check again.
///
/// # Dev note: Avoid serde serialization of this type.
///
/// Since checked tx would need to be re-validated on deserialization anyways,
/// it's cleaner to redo the tx check.
#[derive(Debug, Clone, Eq, PartialEq, Hash)]
pub struct Checked<Tx: IntoChecked> {
    transaction: Tx,
    metadata: Tx::Metadata,
    checks_bitmask: Checks,
}

impl<Tx: IntoChecked> Checked<Tx> {
    fn new(transaction: Tx, metadata: Tx::Metadata, checks_bitmask: Checks) -> Self {
        Checked {
            transaction,
            metadata,
            checks_bitmask,
        }
    }

    pub(crate) fn basic(transaction: Tx, metadata: Tx::Metadata) -> Self {
        Checked::new(transaction, metadata, Checks::Basic)
    }

    /// Returns reference on inner transaction.
    pub fn transaction(&self) -> &Tx {
        &self.transaction
    }

    /// Returns the metadata generated during the check for transaction.
    pub fn metadata(&self) -> &Tx::Metadata {
        &self.metadata
    }

    /// Returns the bitmask of all passed checks.
    pub fn checks(&self) -> &Checks {
        &self.checks_bitmask
    }

    /// Performs check of signatures, if not yet done.
    pub fn check_signatures(mut self, chain_id: &ChainId) -> Result<Self, CheckError> {
        if !self.checks_bitmask.contains(Checks::Signatures) {
            self.transaction.check_signatures(chain_id)?;
            self.checks_bitmask.insert(Checks::Signatures);
        }
        Ok(self)
    }
}

impl<Tx: IntoChecked + UniqueIdentifier> Checked<Tx> {
    /// Returns the transaction ID from the computed metadata
    pub fn id(&self) -> TxId {
        self.transaction
            .cached_id()
            .expect("Transaction metadata should be computed for checked transactions")
    }
}

#[cfg(feature = "test-helpers")]
impl<Tx: IntoChecked + Default> Default for Checked<Tx>
    where
        Checked<Tx>: CheckPredicates,
{
    fn default() -> Self {
        Tx::default()
            .into_checked(
                Default::default(),
                &ConsensusParameters::standard(),
            )
            .expect("default tx should produce a valid fully checked transaction")
    }
}


impl<Tx: IntoChecked> From<Checked<Tx>> for (Tx, Tx::Metadata) {
    fn from(checked: Checked<Tx>) -> Self {
        let Checked {
            transaction,
            metadata,
            ..
        } = checked;

        (transaction, metadata)
    }
}

impl<Tx: IntoChecked> AsRef<Tx> for Checked<Tx> {
    fn as_ref(&self) -> &Tx {
        &self.transaction
    }
}

#[cfg(feature = "test-helpers")]
impl<Tx: IntoChecked> AsMut<Tx> for Checked<Tx> {
    fn as_mut(&mut self) -> &mut Tx {
        &mut self.transaction
    }
}

impl<Tx: IntoChecked> Borrow<Tx> for Checked<Tx> {
    fn borrow(&self) -> &Tx {
        self.transaction()
    }
}

/// The error can occur when transforming transactions into the `Checked` type.
#[derive(Debug, Clone, PartialEq)]
#[cfg_attr(feature = "serde", derive(serde::Serialize, serde::Deserialize))]
pub enum CheckError {
    /// The transaction doesn't pass validity rules.
    Validity(ValidityError),
    /// The predicate verification failed.
    PredicateVerificationFailed(PredicateVerificationFailed),
}

/// Performs checks for a transaction
pub trait IntoChecked: FormatValidityChecks + Sized {
    /// Metadata produced during the check.
    type Metadata: Sized;

    /// Returns transaction that passed all `Checks`.
    fn into_checked(
        self,
        block_height: BlockHeight,
        consensus_params: &ConsensusParameters,
    ) -> Result<Checked<Self>, CheckError>
        where
            Checked<Self>: CheckPredicates,
    {
        let check_predicate_params = consensus_params.into();
        self.into_checked_basic(block_height, consensus_params)?
            .check_signatures(&consensus_params.chain_id)?
            .check_predicates(&check_predicate_params)
    }

    /// Returns transaction that passed only `Checks::Basic`.
    fn into_checked_basic(
        self,
        block_height: BlockHeight,
        consensus_params: &ConsensusParameters,
    ) -> Result<Checked<Self>, CheckError>;
}

/// The parameters needed for checking a predicate
#[derive(Debug, Clone)]
pub struct CheckPredicateParams {
    /// Gas costs for opcodes
    pub gas_costs: GasCosts,
    /// Chain ID
    pub chain_id: ChainId,
    /// Maximum gas per predicate
    pub max_gas_per_predicate: u64,
    /// Maximum gas per transaction
    pub max_gas_per_tx: u64,
    /// Maximum number of inputs
    pub max_inputs: u8,
    /// Maximum size of the contract in bytes
    pub contract_max_size: u64,
    /// Maximum length of the message data
    pub max_message_data_length: u64,
    /// Offset of the transaction data in the memory
    pub tx_offset: usize,
    /// Fee parameters
    pub fee_params: FeeParameters,
    /// Base Asset ID
    pub base_asset_id: AssetId,
}

impl Default for CheckPredicateParams {
    fn default() -> Self {
        CheckPredicateParams::from(&ConsensusParameters::standard())
    }
}

impl From<ConsensusParameters> for CheckPredicateParams {
    fn from(value: ConsensusParameters) -> Self {
        CheckPredicateParams::from(&value)
    }
}

impl From<&ConsensusParameters> for CheckPredicateParams {
    fn from(value: &ConsensusParameters) -> Self {
        CheckPredicateParams {
            gas_costs: value.gas_costs().clone(),
            chain_id: value.chain_id,
            max_gas_per_predicate: value.predicate_params().max_gas_per_predicate,
            max_gas_per_tx: value.tx_params().max_gas_per_tx,
            max_inputs: value.tx_params().max_inputs,
            contract_max_size: value.contract_params().contract_max_size,
            max_message_data_length: value.predicate_params().max_message_data_length,
            tx_offset: value.tx_params().tx_offset(),
            fee_params: *(value.fee_params()),
            base_asset_id: value.base_asset_id,
        }
    }
}

/// Provides predicate verification functionality for the transaction.
#[async_trait::async_trait]
pub trait CheckPredicates: Sized {
    /// Performs predicates verification of the transaction.
    fn check_predicates(self, params: &CheckPredicateParams) -> Result<Self, CheckError>;

    /// Performs predicates verification of the transaction in parallel.
    async fn check_predicates_async<E: ParallelExecutor>(
        self,
        params: &CheckPredicateParams,
    ) -> Result<Self, CheckError>;
}

/// Provides predicate estimation functionality for the transaction.
#[async_trait::async_trait]
pub trait EstimatePredicates: Sized {
    /// Estimates predicates of the transaction.
    fn estimate_predicates(
        &mut self,
        params: &CheckPredicateParams,
    ) -> Result<(), CheckError>;

    /// Estimates predicates of the transaction in parallel.
    async fn estimate_predicates_async<E: ParallelExecutor>(
        &mut self,
        params: &CheckPredicateParams,
    ) -> Result<(), CheckError>;
}

/// Executes CPU-heavy tasks in parallel.
#[async_trait::async_trait]
pub trait ParallelExecutor {
    /// Future created from a CPU-heavy task.
    type Task: Future + Send + 'static;

    /// Creates a Future from a CPU-heavy task.
    fn create_task<F>(func: F) -> Self::Task
        where
            F: FnOnce() -> Result<(Word, usize), PredicateVerificationFailed>
            + Send
            + 'static;

    /// Executes tasks created by `create_task` in parallel.
    async fn execute_tasks(
        futures: Vec<Self::Task>,
    ) -> Vec<Result<(Word, usize), PredicateVerificationFailed>>;
}

#[async_trait::async_trait]
impl<Tx> CheckPredicates for Checked<Tx>
    where
        Tx: ExecutableTransaction + Send + Sync + 'static,
        <Tx as IntoChecked>::Metadata: crate::interpreter::CheckedMetadata + Send + Sync,
{
    fn check_predicates(
        mut self,
        params: &CheckPredicateParams,
    ) -> Result<Self, CheckError> {
        if !self.checks_bitmask.contains(Checks::Predicates) {
            Interpreter::<PredicateStorage, _>::check_predicates(&self, params)?;
            self.checks_bitmask.insert(Checks::Predicates);
        }
        Ok(self)
    }

    async fn check_predicates_async<E>(
        mut self,
        params: &CheckPredicateParams,
    ) -> Result<Self, CheckError>
        where
            E: ParallelExecutor,
    {
        if !self.checks_bitmask.contains(Checks::Predicates) {
            Interpreter::<PredicateStorage, _>::check_predicates_async::<E>(
                &self, params,
            )
                .await?;

            self.checks_bitmask.insert(Checks::Predicates);

            Ok(self)
        } else {
            Ok(self)
        }
    }
}

#[async_trait::async_trait]
impl<Tx: ExecutableTransaction + Send + Sync + 'static> EstimatePredicates for Tx {
    fn estimate_predicates(
        &mut self,
        params: &CheckPredicateParams,
    ) -> Result<(), CheckError> {
        Interpreter::<PredicateStorage, _>::estimate_predicates(self, params)?;
        Ok(())
    }

    async fn estimate_predicates_async<E>(
        &mut self,
        params: &CheckPredicateParams,
    ) -> Result<(), CheckError>
        where
            E: ParallelExecutor,
    {
        Interpreter::<PredicateStorage, _>::estimate_predicates_async::<E>(self, params)
            .await?;

        Ok(())
    }
}

#[async_trait::async_trait]
impl EstimatePredicates for Transaction {
    fn estimate_predicates(
        &mut self,
        params: &CheckPredicateParams,
    ) -> Result<(), CheckError> {
        match self {
            Transaction::Script(script) => script.estimate_predicates(params),
            Transaction::Create(create) => create.estimate_predicates(params),
            Transaction::Mint(_) => Ok(()),
        }
    }

    async fn estimate_predicates_async<E: ParallelExecutor>(
        &mut self,
        params: &CheckPredicateParams,
    ) -> Result<(), CheckError> {
        match self {
            Transaction::Script(script) => {
                script.estimate_predicates_async::<E>(params).await
            }
            Transaction::Create(create) => {
                create.estimate_predicates_async::<E>(params).await
            }
            Transaction::Mint(_) => Ok(()),
        }
    }
}

#[async_trait::async_trait]
impl CheckPredicates for Checked<Mint> {
    fn check_predicates(
        mut self,
        _params: &CheckPredicateParams,
    ) -> Result<Self, CheckError> {
        self.checks_bitmask.insert(Checks::Predicates);
        Ok(self)
    }

    async fn check_predicates_async<E: ParallelExecutor>(
        mut self,
        _params: &CheckPredicateParams,
    ) -> Result<Self, CheckError> {
        self.checks_bitmask.insert(Checks::Predicates);
        Ok(self)
    }
}

#[async_trait::async_trait]
impl CheckPredicates for Checked<Transaction> {
    fn check_predicates(self, params: &CheckPredicateParams) -> Result<Self, CheckError> {
        let checked_transaction: CheckedTransaction = self.into();
        let checked_transaction: CheckedTransaction = match checked_transaction {
            CheckedTransaction::Script(tx) => {
                CheckPredicates::check_predicates(tx, params)?.into()
            }
            CheckedTransaction::Create(tx) => {
                CheckPredicates::check_predicates(tx, params)?.into()
            }
            CheckedTransaction::Mint(tx) => {
                CheckPredicates::check_predicates(tx, params)?.into()
            }
        };
        Ok(checked_transaction.into())
    }

    async fn check_predicates_async<E>(
        mut self,
        params: &CheckPredicateParams,
    ) -> Result<Self, CheckError>
        where
            E: ParallelExecutor,
    {
        let checked_transaction: CheckedTransaction = self.into();

        let checked_transaction: CheckedTransaction = match checked_transaction {
            CheckedTransaction::Script(tx) => {
                CheckPredicates::check_predicates_async::<E>(tx, params)
                    .await?
                    .into()
            }
            CheckedTransaction::Create(tx) => {
                CheckPredicates::check_predicates_async::<E>(tx, params)
                    .await?
                    .into()
            }
            CheckedTransaction::Mint(tx) => {
                CheckPredicates::check_predicates_async::<E>(tx, params)
                    .await?
                    .into()
            }
        };

        Ok(checked_transaction.into())
    }
}

/// The Enum version of `Checked<Transaction>` allows getting the inner variant without
/// losing "checked" status.
///
/// It is possible to freely convert `Checked<Transaction>` into `CheckedTransaction` and
/// vice verse without the overhead.
#[derive(Debug, Clone, Eq, PartialEq, Hash)]
#[allow(missing_docs)]
pub enum CheckedTransaction {
    Script(Checked<Script>),
    Create(Checked<Create>),
    Mint(Checked<Mint>),
}

impl From<Checked<Transaction>> for CheckedTransaction {
    fn from(checked: Checked<Transaction>) -> Self {
        let Checked {
            transaction,
            metadata,
            checks_bitmask,
        } = checked;

        // # Dev note: Avoid wildcard pattern to be sure that all variants are covered.
        match (transaction, metadata) {
            (Transaction::Script(transaction), CheckedMetadata::Script(metadata)) => {
                Self::Script(Checked::new(transaction, metadata, checks_bitmask))
            }
            (Transaction::Create(transaction), CheckedMetadata::Create(metadata)) => {
                Self::Create(Checked::new(transaction, metadata, checks_bitmask))
            }
            (Transaction::Mint(transaction), CheckedMetadata::Mint(metadata)) => {
                Self::Mint(Checked::new(transaction, metadata, checks_bitmask))
            }
            // The code should produce the `CheckedMetadata` for the corresponding
            // transaction variant. It is done in the implementation of the
            // `IntoChecked` trait for `Transaction`. With the current
            // implementation, the patterns below are unreachable.
            (Transaction::Script(_), _) => unreachable!(),
            (Transaction::Create(_), _) => unreachable!(),
            (Transaction::Mint(_), _) => unreachable!(),
        }
    }
}

impl From<Checked<Script>> for CheckedTransaction {
    fn from(checked: Checked<Script>) -> Self {
        Self::Script(checked)
    }
}

impl From<Checked<Create>> for CheckedTransaction {
    fn from(checked: Checked<Create>) -> Self {
        Self::Create(checked)
    }
}

impl From<Checked<Mint>> for CheckedTransaction {
    fn from(checked: Checked<Mint>) -> Self {
        Self::Mint(checked)
    }
}

impl From<CheckedTransaction> for Checked<Transaction> {
    fn from(checked: CheckedTransaction) -> Self {
        match checked {
            CheckedTransaction::Script(Checked {
                                           transaction,
                                           metadata,
                                           checks_bitmask,
                                       }) => Checked::new(transaction.into(), metadata.into(), checks_bitmask),
            CheckedTransaction::Create(Checked {
                                           transaction,
                                           metadata,
                                           checks_bitmask,
                                       }) => Checked::new(transaction.into(), metadata.into(), checks_bitmask),
            CheckedTransaction::Mint(Checked {
                                         transaction,
                                         metadata,
                                         checks_bitmask,
                                     }) => Checked::new(transaction.into(), metadata.into(), checks_bitmask),
        }
    }
}

/// The `IntoChecked` metadata for `CheckedTransaction`.
#[derive(Debug, Clone, Eq, PartialEq, Hash)]
#[allow(missing_docs)]
pub enum CheckedMetadata {
    Script(<Script as IntoChecked>::Metadata),
    Create(<Create as IntoChecked>::Metadata),
    Mint(<Mint as IntoChecked>::Metadata),
}

impl From<<Script as IntoChecked>::Metadata> for CheckedMetadata {
    fn from(metadata: <Script as IntoChecked>::Metadata) -> Self {
        Self::Script(metadata)
    }
}

impl From<<Create as IntoChecked>::Metadata> for CheckedMetadata {
    fn from(metadata: <Create as IntoChecked>::Metadata) -> Self {
        Self::Create(metadata)
    }
}

impl From<<Mint as IntoChecked>::Metadata> for CheckedMetadata {
    fn from(metadata: <Mint as IntoChecked>::Metadata) -> Self {
        Self::Mint(metadata)
    }
}

impl IntoChecked for Transaction {
    type Metadata = CheckedMetadata;

    fn into_checked_basic(
        self,
        block_height: BlockHeight,
        consensus_params: &ConsensusParameters,
    ) -> Result<Checked<Self>, CheckError> {
        match self {
            Transaction::Script(script) => {
                let (transaction, metadata) = script
                    .into_checked_basic(block_height, consensus_params)?
                    .into();
                Ok((transaction.into(), metadata.into()))
            }
            Transaction::Create(create) => {
                let (transaction, metadata) = create
                    .into_checked_basic(block_height, consensus_params)?
                    .into();
                Ok((transaction.into(), metadata.into()))
            }
            Transaction::Mint(mint) => {
                let (transaction, metadata) = mint
                    .into_checked_basic(block_height, consensus_params)?
                    .into();
                Ok((transaction.into(), metadata.into()))
            }
        }
            .map(|(transaction, metadata)| Checked::basic(transaction, metadata))
    }
}

impl From<ValidityError> for CheckError {
    fn from(value: ValidityError) -> Self {
        CheckError::Validity(value)
    }
}

impl From<PredicateVerificationFailed> for CheckError {
    fn from(value: PredicateVerificationFailed) -> Self {
        CheckError::PredicateVerificationFailed(value)
    }
}

#[cfg(feature = "random")]
#[allow(non_snake_case)]
#[cfg(test)]
mod tests {
    #![allow(clippy::cast_possible_truncation)]

    use super::*;
    use alloc::vec;
    use fuel_asm::op;
    use fuel_crypto::SecretKey;
    use fuel_tx::{
        field::{
            ScriptGasLimit,
            Tip,
            WitnessLimit,
            Witnesses,
        },
        Script,
        TransactionBuilder,
        ValidityError,
    };
    use fuel_types::canonical::Serialize;
    use quickcheck::TestResult;
    use quickcheck_macros::quickcheck;
    use rand::{
        rngs::StdRng,
        Rng,
        SeedableRng,
    };

    fn params(factor: u64) -> ConsensusParameters {
        ConsensusParameters::new(
            TxParameters::default(),
            PredicateParameters::default(),
            ScriptParameters::default(),
            ContractParameters::default(),
            FeeParameters::default().with_gas_price_factor(factor),
            Default::default(),
            Default::default(),
            Default::default(),
        )
    }

    #[test]
    fn checked_tx_accepts_valid_tx() {
        // simple smoke test that valid txs can be checked
        let rng = &mut StdRng::seed_from_u64(2322u64);
        let gas_price = 10;
        let gas_limit = 1000;
        let input_amount = 1000;
        let output_amount = 10;
        let max_fee_limit = 0;
        let tx = valid_coin_tx(rng, gas_limit, input_amount, output_amount, max_fee_limit);

        let checked = tx
            .clone()
            .into_checked(
                Default::default(),
                &ConsensusParameters::standard(),
            )
            .expect("Expected valid transaction");

        // verify transaction getter works
        assert_eq!(checked.transaction(), &tx);
        // verify available balance was decreased by max fee
        assert_eq!(
            checked.metadata().non_retryable_balances[&AssetId::default()],
            input_amount - max_fee_limit - output_amount
        );
    }

    #[test]
    fn checked_tx_accepts_valid_signed_message_input_fees() {
        // simple test to ensure a tx that only has a message input can cover fees
        let rng = &mut StdRng::seed_from_u64(2322u64);
        let input_amount = 100;
        let gas_price = 100;
        let gas_limit = 1000;
        let tx = signed_message_coin_tx(rng, gas_limit, input_amount);

        let checked = tx
            .into_checked(
                Default::default(),
                &ConsensusParameters::standard(),
            )
            .expect("Expected valid transaction");

        // verify available balance was decreased by max fee
        todo!()
        // assert_eq!(
        //     checked.metadata().non_retryable_balances[&AssetId::default()],
        //     input_amount - checked.metadata().fee.max_fee()
        // );
    }

    #[test]
    fn checked_tx_excludes_message_output_amount_from_fee() {
        // ensure message outputs aren't deducted from available balance
        let rng = &mut StdRng::seed_from_u64(2322u64);
        let input_amount = 100;
        let gas_price = 100;
        let gas_limit = 1000;
        let tx = signed_message_coin_tx(rng, gas_limit, input_amount);

        let checked = tx
            .into_checked(
                Default::default(),
                &ConsensusParameters::standard(),
            )
            .expect("Expected valid transaction");

        // verify available balance was decreased by max fee
        todo!()
        // assert_eq!(
        //     checked.metadata().non_retryable_balances[&AssetId::default()],
        //     input_amount - checked.metadata().fee.max_fee()
        // );
    }

    #[test]
    fn message_data_signed_message_is_not_used_to_cover_fees() {
        // simple test to ensure a tx that only has a message input can cover fees
        let rng = &mut StdRng::seed_from_u64(2322u64);
        let input_amount = 100;
        let gas_price = 100;
        let tx = TransactionBuilder::script(vec![], vec![])
            .add_unsigned_message_input(SecretKey::random(rng), rng.gen(), rng.gen(), input_amount, vec![0xff; 10])
            // Add empty base coin
            .add_unsigned_coin_input(SecretKey::random(rng), rng.gen(), 0, AssetId::BASE, rng.gen())
            .finalize();

        let err = tx
            .into_checked(
                Default::default(),
                &ConsensusParameters::standard(),
            )
            .expect_err("Expected valid transaction");

        // verify available balance was decreased by max fee
        assert!(matches!(
            err,
            CheckError::Validity(ValidityError::InsufficientFeeAmount {
                expected: _,
                provided: 0
            })
        ));
    }

    #[test]
    fn message_data_predicate_message_is_not_used_to_cover_fees() {
        // simple test to ensure a tx that only has a message input can cover fees
        let rng = &mut StdRng::seed_from_u64(2322u64);
        let input_amount = 100;
        let gas_price = 100;
        let gas_limit = 1000;
        let tx = TransactionBuilder::script(vec![], vec![])
            .script_gas_limit(gas_limit)
            .add_input(Input::message_data_predicate(
                rng.gen(),
                rng.gen(),
                input_amount,
                rng.gen(),
                Default::default(),
                vec![0xff; 10],
                vec![0xaa; 10],
                vec![0xbb; 10],
            ))
            // Add empty base coin
            .add_unsigned_coin_input(SecretKey::random(rng), rng.gen(), 0, AssetId::BASE, rng.gen())
            .finalize();

        let err = tx
            .into_checked(
                Default::default(),
                &ConsensusParameters::standard(),
            )
            .expect_err("Expected valid transaction");

        // verify available balance was decreased by max fee
        assert!(matches!(
            err,
            CheckError::Validity(ValidityError::InsufficientFeeAmount {
                expected: _,
                provided: 0
            })
        ));
    }

    // use quickcheck to fuzz any rounding or precision errors in the max fee w/ coin
    // input
    #[quickcheck]
    fn max_fee_coin_input(
        gas_price: u64,
        gas_limit: u64,
        witness_limit: u64,
        input_amount: u64,
        gas_price_factor: u64,
        seed: u64,
    ) -> TestResult {
        // verify max fee a transaction can consume based on gas limit + bytes is correct

        // dont divide by zero
        if gas_price_factor == 0 {
            return TestResult::discard();
        }

        let rng = &mut StdRng::seed_from_u64(seed);
        let gas_costs = GasCosts::default();
        let fee_params = FeeParameters::DEFAULT.with_gas_price_factor(gas_price_factor);
        let base_asset_id = rng.gen();
        let predicate_gas_used = rng.gen();
        let tx = predicate_tx(
            rng,
            gas_limit,
            witness_limit,
            input_amount,
            predicate_gas_used,
        );

        if let Ok(valid) =
            is_valid_max_fee(&tx, gas_price, &gas_costs, &fee_params, &base_asset_id)
        {
            TestResult::from_bool(valid)
        } else {
            TestResult::discard()
        }
    }

    // use quickcheck to fuzz any rounding or precision errors in the min fee w/ coin
    // input
    #[quickcheck]
    fn min_fee_coin_input(
        gas_price: u64,
        gas_limit: u64,
        witness_limit: u64,
        input_amount: u64,
        gas_price_factor: u64,
        seed: u64,
    ) -> TestResult {
        // verify min fee a transaction can consume based on bytes is correct

        // dont divide by zero
        if gas_price_factor == 0 {
            return TestResult::discard();
        }
        let rng = &mut StdRng::seed_from_u64(seed);
        let gas_costs = GasCosts::default();
        let fee_params = FeeParameters::DEFAULT.with_gas_price_factor(gas_price_factor);
        let base_asset_id = rng.gen();
        let predicate_gas_used = rng.gen();
        let tx = predicate_tx(
            rng,
            gas_limit,
            witness_limit,
            input_amount,
            predicate_gas_used,
        );

        if let Ok(valid) =
            is_valid_max_fee(&tx, gas_price, &gas_costs, &fee_params, &base_asset_id)
        {
            TestResult::from_bool(valid)
        } else {
            TestResult::discard()
        }
    }

    // use quickcheck to fuzz any rounding or precision errors in the max fee w/ message
    // input
    #[quickcheck]
    fn max_fee_message_input(
        gas_price: u64,
        gas_limit: u64,
        input_amount: u64,
        gas_price_factor: u64,
        tip: u64,
        seed: u64,
    ) -> TestResult {
        // dont divide by zero
        if gas_price_factor == 0 {
            return TestResult::discard();
        }

        let rng = &mut StdRng::seed_from_u64(seed);
        let gas_costs = GasCosts::default();
        let fee_params = FeeParameters::DEFAULT.with_gas_price_factor(gas_price_factor);
        let base_asset_id = rng.gen();
        let tx = predicate_message_coin_tx(rng, gas_limit, input_amount, tip);

        if let Ok(valid) =
            is_valid_max_fee(&tx, gas_price, &gas_costs, &fee_params, &base_asset_id)
        {
            TestResult::from_bool(valid)
        } else {
            TestResult::discard()
        }
    }

    // use quickcheck to fuzz any rounding or precision errors in refund calculation
    #[quickcheck]
    fn refund_when_used_gas_is_zero(
        gas_price: u64,
        gas_limit: u64,
        input_amount: u64,
        gas_price_factor: u64,
        seed: u64,
        tip: u64,
    ) -> TestResult {
        // dont divide by zero
        if gas_price_factor == 0 {
            return TestResult::discard();
        }

        let rng = &mut StdRng::seed_from_u64(seed);
        let gas_costs = GasCosts::default();
        let fee_params = FeeParameters::DEFAULT.with_gas_price_factor(gas_price_factor);
        let tx = predicate_message_coin_tx(rng, gas_limit, input_amount, tip);

        // Given
        let used_gas = 0;

        // When
        let refund = tx.refund_fee(&gas_costs, &fee_params, used_gas, gas_price);

        let min_fee = tx.min_fee(&gas_costs, &fee_params, gas_price);
        let max_fee = tx.max_fee(&gas_costs, &fee_params, gas_price);

        // Then
        if let Some(refund) = refund {
            TestResult::from_bool(max_fee - min_fee == refund as u128)
        } else {
            TestResult::discard()
        }
    }

    // use quickcheck to fuzz any rounding or precision errors in the min fee w/ message
    // input
    #[quickcheck]
    fn min_fee_message_input(
        gas_limit: u64,
        input_amount: u64,
        gas_price: u64,
        gas_price_factor: u64,
        tip: u64,
        seed: u64,
    ) -> TestResult {
        // verify min fee a transaction can consume based on bytes is correct

        // dont divide by zero
        if gas_price_factor == 0 {
            return TestResult::discard();
        }
        let rng = &mut StdRng::seed_from_u64(seed);
        let gas_costs = GasCosts::default();
        let fee_params = FeeParameters::DEFAULT.with_gas_price_factor(gas_price_factor);
        let base_asset_id = rng.gen();
        let tx = predicate_message_coin_tx(rng, gas_limit, input_amount, tip);

        if let Ok(valid) =
            is_valid_min_fee(&tx, &gas_costs, &fee_params, &base_asset_id, gas_price)
        {
            TestResult::from_bool(valid)
        } else {
            TestResult::discard()
        }
    }

    #[test]
    fn fee_multiple_signed_inputs() {
        let rng = &mut StdRng::seed_from_u64(2322u64);
        let gas_price = 100;
        let gas_limit = 1000;
        let gas_costs = GasCosts::default();
        let fee_params = FeeParameters::DEFAULT.with_gas_price_factor(1);
        let tx = TransactionBuilder::script(vec![], vec![])
            .script_gas_limit(gas_limit)
            // Set up 3 signed inputs
            .add_unsigned_message_input(
                SecretKey::random(rng),
                rng.gen(),
                rng.gen(),
                rng.gen::<u32>() as u64,
                vec![],
            )
            .add_unsigned_message_input(
                SecretKey::random(rng),
                rng.gen(),
                rng.gen(),
                rng.gen::<u32>() as u64,
                vec![],
            )
            .add_unsigned_message_input(
                SecretKey::random(rng),
                rng.gen(),
                rng.gen(),
                rng.gen::<u32>() as u64,
                vec![],
            )
            .finalize();
        let fee =
            TransactionFee::checked_from_tx(&gas_costs, &fee_params, &tx, gas_price)
                .unwrap();

        let min_fee = fee.min_fee();
        let expected_min_fee = (tx.metered_bytes_size() as u64 * fee_params.gas_per_byte
            + gas_costs.vm_initialization.resolve(tx.size() as u64)
            + 3 * gas_costs.ecr1
            + gas_costs.s256.resolve(tx.size() as u64))
            * gas_price;
        assert_eq!(min_fee, expected_min_fee);

        let max_fee = fee.max_fee();
        let expected_max_fee = expected_min_fee + gas_limit * gas_price;
        assert_eq!(max_fee, expected_max_fee);
    }

    #[test]
    fn fee_multiple_signed_inputs_single_owner() {
        let rng = &mut StdRng::seed_from_u64(2322u64);
        let gas_price = 100;
        let gas_limit = 1000;
        let gas_costs = GasCosts::default();
        let fee_params = FeeParameters::DEFAULT.with_gas_price_factor(1);
        let secret = SecretKey::random(rng);
        let tx = TransactionBuilder::script(vec![], vec![])
            .script_gas_limit(gas_limit)
            // Set up 3 signed inputs
            .add_unsigned_message_input(
                secret,
                rng.gen(),
                rng.gen(),
                rng.gen::<u32>() as u64,
                vec![],
            )
            .add_unsigned_message_input(
                secret,
                rng.gen(),
                rng.gen(),
                rng.gen::<u32>() as u64,
                vec![],
            )
            .add_unsigned_message_input(
                secret,
                rng.gen(),
                rng.gen(),
                rng.gen::<u32>() as u64,
                vec![],
            )
            .finalize();
        let fee =
            TransactionFee::checked_from_tx(&gas_costs, &fee_params, &tx, gas_price)
                .unwrap();

        let min_fee = fee.min_fee();
        // Because all inputs are owned by the same address, the address will only need to
        // be recovered once. Therefore, we charge only once for the address
        // recovery of the signed inputs.
        let expected_min_fee = (tx.metered_bytes_size() as u64 * fee_params.gas_per_byte
            + gas_costs.vm_initialization.resolve(tx.size() as u64)
            + gas_costs.ecr1
            + gas_costs.s256.resolve(tx.size() as u64))
            * gas_price;
        assert_eq!(min_fee, expected_min_fee);

        let max_fee = fee.max_fee();
        let expected_max_fee = min_fee + gas_limit * gas_price;
        assert_eq!(max_fee, expected_max_fee);
    }

    fn random_bytes<const N: usize, R: Rng + ?Sized>(rng: &mut R) -> Box<[u8; N]> {
        let mut bytes = Box::new([0u8; N]);
        for chunk in bytes.chunks_mut(32) {
            rng.fill(chunk);
        }
        bytes
    }

    #[test]
    fn min_fee_multiple_predicate_inputs() {
        let rng = &mut StdRng::seed_from_u64(2322u64);
        let gas_price = 100;
        let gas_limit = 1000;
        let gas_costs = GasCosts::default();
        let fee_params = FeeParameters::DEFAULT.with_gas_price_factor(1);
        let predicate_1 = random_bytes::<1024, _>(rng);
        let predicate_2 = random_bytes::<2048, _>(rng);
        let predicate_3 = random_bytes::<4096, _>(rng);
        let tx = TransactionBuilder::script(vec![], vec![])
            .script_gas_limit(gas_limit)
            // Set up 3 predicate inputs
            .add_input(Input::message_coin_predicate(
                rng.gen(),
                rng.gen(),
                rng.gen(),
                rng.gen(),
                50,
                predicate_1.to_vec(),
                vec![],
            ))
            .add_input(Input::message_coin_predicate(
                rng.gen(),
                rng.gen(),
                rng.gen(),
                rng.gen(),
                100,
                predicate_2.to_vec(),
                vec![],
            ))
            .add_input(Input::message_coin_predicate(
                rng.gen(),
                rng.gen(),
                rng.gen(),
                rng.gen(),
                200,
                predicate_3.to_vec(),
                vec![],
            ))
            .finalize();
        let fee =
            TransactionFee::checked_from_tx(&gas_costs, &fee_params, &tx, gas_price)
                .unwrap();

        let min_fee = fee.min_fee();
        let expected_min_fee = (tx.size() as u64 * fee_params.gas_per_byte
            + gas_costs.vm_initialization.resolve(tx.size() as u64)
            + gas_costs.contract_root.resolve(predicate_1.len() as u64)
            + gas_costs.contract_root.resolve(predicate_2.len() as u64)
            + gas_costs.contract_root.resolve(predicate_3.len() as u64)
            + 3 * gas_costs.vm_initialization.resolve(tx.size() as u64)
            + 50
            + 100
            + 200
            + gas_costs.s256.resolve(tx.size() as u64))
            * gas_price;
        assert_eq!(min_fee, expected_min_fee);

        let max_fee = fee.max_fee();
        let expected_max_fee = min_fee + gas_limit * gas_price;
        assert_eq!(max_fee, expected_max_fee);
    }

    #[test]
    fn min_fee_multiple_signed_and_predicate_inputs() {
        let rng = &mut StdRng::seed_from_u64(2322u64);
        let gas_price = 100;
        let gas_limit = 1000;
        let gas_costs = GasCosts::default();
        let fee_params = FeeParameters::DEFAULT.with_gas_price_factor(1);
        let predicate_1 = random_bytes::<1024, _>(rng);
        let predicate_2 = random_bytes::<2048, _>(rng);
        let predicate_3 = random_bytes::<4096, _>(rng);
        let tx = TransactionBuilder::script(vec![], vec![])
            .script_gas_limit(gas_limit)
            // Set up 3 signed inputs
            .add_unsigned_message_input(
                SecretKey::random(rng),
                rng.gen(),
                rng.gen(),
                rng.gen::<u32>() as u64,
                vec![],
            )
            .add_unsigned_message_input(
                SecretKey::random(rng),
                rng.gen(),
                rng.gen(),
                rng.gen::<u32>() as u64,
                vec![],
            )
            .add_unsigned_message_input(
                SecretKey::random(rng),
                rng.gen(),
                rng.gen(),
                rng.gen::<u32>() as u64,
                vec![],
            )
            // Set up 3 predicate inputs
            .add_input(Input::message_coin_predicate(
                rng.gen(),
                rng.gen(),
                rng.gen(),
                rng.gen(),
                50,
                predicate_1.to_vec(),
                vec![],
            ))
            .add_input(Input::message_coin_predicate(
                rng.gen(),
                rng.gen(),
                rng.gen(),
                rng.gen(),
                100,
                predicate_2.to_vec(),
                vec![],
            ))
            .add_input(Input::message_coin_predicate(
                rng.gen(),
                rng.gen(),
                rng.gen(),
                rng.gen(),
                200,
                predicate_3.to_vec(),
                vec![],
            ))
            .finalize();
        let fee =
            TransactionFee::checked_from_tx(&gas_costs, &fee_params, &tx, gas_price)
                .unwrap();

        let min_fee = fee.min_fee();
        let expected_min_fee = (tx.metered_bytes_size() as u64 * fee_params.gas_per_byte
            + 3 * gas_costs.ecr1
            + gas_costs.vm_initialization.resolve(tx.size() as u64)
            + gas_costs.contract_root.resolve(predicate_1.len() as u64)
            + gas_costs.contract_root.resolve(predicate_2.len() as u64)
            + gas_costs.contract_root.resolve(predicate_3.len() as u64)
            + 3 * gas_costs.vm_initialization.resolve(tx.size() as u64)
            + 50
            + 100
            + 200
            + gas_costs.s256.resolve(tx.size() as u64))
            * gas_price;
        assert_eq!(min_fee, expected_min_fee);

        let max_fee = fee.max_fee();
        let expected_max_fee = min_fee + gas_limit * gas_price;
        assert_eq!(max_fee, expected_max_fee);
    }

    #[test]
    fn fee_create_tx() {
        let rng = &mut StdRng::seed_from_u64(2322u64);
        let gas_price = 100;
        let witness_limit = 1000;
        let gas_costs = GasCosts::default();
        let fee_params = FeeParameters::DEFAULT.with_gas_price_factor(1);
        let gen_storage_slot = || rng.gen::<StorageSlot>();
        let storage_slots = core::iter::repeat_with(gen_storage_slot)
            .take(100)
            .collect::<Vec<_>>();
        let storage_slots_len = storage_slots.len();
        let bytecode = rng.gen::<Witness>();
        let bytecode_len = bytecode.as_ref().len();
        let salt = rng.gen::<Salt>();
        let tx = TransactionBuilder::create(bytecode.clone(), salt, storage_slots)
            .witness_limit(witness_limit)
            .finalize();
        let fee =
            TransactionFee::checked_from_tx(&gas_costs, &fee_params, &tx, gas_price)
                .unwrap();

        let min_fee = fee.min_fee();
        let expected_min_fee = (tx.metered_bytes_size() as u64 * fee_params.gas_per_byte
            + gas_costs.state_root.resolve(storage_slots_len as Word)
            + gas_costs.contract_root.resolve(bytecode_len as Word)
            + gas_costs.vm_initialization.resolve(tx.size() as u64)
            + gas_costs.s256.resolve(100)
            + gas_costs.s256.resolve(tx.size() as u64))
            * gas_price;
        assert_eq!(min_fee, expected_min_fee);

        let max_fee = fee.max_fee();
        let expected_max_fee = min_fee
            + (witness_limit - bytecode.size() as u64)
            * fee_params.gas_per_byte
            * gas_price;
        assert_eq!(max_fee, expected_max_fee);
    }

    #[test]
    fn fee_create_tx_no_bytecode() {
        let rng = &mut StdRng::seed_from_u64(2322u64);
        let gas_price = 100;
        let witness_limit = 1000;
        let gas_costs = GasCosts::default();
        let fee_params = FeeParameters::DEFAULT.with_gas_price_factor(1);
        let bytecode: Witness = Vec::<u8>::new().into();
        let salt = rng.gen::<Salt>();
        let tx = TransactionBuilder::create(bytecode.clone(), salt, vec![])
            .witness_limit(witness_limit)
            .finalize();
        let fee =
            TransactionFee::checked_from_tx(&gas_costs, &fee_params, &tx, gas_price)
                .unwrap();

        let min_fee = fee.min_fee();
        let expected_min_fee = (tx.metered_bytes_size() as u64 * fee_params.gas_per_byte
            + gas_costs.state_root.resolve(0)
            + gas_costs.contract_root.resolve(0)
            + gas_costs.vm_initialization.resolve(tx.size() as u64)
            + gas_costs.s256.resolve(100)
            + gas_costs.s256.resolve(tx.size() as u64))
            * gas_price;
        assert_eq!(min_fee, expected_min_fee);

        let max_fee = fee.max_fee();
        let expected_max_fee = min_fee
            + (witness_limit - bytecode.size_static() as u64)
            * fee_params.gas_per_byte
            * gas_price;
        assert_eq!(max_fee, expected_max_fee);
    }

    #[test]
    fn checked_tx_rejects_invalid_tx() {
        // simple smoke test that invalid txs cannot be checked
        let rng = &mut StdRng::seed_from_u64(2322u64);
        let asset = rng.gen();
        let gas_price = 1;
        let gas_limit = 100;
        let input_amount = 1_000;

        // create a tx with invalid signature
        let tx = TransactionBuilder::script(vec![], vec![])
            .script_gas_limit(gas_limit)
            .add_input(Input::coin_signed(
                rng.gen(),
                rng.gen(),
                input_amount,
                asset,
                rng.gen(),
                Default::default(),
            ))
            .add_input(Input::contract(
                rng.gen(),
                rng.gen(),
                rng.gen(),
                rng.gen(),
                rng.gen(),
            ))
            .add_output(Output::contract(1, rng.gen(), rng.gen()))
            .add_output(Output::coin(rng.gen(), 10, asset))
            .add_output(Output::change(rng.gen(), 0, asset))
            .add_witness(Default::default())
            .finalize();

        let checked = tx
            .into_checked(
                Default::default(),
                &ConsensusParameters::standard(),
            )
            .expect_err("Expected invalid transaction");

        // assert that tx without base input assets fails
        assert!(matches!(
            checked,
            CheckError::Validity(ValidityError::InsufficientFeeAmount { .. })
        ));
    }

    #[test]
    fn checked_tx_fails_when_provided_fees_dont_cover_byte_costs() {
        let rng = &mut StdRng::seed_from_u64(2322u64);

        let input_amount = 1;
        let gas_price = 2; // price > amount
        let gas_limit = 0; // don't include any gas execution fees
        let factor = 1;

        let transaction = base_asset_tx(rng, input_amount, gas_limit);

        let consensus_params = params(factor);

        let err = transaction
            .into_checked(Default::default(), &consensus_params)
            .expect_err("overflow expected");

        let provided = match err {
            CheckError::Validity(ValidityError::InsufficientFeeAmount {
                                     provided,
                                     ..
                                 }) => provided,
            _ => panic!("expected insufficient fee amount; found {err:?}"),
        };

        assert_eq!(provided, input_amount);
    }

    #[test]
    fn checked_tx_fails_when_provided_fees_dont_cover_gas_costs() {
        let rng = &mut StdRng::seed_from_u64(2322u64);

        let input_amount = 10;
        let factor = 1;
        // make gas price too high for the input amount
        let gas_price = 1;
        let gas_limit = input_amount + 1; // make gas cost 1 higher than input amount

        let transaction = base_asset_tx(rng, input_amount, gas_limit);

        let consensus_params = params(factor);

        let err = transaction
            .into_checked(Default::default(), &consensus_params)
            .expect_err("overflow expected");

        let provided = match err {
            CheckError::Validity(ValidityError::InsufficientFeeAmount {
                                     provided,
                                     ..
                                 }) => provided,
            _ => panic!("expected insufficient fee amount; found {err:?}"),
        };

        assert_eq!(provided, input_amount);
    }

    #[test]
    fn bytes_fee_cant_overflow() {
        let rng = &mut StdRng::seed_from_u64(2322u64);

        let input_amount = 1000;
        let gas_price = Word::MAX;
        let gas_limit = 0; // ensure only bytes are included in fee
        let transaction = base_asset_tx(rng, input_amount, gas_limit);

        let consensus_params = params(1);

        let err = transaction
            .into_checked(Default::default(), &consensus_params)
            .expect_err("overflow expected");

        assert_eq!(err, CheckError::Validity(ValidityError::BalanceOverflow));
    }

    fn arb_tx(rng: &mut StdRng) -> Script {
        let input_amount = 1000;
        let gas_limit = 1000;
        base_asset_tx(rng, input_amount, gas_limit)
    }

    #[test]
    fn into_checked_basic__min_fee_calc_includes_tip() {
        let rng = &mut StdRng::seed_from_u64(2322u64);
        let gas_price = 1;
        let mut tx = arb_tx(rng);

        // given
        let tipless_tx = tx.clone();

        let min_fee_without_tip = tipless_tx
            .into_checked_basic(1.into(), &ConsensusParameters::standard(), gas_price)
            .unwrap()
            .metadata()
            .fee
            .min_fee();

        let tip = 100;

        // when
        tx.set_tip(tip);

        let min_fee_with_tip = tx
            .into_checked_basic(1.into(), &ConsensusParameters::standard(), gas_price)
            .unwrap()
            .metadata()
            .fee
            .min_fee();

        // then
        assert_eq!(min_fee_without_tip + tip, min_fee_with_tip);
    }

    #[test]
    fn into_checked_basic__max_fee_calc_includes_tip() {
        let rng = &mut StdRng::seed_from_u64(2322u64);
        let gas_price = 1;
        let mut tx = arb_tx(rng);

        // given
        let tipless_tx = tx.clone();

        let max_fee_without_tip = tipless_tx
            .into_checked_basic(1.into(), &ConsensusParameters::standard(), gas_price)
            .unwrap()
            .metadata()
            .fee
            .max_fee();

        let tip = 100;

        // when
        tx.set_tip(tip);

        let max_fee_with_tip = tx
            .into_checked_basic(1.into(), &ConsensusParameters::standard(), gas_price)
            .unwrap()
            .metadata()
            .fee
            .max_fee();

        // then
        assert_eq!(max_fee_without_tip + tip, max_fee_with_tip);
    }

    #[test]
    fn gas_fee_cant_overflow() {
        let rng = &mut StdRng::seed_from_u64(2322u64);
        let input_amount = 1000;
        let gas_price = Word::MAX;
        let gas_limit = 2; // 2 * max should cause gas fee overflow

        let transaction = base_asset_tx(rng, input_amount, gas_limit);

        let consensus_params = params(1);

        let err = transaction
            .into_checked(Default::default(), &consensus_params)
            .expect_err("overflow expected");

        assert_eq!(err, CheckError::Validity(ValidityError::BalanceOverflow));
    }

    #[test]
    fn checked_tx_fails_if_asset_is_overspent_by_coin_output() {
        let input_amount = 1_000;
        let rng = &mut StdRng::seed_from_u64(2322u64);
        let secret = SecretKey::random(rng);
        let any_asset = rng.gen();
        let arb_gas_price = 1;
        let tx = TransactionBuilder::script(vec![], vec![])
            .script_gas_limit(100)
            // base asset
            .add_unsigned_coin_input(
                secret,
                rng.gen(),
                input_amount,
                AssetId::default(),
                rng.gen(),
            )
            .add_output(Output::change(rng.gen(), 0, AssetId::default()))
            // arbitrary spending asset
            .add_unsigned_coin_input(
                secret,
                rng.gen(),
                input_amount,
                any_asset,
                rng.gen(),
            )
            .add_output(Output::coin(rng.gen(), input_amount + 1, any_asset))
            .add_output(Output::change(rng.gen(), 0, any_asset))
            .finalize();

        let checked = tx
            .into_checked(
                Default::default(),
                &ConsensusParameters::standard(),
            )
            .expect_err("Expected valid transaction");

        assert_eq!(
            CheckError::Validity(ValidityError::InsufficientInputAmount {
                asset: any_asset,
                expected: input_amount + 1,
                provided: input_amount,
            }),
            checked
        );
    }

    #[cfg(feature = "std")]
    #[test]
    fn basic_check_marks_basic_flag() {
        let block_height = 1.into();
        let zero_gas_price = 0;

        let tx = Transaction::default_test_tx();
        // Sets Checks::Basic
        let checked = tx
            .into_checked_basic(
                block_height,
                &ConsensusParameters::standard(),
            )
            .unwrap();
        assert!(checked.checks().contains(Checks::Basic));
    }

    #[test]
    fn signatures_check_marks_signatures_flag() {
        let mut rng = StdRng::seed_from_u64(1);
        let block_height = 1.into();
        let arb_gas_price = 1;
        let max_fee_limit = 0;

        let tx = valid_coin_tx(&mut rng, 100000, 1000000, 10, max_fee_limit);
        let chain_id = ChainId::default();
        let checked = tx
            // Sets Checks::Basic
            .into_checked(
                block_height,
                &ConsensusParameters::standard_with_id(chain_id),
<<<<<<< HEAD
=======
                arb_gas_price,
>>>>>>> a7dc1c0b
            )
            .unwrap()
            // Sets Checks::Signatures
            .check_signatures(&chain_id)
            .unwrap();

        assert!(checked
            .checks()
            .contains(Checks::Basic | Checks::Signatures));
    }

    #[test]
    fn predicates_check_marks_predicate_flag() {
        let mut rng = StdRng::seed_from_u64(1);
        let block_height = 1.into();
        let gas_costs = GasCosts::default();
        let arb_gas_price = 1;

        let tx = predicate_tx(&mut rng, 1000000, 1000000, 1000000, gas_costs.ret);

        let consensus_params = ConsensusParameters {
            gas_costs,
            ..ConsensusParameters::standard()
        };

        let check_predicate_params = CheckPredicateParams::from(&consensus_params);

        let checked = tx
            // Sets Checks::Basic
            .into_checked(
                block_height,
                &consensus_params,
<<<<<<< HEAD
=======
                arb_gas_price,
>>>>>>> a7dc1c0b
            )
            .unwrap()
            // Sets Checks::Predicates
            .check_predicates(&check_predicate_params)
            .unwrap();
        assert!(checked
            .checks()
            .contains(Checks::Basic | Checks::Predicates));
    }

    fn is_valid_max_fee(
        tx: &Script,
        gas_price: u64,
        gas_costs: &GasCosts,
        fee_params: &FeeParameters,
        base_asset_id: &AssetId,
    ) -> Result<bool, ValidityError> {
        fn gas_to_fee(gas: u64, price: u64, factor: u64) -> u128 {
            let prices_gas = gas as u128 * price as u128;
            let fee = prices_gas / factor as u128;
            let fee_remainder = (prices_gas.rem_euclid(factor as u128) > 0) as u128;
            fee + fee_remainder
        }

        let available_balances = balances::initial_free_balances(
            tx,
            base_asset_id,
        )?;
        // cant overflow as metered bytes * gas_per_byte < u64::MAX
        let gas_used_by_bytes = fee_params
            .gas_per_byte
            .saturating_mul(tx.metered_bytes_size() as u64);
        let gas_used_by_inputs = tx.gas_used_by_inputs(gas_costs);
        let gas_used_by_metadata = tx.gas_used_by_metadata(gas_costs);
        let min_gas = gas_used_by_bytes
            .saturating_add(gas_used_by_inputs)
            .saturating_add(gas_used_by_metadata)
            .saturating_add(
                gas_costs
                    .vm_initialization
                    .resolve(tx.metered_bytes_size() as u64),
            );

        // use different division mechanism than impl
        let witness_limit_allowance = tx
            .witness_limit()
            .saturating_sub(tx.witnesses().size_dynamic() as u64)
            .saturating_mul(fee_params.gas_per_byte);
        let max_gas = min_gas
            .saturating_add(*tx.script_gas_limit())
            .saturating_add(witness_limit_allowance);
        let max_fee: u64 = gas_to_fee(max_gas, gas_price, fee_params.gas_price_factor)
            .try_into()
            .map_err(|_| ValidityError::BalanceOverflow)?;

<<<<<<< HEAD
        todo!();
        // let result = max_fee == available_balances.fee.max_fee();
        // Ok(result)
=======
        let max_fee_with_tip = max_fee + tx.tip();

        let result = max_fee_with_tip == available_balances.fee.max_fee();
        Ok(result)
>>>>>>> a7dc1c0b
    }

    fn is_valid_min_fee<Tx>(
        tx: &Tx,
        gas_costs: &GasCosts,
        fee_params: &FeeParameters,
        base_asset_id: &AssetId,
        gas_price: u64,
    ) -> Result<bool, ValidityError>
        where
            Tx: Chargeable + field::Inputs + field::Outputs,
    {
        let available_balances = balances::initial_free_balances(
            tx,
            base_asset_id,
        )?;
        // cant overflow as (metered bytes + gas_used_by_predicates) * gas_per_byte <
        // u64::MAX
        let gas_used_by_bytes = fee_params
            .gas_per_byte
            .saturating_mul(tx.metered_bytes_size() as u64);
        let gas_used_by_inputs = tx.gas_used_by_inputs(gas_costs);
        let gas_used_by_metadata = tx.gas_used_by_metadata(gas_costs);
        let gas = gas_used_by_bytes
            .saturating_add(gas_used_by_inputs)
            .saturating_add(gas_used_by_metadata)
            .saturating_add(
                gas_costs
                    .vm_initialization
                    .resolve(tx.metered_bytes_size() as u64),
            );
        let total = gas as u128 * gas_price as u128;
        // use different division mechanism than impl
        let fee = total / fee_params.gas_price_factor as u128;
        let fee_remainder =
            (total.rem_euclid(fee_params.gas_price_factor as u128) > 0) as u128;
        let rounded_fee = fee.saturating_add(fee_remainder);
        let min_fee: u64 = rounded_fee
            .try_into()
            .map_err(|_| ValidityError::BalanceOverflow)?;

<<<<<<< HEAD

        todo!()
        // Ok(min_fee == available_balances.fee.min_fee())
=======
        let min_fee_with_tip = min_fee + tx.tip();

        Ok(min_fee_with_tip == available_balances.fee.min_fee())
>>>>>>> a7dc1c0b
    }

    fn valid_coin_tx(
        rng: &mut StdRng,
        gas_limit: u64,
        input_amount: u64,
        output_amount: u64,
        max_fee_limit: u64,
    ) -> Script {
        let asset = AssetId::default();
        TransactionBuilder::script(vec![], vec![])
            .script_gas_limit(gas_limit)
            .max_fee_limit(max_fee_limit)
            .add_unsigned_coin_input(
                SecretKey::random(rng),
                rng.gen(),
                input_amount,
                asset,
                rng.gen(),
            )
            .add_input(Input::contract(
                rng.gen(),
                rng.gen(),
                rng.gen(),
                rng.gen(),
                rng.gen(),
            ))
            .add_output(Output::contract(1, rng.gen(), rng.gen()))
            .add_output(Output::coin(rng.gen(), output_amount, asset))
            .add_output(Output::change(rng.gen(), 0, asset))
            .finalize()
    }

    // used when proptesting to avoid expensive crypto signatures
    fn predicate_tx(
        rng: &mut StdRng,
        gas_limit: u64,
        witness_limit: u64,
        fee_input_amount: u64,
        predicate_gas_used: u64,
    ) -> Script {
        let asset = AssetId::default();
        let predicate = vec![op::ret(1)].into_iter().collect::<Vec<u8>>();
        let owner = Input::predicate_owner(&predicate);
        TransactionBuilder::script(vec![], vec![])
            .script_gas_limit(gas_limit)
            .witness_limit(witness_limit)
            .add_input(Input::coin_predicate(
                rng.gen(),
                owner,
                fee_input_amount,
                asset,
                rng.gen(),
                predicate_gas_used,
                predicate,
                vec![],
            ))
            .add_output(Output::change(rng.gen(), 0, asset))
            .finalize()
    }

    // used to verify message inputs can cover fees
    fn signed_message_coin_tx(
        rng: &mut StdRng,
        gas_limit: u64,
        input_amount: u64,
    ) -> Script {
        TransactionBuilder::script(vec![], vec![])
            .script_gas_limit(gas_limit)
            .add_unsigned_message_input(
                SecretKey::random(rng),
                rng.gen(),
                rng.gen(),
                input_amount,
                vec![],
            )
            .finalize()
    }

    fn predicate_message_coin_tx(
        rng: &mut StdRng,
        gas_limit: u64,
        input_amount: u64,
        tip: u64,
    ) -> Script {
        TransactionBuilder::script(vec![], vec![])
            .tip(tip)
            .script_gas_limit(gas_limit)
            .add_input(Input::message_coin_predicate(
                rng.gen(),
                rng.gen(),
                input_amount,
                rng.gen(),
                Default::default(),
                vec![],
                vec![],
            ))
            .finalize()
    }

    fn base_asset_tx(rng: &mut StdRng, input_amount: u64, gas_limit: u64) -> Script {
        TransactionBuilder::script(vec![], vec![])
            .script_gas_limit(gas_limit)
            .add_unsigned_coin_input(
                SecretKey::random(rng),
                rng.gen(),
                input_amount,
                AssetId::default(),
                rng.gen(),
            )
            .add_output(Output::change(rng.gen(), 0, AssetId::default()))
            .finalize()
    }
}<|MERGE_RESOLUTION|>--- conflicted
+++ resolved
@@ -132,19 +132,15 @@
 
 #[cfg(feature = "test-helpers")]
 impl<Tx: IntoChecked + Default> Default for Checked<Tx>
-    where
-        Checked<Tx>: CheckPredicates,
+where
+    Checked<Tx>: CheckPredicates,
 {
     fn default() -> Self {
         Tx::default()
-            .into_checked(
-                Default::default(),
-                &ConsensusParameters::standard(),
-            )
+            .into_checked(Default::default(), &ConsensusParameters::standard())
             .expect("default tx should produce a valid fully checked transaction")
     }
 }
-
 
 impl<Tx: IntoChecked> From<Checked<Tx>> for (Tx, Tx::Metadata) {
     fn from(checked: Checked<Tx>) -> Self {
@@ -198,8 +194,8 @@
         block_height: BlockHeight,
         consensus_params: &ConsensusParameters,
     ) -> Result<Checked<Self>, CheckError>
-        where
-            Checked<Self>: CheckPredicates,
+    where
+        Checked<Self>: CheckPredicates,
     {
         let check_predicate_params = consensus_params.into();
         self.into_checked_basic(block_height, consensus_params)?
@@ -306,8 +302,8 @@
 
     /// Creates a Future from a CPU-heavy task.
     fn create_task<F>(func: F) -> Self::Task
-        where
-            F: FnOnce() -> Result<(Word, usize), PredicateVerificationFailed>
+    where
+        F: FnOnce() -> Result<(Word, usize), PredicateVerificationFailed>
             + Send
             + 'static;
 
@@ -319,9 +315,9 @@
 
 #[async_trait::async_trait]
 impl<Tx> CheckPredicates for Checked<Tx>
-    where
-        Tx: ExecutableTransaction + Send + Sync + 'static,
-        <Tx as IntoChecked>::Metadata: crate::interpreter::CheckedMetadata + Send + Sync,
+where
+    Tx: ExecutableTransaction + Send + Sync + 'static,
+    <Tx as IntoChecked>::Metadata: crate::interpreter::CheckedMetadata + Send + Sync,
 {
     fn check_predicates(
         mut self,
@@ -338,14 +334,14 @@
         mut self,
         params: &CheckPredicateParams,
     ) -> Result<Self, CheckError>
-        where
-            E: ParallelExecutor,
+    where
+        E: ParallelExecutor,
     {
         if !self.checks_bitmask.contains(Checks::Predicates) {
             Interpreter::<PredicateStorage, _>::check_predicates_async::<E>(
                 &self, params,
             )
-                .await?;
+            .await?;
 
             self.checks_bitmask.insert(Checks::Predicates);
 
@@ -370,8 +366,8 @@
         &mut self,
         params: &CheckPredicateParams,
     ) -> Result<(), CheckError>
-        where
-            E: ParallelExecutor,
+    where
+        E: ParallelExecutor,
     {
         Interpreter::<PredicateStorage, _>::estimate_predicates_async::<E>(self, params)
             .await?;
@@ -450,8 +446,8 @@
         mut self,
         params: &CheckPredicateParams,
     ) -> Result<Self, CheckError>
-        where
-            E: ParallelExecutor,
+    where
+        E: ParallelExecutor,
     {
         let checked_transaction: CheckedTransaction = self.into();
 
@@ -542,20 +538,20 @@
     fn from(checked: CheckedTransaction) -> Self {
         match checked {
             CheckedTransaction::Script(Checked {
-                                           transaction,
-                                           metadata,
-                                           checks_bitmask,
-                                       }) => Checked::new(transaction.into(), metadata.into(), checks_bitmask),
+                transaction,
+                metadata,
+                checks_bitmask,
+            }) => Checked::new(transaction.into(), metadata.into(), checks_bitmask),
             CheckedTransaction::Create(Checked {
-                                           transaction,
-                                           metadata,
-                                           checks_bitmask,
-                                       }) => Checked::new(transaction.into(), metadata.into(), checks_bitmask),
+                transaction,
+                metadata,
+                checks_bitmask,
+            }) => Checked::new(transaction.into(), metadata.into(), checks_bitmask),
             CheckedTransaction::Mint(Checked {
-                                         transaction,
-                                         metadata,
-                                         checks_bitmask,
-                                     }) => Checked::new(transaction.into(), metadata.into(), checks_bitmask),
+                transaction,
+                metadata,
+                checks_bitmask,
+            }) => Checked::new(transaction.into(), metadata.into(), checks_bitmask),
         }
     }
 }
@@ -615,7 +611,7 @@
                 Ok((transaction.into(), metadata.into()))
             }
         }
-            .map(|(transaction, metadata)| Checked::basic(transaction, metadata))
+        .map(|(transaction, metadata)| Checked::basic(transaction, metadata))
     }
 }
 
@@ -683,14 +679,12 @@
         let input_amount = 1000;
         let output_amount = 10;
         let max_fee_limit = 0;
-        let tx = valid_coin_tx(rng, gas_limit, input_amount, output_amount, max_fee_limit);
+        let tx =
+            valid_coin_tx(rng, gas_limit, input_amount, output_amount, max_fee_limit);
 
         let checked = tx
             .clone()
-            .into_checked(
-                Default::default(),
-                &ConsensusParameters::standard(),
-            )
+            .into_checked(Default::default(), &ConsensusParameters::standard())
             .expect("Expected valid transaction");
 
         // verify transaction getter works
@@ -712,10 +706,7 @@
         let tx = signed_message_coin_tx(rng, gas_limit, input_amount);
 
         let checked = tx
-            .into_checked(
-                Default::default(),
-                &ConsensusParameters::standard(),
-            )
+            .into_checked(Default::default(), &ConsensusParameters::standard())
             .expect("Expected valid transaction");
 
         // verify available balance was decreased by max fee
@@ -736,10 +727,7 @@
         let tx = signed_message_coin_tx(rng, gas_limit, input_amount);
 
         let checked = tx
-            .into_checked(
-                Default::default(),
-                &ConsensusParameters::standard(),
-            )
+            .into_checked(Default::default(), &ConsensusParameters::standard())
             .expect("Expected valid transaction");
 
         // verify available balance was decreased by max fee
@@ -763,10 +751,7 @@
             .finalize();
 
         let err = tx
-            .into_checked(
-                Default::default(),
-                &ConsensusParameters::standard(),
-            )
+            .into_checked(Default::default(), &ConsensusParameters::standard())
             .expect_err("Expected valid transaction");
 
         // verify available balance was decreased by max fee
@@ -803,10 +788,7 @@
             .finalize();
 
         let err = tx
-            .into_checked(
-                Default::default(),
-                &ConsensusParameters::standard(),
-            )
+            .into_checked(Default::default(), &ConsensusParameters::standard())
             .expect_err("Expected valid transaction");
 
         // verify available balance was decreased by max fee
@@ -1294,8 +1276,8 @@
         let max_fee = fee.max_fee();
         let expected_max_fee = min_fee
             + (witness_limit - bytecode.size() as u64)
-            * fee_params.gas_per_byte
-            * gas_price;
+                * fee_params.gas_per_byte
+                * gas_price;
         assert_eq!(max_fee, expected_max_fee);
     }
 
@@ -1328,8 +1310,8 @@
         let max_fee = fee.max_fee();
         let expected_max_fee = min_fee
             + (witness_limit - bytecode.size_static() as u64)
-            * fee_params.gas_per_byte
-            * gas_price;
+                * fee_params.gas_per_byte
+                * gas_price;
         assert_eq!(max_fee, expected_max_fee);
     }
 
@@ -1367,10 +1349,7 @@
             .finalize();
 
         let checked = tx
-            .into_checked(
-                Default::default(),
-                &ConsensusParameters::standard(),
-            )
+            .into_checked(Default::default(), &ConsensusParameters::standard())
             .expect_err("Expected invalid transaction");
 
         // assert that tx without base input assets fails
@@ -1399,9 +1378,9 @@
 
         let provided = match err {
             CheckError::Validity(ValidityError::InsufficientFeeAmount {
-                                     provided,
-                                     ..
-                                 }) => provided,
+                provided,
+                ..
+            }) => provided,
             _ => panic!("expected insufficient fee amount; found {err:?}"),
         };
 
@@ -1428,9 +1407,9 @@
 
         let provided = match err {
             CheckError::Validity(ValidityError::InsufficientFeeAmount {
-                                     provided,
-                                     ..
-                                 }) => provided,
+                provided,
+                ..
+            }) => provided,
             _ => panic!("expected insufficient fee amount; found {err:?}"),
         };
 
@@ -1574,10 +1553,7 @@
             .finalize();
 
         let checked = tx
-            .into_checked(
-                Default::default(),
-                &ConsensusParameters::standard(),
-            )
+            .into_checked(Default::default(), &ConsensusParameters::standard())
             .expect_err("Expected valid transaction");
 
         assert_eq!(
@@ -1599,10 +1575,7 @@
         let tx = Transaction::default_test_tx();
         // Sets Checks::Basic
         let checked = tx
-            .into_checked_basic(
-                block_height,
-                &ConsensusParameters::standard(),
-            )
+            .into_checked_basic(block_height, &ConsensusParameters::standard())
             .unwrap();
         assert!(checked.checks().contains(Checks::Basic));
     }
@@ -1621,10 +1594,6 @@
             .into_checked(
                 block_height,
                 &ConsensusParameters::standard_with_id(chain_id),
-<<<<<<< HEAD
-=======
-                arb_gas_price,
->>>>>>> a7dc1c0b
             )
             .unwrap()
             // Sets Checks::Signatures
@@ -1657,10 +1626,6 @@
             .into_checked(
                 block_height,
                 &consensus_params,
-<<<<<<< HEAD
-=======
-                arb_gas_price,
->>>>>>> a7dc1c0b
             )
             .unwrap()
             // Sets Checks::Predicates
@@ -1685,10 +1650,7 @@
             fee + fee_remainder
         }
 
-        let available_balances = balances::initial_free_balances(
-            tx,
-            base_asset_id,
-        )?;
+        let available_balances = balances::initial_free_balances(tx, base_asset_id)?;
         // cant overflow as metered bytes * gas_per_byte < u64::MAX
         let gas_used_by_bytes = fee_params
             .gas_per_byte
@@ -1716,16 +1678,11 @@
             .try_into()
             .map_err(|_| ValidityError::BalanceOverflow)?;
 
-<<<<<<< HEAD
         todo!();
-        // let result = max_fee == available_balances.fee.max_fee();
+        // let max_fee_with_tip = max_fee + tx.tip();
+
+        let result = max_fee_with_tip == available_balances.fee.max_fee();
         // Ok(result)
-=======
-        let max_fee_with_tip = max_fee + tx.tip();
-
-        let result = max_fee_with_tip == available_balances.fee.max_fee();
-        Ok(result)
->>>>>>> a7dc1c0b
     }
 
     fn is_valid_min_fee<Tx>(
@@ -1735,13 +1692,10 @@
         base_asset_id: &AssetId,
         gas_price: u64,
     ) -> Result<bool, ValidityError>
-        where
-            Tx: Chargeable + field::Inputs + field::Outputs,
+    where
+        Tx: Chargeable + field::Inputs + field::Outputs,
     {
-        let available_balances = balances::initial_free_balances(
-            tx,
-            base_asset_id,
-        )?;
+        let available_balances = balances::initial_free_balances(tx, base_asset_id)?;
         // cant overflow as (metered bytes + gas_used_by_predicates) * gas_per_byte <
         // u64::MAX
         let gas_used_by_bytes = fee_params
@@ -1767,15 +1721,8 @@
             .try_into()
             .map_err(|_| ValidityError::BalanceOverflow)?;
 
-<<<<<<< HEAD
-
         todo!()
         // Ok(min_fee == available_balances.fee.min_fee())
-=======
-        let min_fee_with_tip = min_fee + tx.tip();
-
-        Ok(min_fee_with_tip == available_balances.fee.min_fee())
->>>>>>> a7dc1c0b
     }
 
     fn valid_coin_tx(
