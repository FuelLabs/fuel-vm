//! Utilities for accessing register values and proving at compile time that
//! the register index is valid.
//!
//! This module also provides utilities for mutably accessing multiple registers.
use std::ops::Deref;
use std::ops::DerefMut;

use fuel_asm::PanicReason;
use fuel_asm::RegId;
use fuel_asm::RegisterId;
use fuel_asm::Word;

use crate::consts::VM_REGISTER_COUNT;
use crate::consts::VM_REGISTER_PROGRAM_COUNT;
use crate::consts::VM_REGISTER_SYSTEM_COUNT;
<<<<<<< HEAD
use crate::prelude::RuntimeError;
=======
>>>>>>> 3b0bb21b

#[cfg(test)]
mod tests;
#[derive(Debug, PartialEq, Eq)]
/// Mutable reference to a register value at a given index.
pub struct RegMut<'r, const INDEX: u8>(&'r mut Word);

#[derive(Clone, Copy, Debug, PartialEq, Eq)]
/// Immutable reference to a register value at a given index.
pub struct Reg<'r, const INDEX: u8>(&'r Word);

#[derive(Clone, Copy, Debug, PartialEq, Eq, Hash, PartialOrd, Ord)]
/// A key to a writable register that is within
/// the bounds of the writable registers.
pub struct WriteRegKey(usize);

impl WriteRegKey {
    /// Create a new writable register key if the index is within the bounds
    /// of the writable registers.
    pub fn new(k: impl Into<usize>) -> Result<Self, RuntimeError> {
        let k = k.into();
        is_register_writable(&k)?;
        Ok(Self(k))
    }

    fn translate(self) -> usize {
        self.0 - VM_REGISTER_SYSTEM_COUNT
    }
}

pub(crate) fn is_register_writable(ra: &RegisterId) -> Result<(), RuntimeError> {
    const W_USIZE: usize = RegId::WRITABLE.to_u8() as usize;
    const RANGE: core::ops::Range<usize> = W_USIZE..(W_USIZE + VM_REGISTER_PROGRAM_COUNT);
    if RANGE.contains(ra) {
        Ok(())
    } else {
        Err(RuntimeError::Recoverable(PanicReason::ReservedRegisterNotWritable))
    }
}

impl<'r, const INDEX: u8> RegMut<'r, INDEX> {
    /// Create a new mutable register reference.
    pub fn new(reg: &'r mut Word) -> Self {
        Self(reg)
    }
}

impl<'r, const INDEX: u8> Reg<'r, INDEX> {
    /// Create a new immutable register reference.
    pub fn new(reg: &'r Word) -> Self {
        Self(reg)
    }
}

impl<const INDEX: u8> Deref for Reg<'_, INDEX> {
    type Target = Word;
    fn deref(&self) -> &Self::Target {
        self.0
    }
}

impl<const INDEX: u8> Deref for RegMut<'_, INDEX> {
    type Target = Word;
    fn deref(&self) -> &Self::Target {
        self.0
    }
}

impl<const INDEX: u8> DerefMut for RegMut<'_, INDEX> {
    fn deref_mut(&mut self) -> &mut Self::Target {
        self.0
    }
}

impl<'a, const INDEX: u8> From<RegMut<'a, INDEX>> for Reg<'a, INDEX> {
    fn from(reg: RegMut<'a, INDEX>) -> Self {
        Self(reg.0)
    }
}

impl<'r, const INDEX: u8> RegMut<'r, INDEX> {
    /// Re-borrow the register as an immutable reference.
    pub fn as_ref(&self) -> Reg<INDEX> {
        Reg(self.0)
    }
}

impl<'r, const INDEX: u8> RegMut<'r, INDEX> {
    /// Re-borrow the register as a mutable reference.
    pub fn as_mut(&mut self) -> RegMut<INDEX> {
        RegMut(self.0)
    }
}

macro_rules! impl_keys {
    ( $($i:ident, $f:ident, $f_mut:ident)* ) => {
        $(
            #[doc = "Register index key for use with Reg and RegMut."]
            pub const $i: u8 = RegId::$i.to_u8();
        )*
        #[doc = "Get register reference by name."]
        pub trait GetReg {
        $(
            #[doc = "Get register reference for this key."]
            fn $f(&self) -> Reg<'_, $i>;

            #[doc = "Get mutable register reference for this key."]
            fn $f_mut(&mut self) -> RegMut<'_, $i>;
        )*
        }
        impl GetReg for [Word; VM_REGISTER_COUNT] {
        $(
            fn $f(&self) -> Reg<'_, $i> {
                Reg(&self[$i as usize])
            }

            fn $f_mut(&mut self) -> RegMut<'_, $i> {
                RegMut(&mut self[$i as usize])
            }
        )*
        }
    };
}

impl_keys! {
    ZERO, zero, zero_mut
    ONE, one, one_mut
    OF, of, of_mut
    PC, pc, pc_mut
    SSP, ssp, ssp_mut
    SP, sp, sp_mut
    FP, fp, fp_mut
    HP, hp, hp_mut
    ERR, err, err_mut
    GGAS, ggas, ggas_mut
    CGAS, cgas, cgas_mut
    BAL, bal, bal_mut
    IS, is, is_mut
    RET, ret, ret_mut
    RETL, retl, retl_mut
    FLAG, flag, flag_mut
}

pub(crate) struct SystemRegisters<'a> {
    pub(crate) zero: RegMut<'a, ZERO>,
    pub(crate) one: RegMut<'a, ONE>,
    pub(crate) of: RegMut<'a, OF>,
    pub(crate) pc: RegMut<'a, PC>,
    pub(crate) ssp: RegMut<'a, SSP>,
    pub(crate) sp: RegMut<'a, SP>,
    pub(crate) fp: RegMut<'a, FP>,
    pub(crate) hp: RegMut<'a, HP>,
    pub(crate) err: RegMut<'a, ERR>,
    pub(crate) ggas: RegMut<'a, GGAS>,
    pub(crate) cgas: RegMut<'a, CGAS>,
    pub(crate) bal: RegMut<'a, BAL>,
    pub(crate) is: RegMut<'a, IS>,
    pub(crate) ret: RegMut<'a, RET>,
    pub(crate) retl: RegMut<'a, RETL>,
    pub(crate) flag: RegMut<'a, FLAG>,
}

pub(crate) struct SystemRegistersRef<'a> {
    pub(crate) zero: Reg<'a, ZERO>,
    pub(crate) one: Reg<'a, ONE>,
    pub(crate) of: Reg<'a, OF>,
    pub(crate) pc: Reg<'a, PC>,
    pub(crate) ssp: Reg<'a, SSP>,
    pub(crate) sp: Reg<'a, SP>,
    pub(crate) fp: Reg<'a, FP>,
    pub(crate) hp: Reg<'a, HP>,
    pub(crate) err: Reg<'a, ERR>,
    pub(crate) ggas: Reg<'a, GGAS>,
    pub(crate) cgas: Reg<'a, CGAS>,
    pub(crate) bal: Reg<'a, BAL>,
    pub(crate) is: Reg<'a, IS>,
    pub(crate) ret: Reg<'a, RET>,
    pub(crate) retl: Reg<'a, RETL>,
    pub(crate) flag: Reg<'a, FLAG>,
}
<<<<<<< HEAD
pub(crate) struct ProgramRegisters<'a>(pub &'a mut [Word; VM_REGISTER_PROGRAM_COUNT]);
pub(crate) struct ProgramRegistersRef<'a>(pub &'a [Word; VM_REGISTER_PROGRAM_COUNT]);

=======

pub(crate) struct ProgramRegisters<'a>(pub &'a mut [Word; VM_REGISTER_PROGRAM_COUNT]);

pub(crate) struct ProgramRegistersRef<'a>(pub &'a [Word; VM_REGISTER_PROGRAM_COUNT]);

>>>>>>> 3b0bb21b
pub(crate) fn split_registers(
    registers: &mut [Word; VM_REGISTER_COUNT],
) -> (SystemRegisters<'_>, ProgramRegisters<'_>) {
    let [zero, one, of, pc, ssp, sp, fp, hp, err, ggas, cgas, bal, is, ret, retl, flag, rest @ ..] = registers;
    let r = SystemRegisters {
        zero: RegMut(zero),
        one: RegMut(one),
        of: RegMut(of),
        pc: RegMut(pc),
        ssp: RegMut(ssp),
        sp: RegMut(sp),
        fp: RegMut(fp),
        hp: RegMut(hp),
        err: RegMut(err),
        ggas: RegMut(ggas),
        cgas: RegMut(cgas),
        bal: RegMut(bal),
        is: RegMut(is),
        ret: RegMut(ret),
        retl: RegMut(retl),
        flag: RegMut(flag),
    };
    (r, ProgramRegisters(rest))
}

pub(crate) fn copy_registers(
    read_registers: &SystemRegistersRef<'_>,
    write_registers: &ProgramRegistersRef<'_>,
) -> [Word; VM_REGISTER_COUNT] {
    let mut out = [0u64; VM_REGISTER_COUNT];
    out[..VM_REGISTER_SYSTEM_COUNT].copy_from_slice(&<[Word; VM_REGISTER_SYSTEM_COUNT]>::from(read_registers));
    out[VM_REGISTER_SYSTEM_COUNT..].copy_from_slice(write_registers.0);
    out
}

<<<<<<< HEAD
impl<'r> ProgramRegisters<'r> {
    pub fn split(&mut self, a: WriteRegKey, b: WriteRegKey) -> Option<(&mut Word, &mut Word)> {
        match a.cmp(&b) {
            std::cmp::Ordering::Less => {
                let a = a.translate();
                let [i, rest @ ..] = &mut self.0[a..] else { return None };
                let b = b.translate() - 1 - a;
                let j = &mut rest[b];
                Some((i, j))
            }
            std::cmp::Ordering::Equal => None,
            std::cmp::Ordering::Greater => {
                let b = b.translate();
                let [i, rest @ ..] = &mut self.0[b..] else { return None };
                let a = a.translate() - 1 - b;
                let j = &mut rest[a];
                Some((j, i))
            }
        }
    }
}

=======
>>>>>>> 3b0bb21b
impl<'a> From<&'a SystemRegisters<'_>> for SystemRegistersRef<'a> {
    fn from(value: &'a SystemRegisters<'_>) -> Self {
        Self {
            zero: Reg(value.zero.0),
            one: Reg(value.one.0),
            of: Reg(value.of.0),
            pc: Reg(value.pc.0),
            ssp: Reg(value.ssp.0),
            sp: Reg(value.sp.0),
            fp: Reg(value.fp.0),
            hp: Reg(value.hp.0),
            err: Reg(value.err.0),
            ggas: Reg(value.ggas.0),
            cgas: Reg(value.cgas.0),
            bal: Reg(value.bal.0),
            is: Reg(value.is.0),
            ret: Reg(value.ret.0),
            retl: Reg(value.retl.0),
            flag: Reg(value.flag.0),
        }
    }
}

impl<'a> From<SystemRegisters<'a>> for SystemRegistersRef<'a> {
    fn from(value: SystemRegisters<'a>) -> Self {
        Self {
            zero: Reg(value.zero.0),
            one: Reg(value.one.0),
            of: Reg(value.of.0),
            pc: Reg(value.pc.0),
            ssp: Reg(value.ssp.0),
            sp: Reg(value.sp.0),
            fp: Reg(value.fp.0),
            hp: Reg(value.hp.0),
            err: Reg(value.err.0),
            ggas: Reg(value.ggas.0),
            cgas: Reg(value.cgas.0),
            bal: Reg(value.bal.0),
            is: Reg(value.is.0),
            ret: Reg(value.ret.0),
            retl: Reg(value.retl.0),
            flag: Reg(value.flag.0),
        }
    }
}

impl<'a> From<&'a ProgramRegisters<'_>> for ProgramRegistersRef<'a> {
    fn from(value: &'a ProgramRegisters<'_>) -> Self {
        Self(value.0)
    }
}

impl<'a> From<ProgramRegisters<'a>> for ProgramRegistersRef<'a> {
    fn from(value: ProgramRegisters<'a>) -> Self {
        Self(value.0)
    }
}

<<<<<<< HEAD
impl TryFrom<RegisterId> for WriteRegKey {
    type Error = RuntimeError;
    fn try_from(ra: RegisterId) -> Result<Self, Self::Error> {
        Self::new(ra)
=======
impl<'a> From<&SystemRegistersRef<'a>> for [Word; VM_REGISTER_SYSTEM_COUNT] {
    fn from(value: &SystemRegistersRef<'a>) -> Self {
        let SystemRegistersRef {
            zero,
            one,
            of,
            pc,
            ssp,
            sp,
            fp,
            hp,
            err,
            ggas,
            cgas,
            bal,
            is,
            ret,
            retl,
            flag,
        } = value;
        [
            *zero.0, *one.0, *of.0, *pc.0, *ssp.0, *sp.0, *fp.0, *hp.0, *err.0, *ggas.0, *cgas.0, *bal.0, *is.0,
            *ret.0, *retl.0, *flag.0,
        ]
    }
}

#[test]
fn can_split() {
    let mut reg: [Word; VM_REGISTER_COUNT] = std::iter::successors(Some(0), |x| Some(x + 1))
        .take(VM_REGISTER_COUNT)
        .collect::<Vec<_>>()
        .try_into()
        .unwrap();
    let expect = reg;

    let (r, w) = split_registers(&mut reg);

    let SystemRegisters {
        zero,
        one,
        of,
        pc,
        ssp,
        sp,
        fp,
        hp,
        err,
        ggas,
        cgas,
        bal,
        is,
        ret,
        retl,
        flag,
    } = &r;

    assert_eq!(*zero, RegMut::<ZERO>(&mut (ZERO as u64)));
    assert_eq!(*one, RegMut::<ONE>(&mut (ONE as u64)));
    assert_eq!(*of, RegMut::<OF>(&mut (OF as u64)));
    assert_eq!(*pc, RegMut::<PC>(&mut (PC as u64)));
    assert_eq!(*ssp, RegMut::<SSP>(&mut (SSP as u64)));
    assert_eq!(*sp, RegMut::<SP>(&mut (SP as u64)));
    assert_eq!(*fp, RegMut::<FP>(&mut (FP as u64)));
    assert_eq!(*hp, RegMut::<HP>(&mut (HP as u64)));
    assert_eq!(*err, RegMut::<ERR>(&mut (ERR as u64)));
    assert_eq!(*ggas, RegMut::<GGAS>(&mut (GGAS as u64)));
    assert_eq!(*cgas, RegMut::<CGAS>(&mut (CGAS as u64)));
    assert_eq!(*bal, RegMut::<BAL>(&mut (BAL as u64)));
    assert_eq!(*is, RegMut::<IS>(&mut (IS as u64)));
    assert_eq!(*ret, RegMut::<RET>(&mut (RET as u64)));
    assert_eq!(*retl, RegMut::<RETL>(&mut (RETL as u64)));
    assert_eq!(*flag, RegMut::<FLAG>(&mut (FLAG as u64)));

    for i in 0..VM_REGISTER_PROGRAM_COUNT {
        assert_eq!(w.0[i], i as u64 + 16);
>>>>>>> 3b0bb21b
    }
}

impl core::ops::Index<WriteRegKey> for ProgramRegisters<'_> {
    type Output = Word;
    fn index(&self, index: WriteRegKey) -> &Self::Output {
        &self.0[index.translate()]
    }
}

impl core::ops::IndexMut<WriteRegKey> for ProgramRegisters<'_> {
    fn index_mut(&mut self, index: WriteRegKey) -> &mut Self::Output {
        &mut self.0[index.translate()]
    }
}<|MERGE_RESOLUTION|>--- conflicted
+++ resolved
@@ -13,10 +13,7 @@
 use crate::consts::VM_REGISTER_COUNT;
 use crate::consts::VM_REGISTER_PROGRAM_COUNT;
 use crate::consts::VM_REGISTER_SYSTEM_COUNT;
-<<<<<<< HEAD
 use crate::prelude::RuntimeError;
-=======
->>>>>>> 3b0bb21b
 
 #[cfg(test)]
 mod tests;
@@ -197,17 +194,11 @@
     pub(crate) retl: Reg<'a, RETL>,
     pub(crate) flag: Reg<'a, FLAG>,
 }
-<<<<<<< HEAD
+
 pub(crate) struct ProgramRegisters<'a>(pub &'a mut [Word; VM_REGISTER_PROGRAM_COUNT]);
+
 pub(crate) struct ProgramRegistersRef<'a>(pub &'a [Word; VM_REGISTER_PROGRAM_COUNT]);
 
-=======
-
-pub(crate) struct ProgramRegisters<'a>(pub &'a mut [Word; VM_REGISTER_PROGRAM_COUNT]);
-
-pub(crate) struct ProgramRegistersRef<'a>(pub &'a [Word; VM_REGISTER_PROGRAM_COUNT]);
-
->>>>>>> 3b0bb21b
 pub(crate) fn split_registers(
     registers: &mut [Word; VM_REGISTER_COUNT],
 ) -> (SystemRegisters<'_>, ProgramRegisters<'_>) {
@@ -243,7 +234,6 @@
     out
 }
 
-<<<<<<< HEAD
 impl<'r> ProgramRegisters<'r> {
     pub fn split(&mut self, a: WriteRegKey, b: WriteRegKey) -> Option<(&mut Word, &mut Word)> {
         match a.cmp(&b) {
@@ -266,8 +256,6 @@
     }
 }
 
-=======
->>>>>>> 3b0bb21b
 impl<'a> From<&'a SystemRegisters<'_>> for SystemRegistersRef<'a> {
     fn from(value: &'a SystemRegisters<'_>) -> Self {
         Self {
@@ -326,12 +314,26 @@
     }
 }
 
-<<<<<<< HEAD
 impl TryFrom<RegisterId> for WriteRegKey {
     type Error = RuntimeError;
     fn try_from(ra: RegisterId) -> Result<Self, Self::Error> {
         Self::new(ra)
-=======
+    }
+}
+
+impl core::ops::Index<WriteRegKey> for ProgramRegisters<'_> {
+    type Output = Word;
+    fn index(&self, index: WriteRegKey) -> &Self::Output {
+        &self.0[index.translate()]
+    }
+}
+
+impl core::ops::IndexMut<WriteRegKey> for ProgramRegisters<'_> {
+    fn index_mut(&mut self, index: WriteRegKey) -> &mut Self::Output {
+        &mut self.0[index.translate()]
+    }
+}
+
 impl<'a> From<&SystemRegistersRef<'a>> for [Word; VM_REGISTER_SYSTEM_COUNT] {
     fn from(value: &SystemRegistersRef<'a>) -> Self {
         let SystemRegistersRef {
@@ -366,7 +368,6 @@
         .collect::<Vec<_>>()
         .try_into()
         .unwrap();
-    let expect = reg;
 
     let (r, w) = split_registers(&mut reg);
 
@@ -408,19 +409,5 @@
 
     for i in 0..VM_REGISTER_PROGRAM_COUNT {
         assert_eq!(w.0[i], i as u64 + 16);
->>>>>>> 3b0bb21b
-    }
-}
-
-impl core::ops::Index<WriteRegKey> for ProgramRegisters<'_> {
-    type Output = Word;
-    fn index(&self, index: WriteRegKey) -> &Self::Output {
-        &self.0[index.translate()]
-    }
-}
-
-impl core::ops::IndexMut<WriteRegKey> for ProgramRegisters<'_> {
-    fn index_mut(&mut self, index: WriteRegKey) -> &mut Self::Output {
-        &mut self.0[index.translate()]
     }
 }