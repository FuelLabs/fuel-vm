//! [`Interpreter`] implementation

use crate::{
    call::CallFrame,
    checked_transaction::CheckPredicateParams,
    constraints::reg_key::*,
    consts::*,
    context::Context,
    error::SimpleResult,
    state::Debugger,
};
use alloc::vec::Vec;
use core::{
    mem,
    ops::Index,
};

use fuel_asm::{
    Flags,
    PanicReason,
};
use fuel_tx::{
    field,
    output,
    Chargeable,
    Create,
    Executable,
    FeeParameters,
    GasCosts,
    Output,
<<<<<<< HEAD
    PredicateParameters,
    PrepareSign,
=======
>>>>>>> 0fbcb444
    Receipt,
    Script,
    Transaction,
    TransactionRepr,
    UniqueIdentifier,
    ValidityError,
};
use fuel_types::{
    AssetId,
    Bytes32,
    ChainId,
    ContractId,
    Word,
};

mod alu;
mod balances;
mod blockchain;
mod constructors;
pub mod contract;
mod crypto;
pub mod diff;
mod executors;
mod flow;
mod gas;
mod initialization;
mod internal;
mod log;
mod memory;
mod metadata;
mod post_execution;
mod receipts;

mod debug;
mod ecal;

use crate::profiler::Profiler;

#[cfg(feature = "profile-gas")]
use crate::profiler::InstructionLocation;

pub use balances::RuntimeBalances;
pub use ecal::{
    EcalHandler,
    PredicateErrorEcal,
};
pub use memory::MemoryRange;

use crate::checked_transaction::{
    CreateCheckedMetadata,
    EstimatePredicates,
    IntoChecked,
    NonRetryableFreeBalances,
    RetryableAmount,
    ScriptCheckedMetadata,
};

use self::memory::Memory;

#[cfg(feature = "test-helpers")]
pub use self::receipts::ReceiptsCtx;

#[cfg(not(feature = "test-helpers"))]
use self::receipts::ReceiptsCtx;

/// ECAL opcode is not supported and return an error if you try to call.
#[derive(Debug, Copy, Clone, Default)]
pub struct NotSupportedEcal;

/// VM interpreter.
///
/// The internal state of the VM isn't expose because the intended usage is to
/// either inspect the resulting receipts after a transaction execution, or the
/// resulting mutated transaction.
///
/// These can be obtained with the help of a [`crate::transactor::Transactor`]
/// or a client implementation.
#[derive(Debug, Clone)]
pub struct Interpreter<S, Tx = (), Ecal = NotSupportedEcal> {
    registers: [Word; VM_REGISTER_COUNT],
    memory: Memory<MEM_SIZE>,
    frames: Vec<CallFrame>,
    receipts: ReceiptsCtx,
    tx: Tx,
    initial_balances: InitialBalances,
    storage: S,
    debugger: Debugger,
    context: Context,
    balances: RuntimeBalances,
    profiler: Profiler,
    interpreter_params: InterpreterParams,
    /// `PanicContext` after the latest execution. It is consumed by
    /// `append_panic_receipt` and is `PanicContext::None` after consumption.
    panic_context: PanicContext,
    ecal_state: Ecal,
}

/// Interpreter parameters
#[derive(Debug, Clone, PartialEq, Eq)]
pub struct InterpreterParams {
    /// Gas Price
    pub gas_price: Word,
    /// Gas costs
    pub gas_costs: GasCosts,
    /// Maximum number of inputs
    pub max_inputs: u16,
    /// Maximum size of the contract in bytes
    pub contract_max_size: u64,
    /// Offset of the transaction data in the memory
    pub tx_offset: usize,
    /// Maximum length of the message data
    pub max_message_data_length: u64,
    /// Chain ID
    pub chain_id: ChainId,
    /// Fee parameters
    pub fee_params: FeeParameters,
    /// Base Asset ID
    pub base_asset_id: AssetId,
}

#[cfg(feature = "test-helpers")]
impl Default for InterpreterParams {
    fn default() -> Self {
        Self {
            gas_price: 0,
            gas_costs: Default::default(),
            max_inputs: fuel_tx::TxParameters::DEFAULT.max_inputs(),
            contract_max_size: fuel_tx::ContractParameters::DEFAULT.contract_max_size(),
            tx_offset: fuel_tx::TxParameters::DEFAULT.tx_offset(),
            max_message_data_length: fuel_tx::PredicateParameters::DEFAULT
                .max_message_data_length(),
            chain_id: ChainId::default(),
            fee_params: FeeParameters::default(),
            base_asset_id: Default::default(),
        }
    }
}

impl InterpreterParams {
    /// Constructor for `InterpreterParams`
    pub fn new<T: Into<CheckPredicateParams>>(gas_price: Word, params: T) -> Self {
        let params: CheckPredicateParams = params.into();
        Self {
            gas_price,
            gas_costs: params.gas_costs,
            max_inputs: params.max_inputs,
            contract_max_size: params.contract_max_size,
            tx_offset: params.tx_offset,
            max_message_data_length: params.max_message_data_length,
            chain_id: params.chain_id,
            fee_params: params.fee_params,
            base_asset_id: params.base_asset_id,
        }
    }
}

/// Sometimes it is possible to add some additional context information
/// regarding panic reasons to simplify debugging.
// TODO: Move this enum into `fuel-tx` and use it inside of the `Receipt::Panic` as meta
//  information. Maybe better to have `Vec<PanicContext>` to provide more information.
#[derive(Debug, Clone, PartialEq, Eq)]
pub(crate) enum PanicContext {
    /// No additional information.
    None,
    /// `ContractId` retrieved during instruction execution.
    ContractId(ContractId),
}

impl<S, Tx, Ecal> Interpreter<S, Tx, Ecal> {
    /// Returns the current state of the VM memory
    pub fn memory(&self) -> &[u8] {
        self.memory.as_slice()
    }

    /// Returns mutable access to the vm memory
    pub fn memory_mut(&mut self) -> &mut [u8] {
        self.memory.as_mut()
    }

    /// Returns the current state of the registers
    pub const fn registers(&self) -> &[Word] {
        &self.registers
    }

    /// Returns mutable access to the registers
    pub fn registers_mut(&mut self) -> &mut [Word] {
        &mut self.registers
    }

    pub(crate) fn call_stack(&self) -> &[CallFrame] {
        self.frames.as_slice()
    }

    /// Debug handler
    pub const fn debugger(&self) -> &Debugger {
        &self.debugger
    }

    /// The current transaction.
    pub fn transaction(&self) -> &Tx {
        &self.tx
    }

    /// The initial balances.
    pub fn initial_balances(&self) -> &InitialBalances {
        &self.initial_balances
    }

    /// Get max_inputs value
    pub fn max_inputs(&self) -> u16 {
        self.interpreter_params.max_inputs
    }

    /// Gas price for current block
    pub fn gas_price(&self) -> Word {
        self.interpreter_params.gas_price
    }

    #[cfg(feature = "test-helpers")]
    /// Sets the gas price of the `Interpreter`
    pub fn set_gas_price(&mut self, gas_price: u64) {
        self.interpreter_params.gas_price = gas_price;
    }

    /// Gas costs for opcodes
    pub fn gas_costs(&self) -> &GasCosts {
        &self.interpreter_params.gas_costs
    }

    /// Get the Fee Parameters
    pub fn fee_params(&self) -> &FeeParameters {
        &self.interpreter_params.fee_params
    }

    /// Get the base Asset ID
    pub fn base_asset_id(&self) -> &AssetId {
        &self.interpreter_params.base_asset_id
    }

    /// Get contract_max_size value
    pub fn contract_max_size(&self) -> u64 {
        self.interpreter_params.contract_max_size
    }

    /// Get tx_offset value
    pub fn tx_offset(&self) -> usize {
        self.interpreter_params.tx_offset
    }

    /// Get max_message_data_length value
    pub fn max_message_data_length(&self) -> u64 {
        self.interpreter_params.max_message_data_length
    }

    /// Get the chain id
    pub fn chain_id(&self) -> ChainId {
        self.interpreter_params.chain_id
    }

    /// Receipts generated by a transaction execution.
    pub fn receipts(&self) -> &[Receipt] {
        self.receipts.as_ref().as_slice()
    }

    /// Compute current receipts root
    pub fn compute_receipts_root(&self) -> Bytes32 {
        self.receipts.root()
    }

    /// Mutable access to receipts for testing purposes.
    #[cfg(any(test, feature = "test-helpers"))]
    pub fn receipts_mut(&mut self) -> &mut ReceiptsCtx {
        &mut self.receipts
    }

    pub(crate) fn contract_id(&self) -> Option<ContractId> {
        self.frames.last().map(|frame| *frame.to())
    }

    /// Reference to the underlying profiler
    #[cfg(feature = "profile-any")]
    pub const fn profiler(&self) -> &Profiler {
        &self.profiler
    }
}

pub(crate) fn flags(flag: Reg<FLAG>) -> Flags {
    Flags::from_bits_truncate(*flag)
}

pub(crate) fn is_wrapping(flag: Reg<FLAG>) -> bool {
    flags(flag).contains(Flags::WRAPPING)
}

pub(crate) fn is_unsafe_math(flag: Reg<FLAG>) -> bool {
    flags(flag).contains(Flags::UNSAFEMATH)
}

#[cfg(feature = "profile-gas")]
fn current_location(
    current_contract: Option<ContractId>,
    pc: crate::constraints::reg_key::Reg<{ crate::constraints::reg_key::PC }>,
    is: crate::constraints::reg_key::Reg<{ crate::constraints::reg_key::IS }>,
) -> InstructionLocation {
    InstructionLocation::new(current_contract, *pc - *is)
}

impl<S, Tx, Ecal> AsRef<S> for Interpreter<S, Tx, Ecal> {
    fn as_ref(&self) -> &S {
        &self.storage
    }
}

impl<S, Tx, Ecal> AsMut<S> for Interpreter<S, Tx, Ecal> {
    fn as_mut(&mut self) -> &mut S {
        &mut self.storage
    }
}

/// The definition of the executable transaction supported by the `Interpreter`.
pub trait ExecutableTransaction:
    Default
    + Clone
    + Chargeable
    + Executable
    + IntoChecked
    + EstimatePredicates
    + UniqueIdentifier
    + field::Outputs
    + field::Witnesses
    + Into<Transaction>
    + PrepareSign
    + fuel_types::canonical::Serialize
{
    /// Casts the `Self` transaction into `&Script` if any.
    fn as_script(&self) -> Option<&Script>;

    /// Casts the `Self` transaction into `&mut Script` if any.
    fn as_script_mut(&mut self) -> Option<&mut Script>;

    /// Casts the `Self` transaction into `&Create` if any.
    fn as_create(&self) -> Option<&Create>;

    /// Casts the `Self` transaction into `&mut Create` if any.
    fn as_create_mut(&mut self) -> Option<&mut Create>;

    /// Returns the type of the transaction like `Transaction::Create` or
    /// `Transaction::Script`.
    fn transaction_type() -> Word;

    /// Replaces the `Output::Variable` with the `output`(should be also
    /// `Output::Variable`) by the `idx` index.
    fn replace_variable_output(
        &mut self,
        idx: usize,
        output: Output,
    ) -> SimpleResult<()> {
        if !output.is_variable() {
            return Err(PanicReason::ExpectedOutputVariable.into());
        }

        // TODO increase the error granularity for this case - create a new variant of
        // panic reason
        self.outputs_mut()
            .get_mut(idx)
            .and_then(|o| match o {
                Output::Variable { amount, .. } if amount == &0 => Some(o),
                _ => None,
            })
            .map(|o| mem::replace(o, output))
            .ok_or(PanicReason::OutputNotFound)?;
        Ok(())
    }

    /// Update change and variable outputs.
    ///
    /// `revert` will signal if the execution was reverted. It will refund the unused gas
    /// cost to the base asset and reset output changes to their `initial_balances`.
    ///
    /// `remaining_gas` expects the raw content of `$ggas`
    ///
    /// `initial_balances` contains the initial state of the free balances
    ///
    /// `balances` will contain the current state of the free balances
    #[allow(clippy::too_many_arguments)]
    fn update_outputs<I>(
        &mut self,
        revert: bool,
        used_gas: Word,
        initial_balances: &InitialBalances,
        balances: &I,
        gas_costs: &GasCosts,
        fee_params: &FeeParameters,
        base_asset_id: &AssetId,
        gas_price: Word,
    ) -> Result<(), ValidityError>
    where
        I: for<'a> Index<&'a AssetId, Output = Word>,
    {
        let gas_refund = self
            .refund_fee(gas_costs, fee_params, used_gas, gas_price)
            .ok_or(ValidityError::GasCostsCoinsOverflow)?;

        self.outputs_mut().iter_mut().try_for_each(|o| match o {
            // If revert, set base asset to initial balance and refund unused gas
            //
            // Note: the initial balance deducts the gas limit from base asset
            Output::Change {
                asset_id, amount, ..
            } if revert && asset_id == base_asset_id => initial_balances.non_retryable
                [base_asset_id]
                .checked_add(gas_refund)
                .map(|v| *amount = v)
                .ok_or(ValidityError::BalanceOverflow),

            // If revert, reset any non-base asset to its initial balance
            Output::Change {
                asset_id, amount, ..
            } if revert => {
                *amount = initial_balances.non_retryable[asset_id];
                Ok(())
            }

            // The change for the base asset will be the available balance + unused gas
            Output::Change {
                asset_id, amount, ..
            } if asset_id == base_asset_id => balances[asset_id]
                .checked_add(gas_refund)
                .map(|v| *amount = v)
                .ok_or(ValidityError::BalanceOverflow),

            // Set changes to the remainder provided balances
            Output::Change {
                asset_id, amount, ..
            } => {
                *amount = balances[asset_id];
                Ok(())
            }

            // If revert, zeroes all variable output values
            Output::Variable { amount, .. } if revert => {
                *amount = 0;
                Ok(())
            }

            // Other outputs are unaffected
            _ => Ok(()),
        })
    }

    /// Finds `Output::Contract` corresponding to the `input` index.
    fn find_output_contract(&self, input: usize) -> Option<(usize, &Output)> {
        self.outputs().iter().enumerate().find(|(_idx, o)| {
            matches!(o, Output::Contract( output::contract::Contract {
                input_index, ..
            }) if *input_index as usize == input)
        })
    }

    /// Prepares the transaction for execution.
    fn prepare_init_execute(&mut self) {
        self.prepare_sign()
    }
}

impl ExecutableTransaction for Create {
    fn as_script(&self) -> Option<&Script> {
        None
    }

    fn as_script_mut(&mut self) -> Option<&mut Script> {
        None
    }

    fn as_create(&self) -> Option<&Create> {
        Some(self)
    }

    fn as_create_mut(&mut self) -> Option<&mut Create> {
        Some(self)
    }

    fn transaction_type() -> Word {
        TransactionRepr::Create as Word
    }

    fn prepare_init_execute(&mut self) {}
}

impl ExecutableTransaction for Script {
    fn as_script(&self) -> Option<&Script> {
        Some(self)
    }

    fn as_script_mut(&mut self) -> Option<&mut Script> {
        Some(self)
    }

    fn as_create(&self) -> Option<&Create> {
        None
    }

    fn as_create_mut(&mut self) -> Option<&mut Create> {
        None
    }

    fn transaction_type() -> Word {
        TransactionRepr::Script as Word
    }
}

/// The initial balances of the transaction.
#[derive(Default, Debug, Clone, Eq, PartialEq, Hash)]
pub struct InitialBalances {
    /// See [`NonRetryableFreeBalances`].
    pub non_retryable: NonRetryableFreeBalances,
    /// See [`RetryableAmount`].
    pub retryable: Option<RetryableAmount>,
}

/// Methods that should be implemented by the checked metadata of supported transactions.
pub trait CheckedMetadata {
    /// Returns the initial balances from the checked metadata of the transaction.
    fn balances(&self) -> InitialBalances;
}

impl CheckedMetadata for ScriptCheckedMetadata {
    fn balances(&self) -> InitialBalances {
        InitialBalances {
            non_retryable: self.non_retryable_balances.clone(),
            retryable: Some(self.retryable_balance),
        }
    }
}

impl CheckedMetadata for CreateCheckedMetadata {
    fn balances(&self) -> InitialBalances {
        InitialBalances {
            non_retryable: self.free_balances.clone(),
            retryable: None,
        }
    }
}

pub(crate) struct InputContracts<'vm, I> {
    tx_input_contracts: I,
    panic_context: &'vm mut PanicContext,
}

impl<'vm, I: Iterator<Item = &'vm ContractId>> InputContracts<'vm, I> {
    pub fn new(tx_input_contracts: I, panic_context: &'vm mut PanicContext) -> Self {
        Self {
            tx_input_contracts,
            panic_context,
        }
    }

    /// Checks that the contract is declared in the transaction inputs.
    pub fn check(&mut self, contract: &ContractId) -> SimpleResult<()> {
        if !self.tx_input_contracts.any(|input| input == contract) {
            *self.panic_context = PanicContext::ContractId(*contract);
            Err(PanicReason::ContractNotInInputs.into())
        } else {
            Ok(())
        }
    }
}<|MERGE_RESOLUTION|>--- conflicted
+++ resolved
@@ -28,11 +28,7 @@
     FeeParameters,
     GasCosts,
     Output,
-<<<<<<< HEAD
-    PredicateParameters,
     PrepareSign,
-=======
->>>>>>> 0fbcb444
     Receipt,
     Script,
     Transaction,
