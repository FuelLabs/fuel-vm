use alloc::vec::Vec;

use super::{
    contract::{
        balance,
        balance_decrease,
        contract_size,
    },
    gas::{
        dependent_gas_charge,
        ProfileGas,
    },
    internal::{
        append_receipt,
        base_asset_balance_sub,
        current_contract,
        inc_pc,
        internal_contract,
        internal_contract_bounds,
        tx_id,
        AppendReceipt,
    },
    memory::{
        copy_from_slice_zero_fill_noownerchecks,
        read_bytes,
        try_mem_write,
        OwnershipRegisters,
    },
    ExecutableTransaction,
    Interpreter,
    MemoryRange,
    RuntimeBalances,
};
use crate::{
    arith::checked_add_word,
    call::CallFrame,
    constraints::{
        reg_key::*,
        CheckedMemConstLen,
        CheckedMemValue,
    },
    consts::*,
    context::Context,
    error::{
        IoResult,
        RuntimeError,
        SimpleResult,
    },
    interpreter::{
        receipts::ReceiptsCtx,
        InputContracts,
    },
    prelude::Profiler,
    storage::{
        ContractsAssetsStorage,
        ContractsRawCode,
        InterpreterStorage,
    },
};
use fuel_asm::PanicReason;
use fuel_storage::StorageSize;
use fuel_tx::{
    ContractIdExt,
    DependentCost,
    Receipt,
};
use fuel_types::{
    bytes,
    Address,
    AssetId,
    BlockHeight,
    Bytes32,
    ContractId,
    RegisterId,
    Word,
};

#[cfg(test)]
mod code_tests;
#[cfg(test)]
mod other_tests;
#[cfg(test)]
mod smo_tests;
#[cfg(test)]
mod test;

impl<S, Tx> Interpreter<S, Tx>
where
    Tx: ExecutableTransaction,
    S: InterpreterStorage,
{
    /// Loads contract ID pointed by `a`, and then for that contract,
    /// copies `c` bytes from it starting from offset `b` into the stack.
    /// ```txt
    /// contract_id = mem[$rA, 32]
    /// contract_code = contracts[contract_id]
    /// mem[$ssp, $rC] = contract_code[$rB, $rC]
    /// ```
    pub(crate) fn load_contract_code(
        &mut self,
        a: Word,
        b: Word,
        c: Word,
    ) -> IoResult<(), S::DataError> {
        let contract_max_size = self.contract_max_size();
        let (
            SystemRegisters {
                ssp,
                sp,
                hp,
                fp,
                pc,
                ..
            },
            _,
        ) = split_registers(&mut self.registers);
        let input = LoadContractCodeCtx {
            memory: &mut self.memory,
            storage: &mut self.storage,
            contract_max_size,
            input_contracts: InputContracts::new(
                self.tx.input_contracts(),
                &mut self.panic_context,
            ),
            ssp,
            sp,
            fp: fp.as_ref(),
            hp: hp.as_ref(),
            pc,
        };
        input.load_contract_code(a, b, c)
    }

<<<<<<< HEAD
    pub(crate) fn load_contract_size(&mut self, a: Word) -> Result<usize, RuntimeError> {
        let input = ContractSizeCodeCtx {
            memory: &mut self.memory,
            storage: &mut self.storage,
            input_contracts: InputContracts::new(
                self.tx.input_contracts(),
                &mut self.panic_context,
            ),
        };
        input.contract_size(a)
    }

    pub(crate) fn burn(&mut self, a: Word, b: Word) -> Result<(), RuntimeError> {
=======
    pub(crate) fn burn(&mut self, a: Word, b: Word) -> IoResult<(), S::DataError> {
>>>>>>> b68b22a2
        let tx_offset = self.tx_offset();
        let (SystemRegisters { fp, pc, is, .. }, _) =
            split_registers(&mut self.registers);
        BurnCtx {
            storage: &mut self.storage,
            context: &self.context,
            append: AppendReceipt {
                receipts: &mut self.receipts,
                script: self.tx.as_script_mut(),
                tx_offset,
                memory: &mut self.memory,
            },
            fp: fp.as_ref(),
            pc,
            is: is.as_ref(),
        }
        .burn(a, b)
    }

    pub(crate) fn mint(&mut self, a: Word, b: Word) -> IoResult<(), S::DataError> {
        let tx_offset = self.tx_offset();
        let (SystemRegisters { fp, pc, is, .. }, _) =
            split_registers(&mut self.registers);
        MintCtx {
            storage: &mut self.storage,
            context: &self.context,
            append: AppendReceipt {
                receipts: &mut self.receipts,
                script: self.tx.as_script_mut(),
                tx_offset,
                memory: &mut self.memory,
            },
            fp: fp.as_ref(),
            pc,
            is: is.as_ref(),
        }
        .mint(a, b)
    }

    pub(crate) fn code_copy(
        &mut self,
        a: Word,
        b: Word,
        c: Word,
        d: Word,
    ) -> IoResult<(), S::DataError> {
        let owner = self.ownership_registers();
        let input = CodeCopyCtx {
            memory: &mut self.memory,
            input_contracts: InputContracts::new(
                self.tx.input_contracts(),
                &mut self.panic_context,
            ),
            storage: &mut self.storage,
            owner,
            pc: self.registers.pc_mut(),
        };
        input.code_copy(a, b, c, d)
    }

    pub(crate) fn block_hash(&mut self, a: Word, b: Word) -> IoResult<(), S::DataError> {
        let owner = self.ownership_registers();
        block_hash(
            &self.storage,
            &mut self.memory,
            owner,
            self.registers.pc_mut(),
            a,
            b,
        )
    }

    pub(crate) fn block_height(&mut self, ra: RegisterId) -> IoResult<(), S::DataError> {
        let (SystemRegisters { pc, .. }, mut w) = split_registers(&mut self.registers);
        let result = &mut w[WriteRegKey::try_from(ra)?];
        Ok(block_height(&self.context, pc, result)?)
    }

    pub(crate) fn block_proposer(&mut self, a: Word) -> IoResult<(), S::DataError> {
        let owner = self.ownership_registers();
        coinbase(
            &self.storage,
            &mut self.memory,
            owner,
            self.registers.pc_mut(),
            a,
        )
    }

    pub(crate) fn code_root(&mut self, a: Word, b: Word) -> IoResult<(), S::DataError> {
        let owner = self.ownership_registers();
        CodeRootCtx {
            memory: &mut self.memory,
            input_contracts: InputContracts::new(
                self.tx.input_contracts(),
                &mut self.panic_context,
            ),
            storage: &self.storage,
            owner,
            pc: self.registers.pc_mut(),
        }
        .code_root(a, b)
    }

    pub(crate) fn code_size(
        &mut self,
        ra: RegisterId,
        b: Word,
    ) -> IoResult<(), S::DataError> {
        let gas_cost = self.gas_costs().csiz;
        let current_contract =
            current_contract(&self.context, self.registers.fp(), self.memory.as_ref())?
                .copied();
        let (
            SystemRegisters {
                cgas, ggas, pc, is, ..
            },
            mut w,
        ) = split_registers(&mut self.registers);
        let result = &mut w[WriteRegKey::try_from(ra)?];
        let input = CodeSizeCtx {
            memory: &mut self.memory,
            storage: &mut self.storage,
            gas_cost,
            profiler: &mut self.profiler,
            input_contracts: InputContracts::new(
                self.tx.input_contracts(),
                &mut self.panic_context,
            ),
            current_contract,
            cgas,
            ggas,
            pc,
            is: is.as_ref(),
        };
        input.code_size(result, b)
    }

    pub(crate) fn state_clear_qword(
        &mut self,
        a: Word,
        rb: RegisterId,
        c: Word,
    ) -> IoResult<(), S::DataError> {
        let contract_id = self.internal_contract().copied();
        let (SystemRegisters { pc, .. }, mut w) = split_registers(&mut self.registers);
        let result = &mut w[WriteRegKey::try_from(rb)?];

        let input = StateClearQWord::new(a, c)?;
        let Self {
            ref mut storage,
            ref memory,
            ..
        } = self;

        state_clear_qword(&contract_id?, storage, memory, pc, result, input)
    }

    pub(crate) fn state_read_word(
        &mut self,
        ra: RegisterId,
        rb: RegisterId,
        c: Word,
    ) -> IoResult<(), S::DataError> {
        let (SystemRegisters { fp, pc, .. }, mut w) =
            split_registers(&mut self.registers);
        let (result, got_result) = w
            .get_mut_two(WriteRegKey::try_from(ra)?, WriteRegKey::try_from(rb)?)
            .ok_or(RuntimeError::Recoverable(
                PanicReason::ReservedRegisterNotWritable,
            ))?;
        let Self {
            ref mut storage,
            ref memory,
            ref context,
            ..
        } = self;
        state_read_word(
            StateWordCtx {
                storage,
                memory,
                context,
                fp: fp.as_ref(),
                pc,
            },
            result,
            got_result,
            c,
        )
    }

    pub(crate) fn state_read_qword(
        &mut self,
        a: Word,
        rb: RegisterId,
        c: Word,
        d: Word,
    ) -> IoResult<(), S::DataError> {
        let owner = self.ownership_registers();
        let contract_id = self.internal_contract().copied();
        let (SystemRegisters { pc, .. }, mut w) = split_registers(&mut self.registers);
        let result = &mut w[WriteRegKey::try_from(rb)?];

        let input = StateReadQWord::new(a, c, d, owner)?;
        let Self {
            ref storage,
            ref mut memory,
            ..
        } = self;

        state_read_qword(&contract_id?, storage, memory, pc, result, input)
    }

    pub(crate) fn state_write_word(
        &mut self,
        a: Word,
        rb: RegisterId,
        c: Word,
    ) -> IoResult<(), S::DataError> {
        let (SystemRegisters { fp, pc, .. }, mut w) =
            split_registers(&mut self.registers);
        let exists = &mut w[WriteRegKey::try_from(rb)?];
        let Self {
            ref mut storage,
            ref memory,
            ref context,
            ..
        } = self;
        state_write_word(
            StateWordCtx {
                storage,
                memory,
                context,
                fp: fp.as_ref(),
                pc,
            },
            a,
            exists,
            c,
        )
    }

    pub(crate) fn state_write_qword(
        &mut self,
        a: Word,
        rb: RegisterId,
        c: Word,
        d: Word,
    ) -> IoResult<(), S::DataError> {
        let contract_id = self.internal_contract().copied();
        let (SystemRegisters { pc, .. }, mut w) = split_registers(&mut self.registers);
        let result = &mut w[WriteRegKey::try_from(rb)?];

        let input = StateWriteQWord::new(a, c, d)?;
        let Self {
            ref mut storage,
            ref mut memory,
            ..
        } = self;

        state_write_qword(&contract_id?, storage, memory.as_mut(), pc, result, input)
    }

    pub(crate) fn timestamp(
        &mut self,
        ra: RegisterId,
        b: Word,
    ) -> IoResult<(), S::DataError> {
        let block_height = self.get_block_height()?;
        let (SystemRegisters { pc, .. }, mut w) = split_registers(&mut self.registers);
        let result = &mut w[WriteRegKey::try_from(ra)?];
        timestamp(&self.storage, block_height, pc, result, b)
    }

    pub(crate) fn message_output(
        &mut self,
        a: Word,
        b: Word,
        c: Word,
        d: Word,
    ) -> IoResult<(), S::DataError> {
        let base_asset_id = self.interpreter_params.base_asset_id;
        let max_message_data_length = self.max_message_data_length();
        let tx_offset = self.tx_offset();
        let (SystemRegisters { fp, pc, .. }, _) = split_registers(&mut self.registers);
        let input = MessageOutputCtx {
            base_asset_id,
            max_message_data_length,
            memory: &mut self.memory,
            tx_offset,
            receipts: &mut self.receipts,
            tx: &mut self.tx,
            balances: &mut self.balances,
            storage: &mut self.storage,
            current_contract: self.frames.last().map(|frame| frame.to()).copied(),
            fp: fp.as_ref(),
            pc,
            recipient_mem_address: a,
            msg_data_ptr: b,
            msg_data_len: c,
            amount_coins_to_send: d,
        };
        input.message_output()
    }
}

struct LoadContractCodeCtx<'vm, S, I> {
    contract_max_size: u64,
    memory: &'vm mut [u8; MEM_SIZE],
    input_contracts: InputContracts<'vm, I>,
    storage: &'vm S,
    ssp: RegMut<'vm, SSP>,
    sp: RegMut<'vm, SP>,
    fp: Reg<'vm, FP>,
    hp: Reg<'vm, HP>,
    pc: RegMut<'vm, PC>,
}

impl<'vm, S, I> LoadContractCodeCtx<'vm, S, I>
where
    S: InterpreterStorage,
{
    /// Loads contract ID pointed by `a`, and then for that contract,
    /// copies `c` bytes from it starting from offset `b` into the stack.
    /// ```txt
    /// contract_id = mem[$rA, 32]
    /// contract_code = contracts[contract_id]
    /// mem[$ssp, $rC] = contract_code[$rB, $rC]
    /// ```
    pub(crate) fn load_contract_code(
        mut self,
        contract_id_addr: Word,
        contract_offset: Word,
        length_unpadded: Word,
    ) -> IoResult<(), S::DataError>
    where
        I: Iterator<Item = &'vm ContractId>,
        S: InterpreterStorage,
    {
        let ssp = *self.ssp;
        let sp = *self.sp;
        let fp = *self.fp as usize;

        if ssp != sp {
            return Err(PanicReason::ExpectedUnallocatedStack.into())
        }

        let contract_id = ContractId::from(read_bytes(self.memory, contract_id_addr)?);
        let contract_offset: usize = contract_offset
            .try_into()
            .map_err(|_| PanicReason::MemoryOverflow)?;

        let length = bytes::padded_len_word(length_unpadded);
        let dst_range = MemoryRange::new(ssp, length)?;

        if dst_range.end >= *self.hp as usize {
            // Would make stack and heap overlap
            return Err(PanicReason::MemoryOverflow.into())
        }

        if length > self.contract_max_size {
            return Err(PanicReason::MemoryOverflow.into())
        }

        self.input_contracts.check(&contract_id)?;

        // Fetch the storage contract
        let contract = super::contract::contract(self.storage, &contract_id)?;
        let contract = contract.as_ref().as_ref();

        // Mark stack space as allocated
        let new_stack = dst_range.words().end;
        *self.sp = new_stack;
        *self.ssp = new_stack;

        // Copy the code. Ownership checks are not used as the stack is adjusted above.
        copy_from_slice_zero_fill_noownerchecks(
            self.memory,
            contract,
            dst_range.start,
            contract_offset,
            length,
        )?;

        // Update frame pointer, if we have a stack frame (e.g. fp > 0)
        if fp > 0 {
            let fp_code_size = MemoryRange::new_overflowing_op(
                usize::overflowing_add,
                fp,
                CallFrame::code_size_offset(),
                WORD_SIZE,
            )?;

            let old_code_size = Word::from_be_bytes(
                self.memory[fp_code_size.usizes()]
                    .try_into()
                    .expect("`fp_code_size_end` is `WORD_SIZE`"),
            );

            let new_code_size = old_code_size
                .checked_add(length as Word)
                .ok_or(PanicReason::MemoryOverflow)?;

            self.memory[fp_code_size.usizes()]
                .copy_from_slice(&new_code_size.to_be_bytes());
        }

        Ok(inc_pc(self.pc)?)
    }
}

struct ContractSizeCodeCtx<'vm, S, I> {
    memory: &'vm mut [u8; MEM_SIZE],
    input_contracts: InputContracts<'vm, I>,
    storage: &'vm S,
}

impl<'vm, S, I> ContractSizeCodeCtx<'vm, S, I> {
    pub(crate) fn contract_size(
        mut self,
        contract_id_addr: Word,
    ) -> Result<usize, RuntimeError>
    where
        I: Iterator<Item = &'vm ContractId>,
        S: InterpreterStorage,
    {
        let contract_id = ContractId::from(read_bytes(self.memory, contract_id_addr)?);

        self.input_contracts.check(&contract_id)?;

        // Fetch the storage contract size
        let size = super::contract::get_contract_size(self.storage, &contract_id)?;
        Ok(size)
    }
}

struct BurnCtx<'vm, S> {
    storage: &'vm mut S,
    context: &'vm Context,
    append: AppendReceipt<'vm>,
    fp: Reg<'vm, FP>,
    pc: RegMut<'vm, PC>,
    is: Reg<'vm, IS>,
}

impl<'vm, S> BurnCtx<'vm, S>
where
    S: ContractsAssetsStorage,
{
    pub(crate) fn burn(self, a: Word, b: Word) -> IoResult<(), S::Error> {
        let range = internal_contract_bounds(self.context, self.fp)?;
        let sub_id_range = CheckedMemConstLen::<{ Bytes32::LEN }>::new(b)?;
        let memory = &*self.append.memory;

        let sub_id = Bytes32::from_bytes_ref(sub_id_range.read(memory));

        let contract_id = ContractId::from_bytes_ref(range.read(memory));
        let asset_id = contract_id.asset_id(sub_id);

        let balance = balance(self.storage, contract_id, &asset_id)?;
        let balance = balance
            .checked_sub(a)
            .ok_or(PanicReason::NotEnoughBalance)?;

        self.storage
            .merkle_contract_asset_id_balance_insert(contract_id, &asset_id, balance)
            .map_err(RuntimeError::Storage)?;

        let receipt = Receipt::burn(*sub_id, *contract_id, a, *self.pc, *self.is);

        append_receipt(self.append, receipt);

        Ok(inc_pc(self.pc)?)
    }
}

struct MintCtx<'vm, S> {
    storage: &'vm mut S,
    context: &'vm Context,
    append: AppendReceipt<'vm>,
    fp: Reg<'vm, FP>,
    pc: RegMut<'vm, PC>,
    is: Reg<'vm, IS>,
}

impl<'vm, S> MintCtx<'vm, S>
where
    S: ContractsAssetsStorage,
{
    pub(crate) fn mint(self, a: Word, b: Word) -> Result<(), RuntimeError<S::Error>> {
        let range = internal_contract_bounds(self.context, self.fp)?;
        let sub_id_range = CheckedMemConstLen::<{ Bytes32::LEN }>::new(b)?;
        let memory = &*self.append.memory;

        let sub_id = Bytes32::from_bytes_ref(sub_id_range.read(memory));

        let contract_id = ContractId::from_bytes_ref(range.read(memory));
        let asset_id = contract_id.asset_id(sub_id);

        let balance = balance(self.storage, contract_id, &asset_id)?;
        let balance = checked_add_word(balance, a)?;

        self.storage
            .merkle_contract_asset_id_balance_insert(contract_id, &asset_id, balance)
            .map_err(RuntimeError::Storage)?;

        let receipt = Receipt::mint(*sub_id, *contract_id, a, *self.pc, *self.is);

        append_receipt(self.append, receipt);

        Ok(inc_pc(self.pc)?)
    }
}

struct CodeCopyCtx<'vm, S, I> {
    memory: &'vm mut [u8; MEM_SIZE],
    input_contracts: InputContracts<'vm, I>,
    storage: &'vm S,
    owner: OwnershipRegisters,
    pc: RegMut<'vm, PC>,
}

impl<'vm, S, I> CodeCopyCtx<'vm, S, I>
where
    S: InterpreterStorage,
{
    pub(crate) fn code_copy(
        mut self,
        dst_addr: Word,
        contract_id_addr: Word,
        contract_offset: Word,
        length: Word,
    ) -> IoResult<(), S::DataError>
    where
        I: Iterator<Item = &'vm ContractId>,
        S: InterpreterStorage,
    {
        let contract_id = ContractId::from(read_bytes(self.memory, contract_id_addr)?);
        let offset: usize = contract_offset
            .try_into()
            .map_err(|_| PanicReason::MemoryOverflow)?;

        // Check target memory range ownership
        if !self
            .owner
            .has_ownership_range(&MemoryRange::new(dst_addr, length)?)
        {
            return Err(PanicReason::MemoryOverflow.into())
        }

        self.input_contracts.check(&contract_id)?;

        let contract = super::contract::contract(self.storage, &contract_id)?;

        // Owner checks already performed above
        copy_from_slice_zero_fill_noownerchecks(
            self.memory,
            contract.as_ref().as_ref(),
            dst_addr,
            offset,
            length,
        )?;

        Ok(inc_pc(self.pc)?)
    }
}

pub(crate) fn block_hash<S: InterpreterStorage>(
    storage: &S,
    memory: &mut [u8; MEM_SIZE],
    owner: OwnershipRegisters,
    pc: RegMut<PC>,
    a: Word,
    b: Word,
) -> IoResult<(), S::DataError> {
    let height = u32::try_from(b)
        .map_err(|_| PanicReason::ArithmeticOverflow)?
        .into();
    let hash = storage.block_hash(height).map_err(RuntimeError::Storage)?;

    try_mem_write(a, hash.as_ref(), owner, memory)?;

    inc_pc(pc)?;
    Ok(())
}

pub(crate) fn block_height(
    context: &Context,
    pc: RegMut<PC>,
    result: &mut Word,
) -> SimpleResult<()> {
    context
        .block_height()
        .map(|h| *h as Word)
        .map(|h| *result = h)
        .ok_or(PanicReason::TransactionValidity)?;

    inc_pc(pc)?;
    Ok(())
}

pub(crate) fn coinbase<S: InterpreterStorage>(
    storage: &S,
    memory: &mut [u8; MEM_SIZE],
    owner: OwnershipRegisters,
    pc: RegMut<PC>,
    a: Word,
) -> IoResult<(), S::DataError> {
    let coinbase = storage.coinbase().map_err(RuntimeError::Storage)?;
    try_mem_write(a, coinbase.as_ref(), owner, memory)?;
    inc_pc(pc)?;
    Ok(())
}

struct CodeRootCtx<'vm, S, I> {
    memory: &'vm mut [u8; MEM_SIZE],
    input_contracts: InputContracts<'vm, I>,
    storage: &'vm S,
    owner: OwnershipRegisters,
    pc: RegMut<'vm, PC>,
}

impl<'vm, S, I: Iterator<Item = &'vm ContractId>> CodeRootCtx<'vm, S, I> {
    pub(crate) fn code_root(mut self, a: Word, b: Word) -> IoResult<(), S::DataError>
    where
        S: InterpreterStorage,
    {
        MemoryRange::new(a, Bytes32::LEN)?;
        let contract_id = CheckedMemConstLen::<{ ContractId::LEN }>::new(b)?;

        let contract_id = ContractId::from_bytes_ref(contract_id.read(self.memory));

        self.input_contracts.check(contract_id)?;

        let (_, root) = self
            .storage
            .storage_contract_root(contract_id)
            .transpose()
            .ok_or(PanicReason::ContractNotFound)?
            .map_err(RuntimeError::Storage)?
            .into_owned();

        try_mem_write(a, root.as_ref(), self.owner, self.memory)?;

        Ok(inc_pc(self.pc)?)
    }
}

struct CodeSizeCtx<'vm, S, I> {
    storage: &'vm S,
    memory: &'vm mut [u8; MEM_SIZE],
    gas_cost: DependentCost,
    profiler: &'vm mut Profiler,
    input_contracts: InputContracts<'vm, I>,
    current_contract: Option<ContractId>,
    cgas: RegMut<'vm, CGAS>,
    ggas: RegMut<'vm, GGAS>,
    pc: RegMut<'vm, PC>,
    is: Reg<'vm, IS>,
}

impl<'vm, S, I: Iterator<Item = &'vm ContractId>> CodeSizeCtx<'vm, S, I> {
    pub(crate) fn code_size(
        mut self,
        result: &mut Word,
        b: Word,
    ) -> Result<(), RuntimeError<S::Error>>
    where
        S: StorageSize<ContractsRawCode>,
    {
        let contract_id = CheckedMemConstLen::<{ ContractId::LEN }>::new(b)?;

        let contract_id = ContractId::from_bytes_ref(contract_id.read(self.memory));

        self.input_contracts.check(contract_id)?;

        let len = contract_size(self.storage, contract_id)?;
        let profiler = ProfileGas {
            pc: self.pc.as_ref(),
            is: self.is,
            current_contract: self.current_contract,
            profiler: self.profiler,
        };
        dependent_gas_charge(self.cgas, self.ggas, profiler, self.gas_cost, len)?;
        *result = len;

        Ok(inc_pc(self.pc)?)
    }
}

pub(crate) struct StateWordCtx<'vm, S> {
    pub storage: &'vm mut S,
    pub memory: &'vm [u8; MEM_SIZE],
    pub context: &'vm Context,
    pub fp: Reg<'vm, FP>,
    pub pc: RegMut<'vm, PC>,
}

pub(crate) fn state_read_word<S: InterpreterStorage>(
    StateWordCtx {
        storage,
        memory,
        context,
        fp,
        pc,
    }: StateWordCtx<S>,
    result: &mut Word,
    got_result: &mut Word,
    c: Word,
) -> IoResult<(), S::DataError> {
    let key = CheckedMemConstLen::<{ Bytes32::LEN }>::new(c)?;

    let contract = internal_contract(context, fp, memory)?;

    let key = Bytes32::from_bytes_ref(key.read(memory));

    let value = storage
        .merkle_contract_state(contract, key)
        .map_err(RuntimeError::Storage)?
        .map(|bytes| {
            Word::from_be_bytes(
                bytes[..8]
                    .try_into()
                    .expect("8 bytes can be converted to a Word"),
            )
        });

    *result = value.unwrap_or(0);
    *got_result = value.is_some() as Word;

    Ok(inc_pc(pc)?)
}

pub(crate) fn state_write_word<S: InterpreterStorage>(
    StateWordCtx {
        storage,
        memory,
        context,
        fp,
        pc,
    }: StateWordCtx<S>,
    a: Word,
    exists: &mut Word,
    c: Word,
) -> IoResult<(), S::DataError> {
    let key = CheckedMemConstLen::<{ Bytes32::LEN }>::new(a)?;

    let contract = internal_contract_bounds(context, fp)?;

    // Safety: Memory bounds logically verified by the interpreter
    let contract = ContractId::from_bytes_ref(contract.read(memory));
    let key = Bytes32::from_bytes_ref(key.read(memory));

    let mut value = Bytes32::default();

    value[..WORD_SIZE].copy_from_slice(&c.to_be_bytes());

    let result = storage
        .merkle_contract_state_insert(contract, key, &value)
        .map_err(RuntimeError::Storage)?;

    *exists = result.is_some() as Word;

    Ok(inc_pc(pc)?)
}

pub(crate) fn timestamp<S: InterpreterStorage>(
    storage: &S,
    block_height: BlockHeight,
    pc: RegMut<PC>,
    result: &mut Word,
    b: Word,
) -> IoResult<(), S::DataError> {
    let b = u32::try_from(b)
        .map_err(|_| PanicReason::ArithmeticOverflow)?
        .into();
    (b <= block_height)
        .then_some(())
        .ok_or(PanicReason::TransactionValidity)?;

    *result = storage.timestamp(b).map_err(RuntimeError::Storage)?;

    Ok(inc_pc(pc)?)
}
struct MessageOutputCtx<'vm, Tx, S>
where
    S: ContractsAssetsStorage + ?Sized,
{
    base_asset_id: AssetId,
    max_message_data_length: u64,
    memory: &'vm mut [u8; MEM_SIZE],
    tx_offset: usize,
    receipts: &'vm mut ReceiptsCtx,
    tx: &'vm mut Tx,
    balances: &'vm mut RuntimeBalances,
    storage: &'vm mut S,
    current_contract: Option<ContractId>,
    fp: Reg<'vm, FP>,
    pc: RegMut<'vm, PC>,
    /// A
    recipient_mem_address: Word,
    /// B
    msg_data_ptr: Word,
    /// C
    msg_data_len: Word,
    /// D
    amount_coins_to_send: Word,
}

impl<Tx, S> MessageOutputCtx<'_, Tx, S>
where
    S: ContractsAssetsStorage + ?Sized,
{
    pub(crate) fn message_output(self) -> Result<(), RuntimeError<S::Error>>
    where
        Tx: ExecutableTransaction,
    {
        let recipient_address = CheckedMemValue::<Address>::new::<{ Address::LEN }>(
            self.recipient_mem_address,
        )?;

        if self.msg_data_len > self.max_message_data_length {
            return Err(RuntimeError::Recoverable(PanicReason::MessageDataTooLong))
        }

        let msg_data_range = MemoryRange::new(self.msg_data_ptr, self.msg_data_len)?;

        let recipient = recipient_address.try_from(self.memory)?;

        // validations passed, perform the mutations

        if let Some(source_contract) = self.current_contract {
            balance_decrease(
                self.storage,
                &source_contract,
                &self.base_asset_id,
                self.amount_coins_to_send,
            )?;
        } else {
            base_asset_balance_sub(
                &self.base_asset_id,
                self.balances,
                self.memory,
                self.amount_coins_to_send,
            )?;
        }

        let sender = CheckedMemConstLen::<{ Address::LEN }>::new(*self.fp)?;
        let txid = tx_id(self.memory);
        let msg_data = msg_data_range.read(self.memory).to_vec();
        let sender = Address::from_bytes_ref(sender.read(self.memory));

        let receipt = Receipt::message_out(
            txid,
            self.receipts.len() as Word,
            *sender,
            recipient,
            self.amount_coins_to_send,
            msg_data,
        );

        append_receipt(
            AppendReceipt {
                receipts: self.receipts,
                script: self.tx.as_script_mut(),
                tx_offset: self.tx_offset,
                memory: self.memory,
            },
            receipt,
        );

        Ok(inc_pc(self.pc)?)
    }
}

struct StateReadQWord {
    /// The destination memory address is stored in this range of memory.
    destination_address_memory_range: MemoryRange,
    /// The starting storage key location is stored in this range of memory.
    origin_key_memory_range: CheckedMemConstLen<{ Bytes32::LEN }>,
    /// Number of slots to read.
    num_slots: Word,
}

impl StateReadQWord {
    fn new(
        destination_memory_address: Word,
        origin_key_memory_address: Word,
        num_slots: Word,
        ownership_registers: OwnershipRegisters,
    ) -> SimpleResult<Self> {
        let destination_address_memory_range = MemoryRange::new(
            destination_memory_address,
            (Bytes32::LEN as Word).saturating_mul(num_slots),
        )?;
        ownership_registers.verify_ownership(&destination_address_memory_range)?;
        ownership_registers.verify_internal_context()?;
        let origin_key_memory_range =
            CheckedMemConstLen::<{ Bytes32::LEN }>::new(origin_key_memory_address)?;
        Ok(Self {
            destination_address_memory_range,
            origin_key_memory_range,
            num_slots,
        })
    }
}

fn state_read_qword<S: InterpreterStorage>(
    contract_id: &ContractId,
    storage: &S,
    memory: &mut [u8; MEM_SIZE],
    pc: RegMut<PC>,
    result_register: &mut Word,
    input: StateReadQWord,
) -> IoResult<(), S::DataError> {
    let origin_key = Bytes32::from_bytes_ref(input.origin_key_memory_range.read(memory));

    let mut all_set = true;
    let result: Vec<u8> = storage
        .merkle_contract_state_range(contract_id, origin_key, input.num_slots)
        .map_err(RuntimeError::Storage)?
        .into_iter()
        .flat_map(|bytes| match bytes {
            Some(bytes) => **bytes,
            None => {
                all_set = false;
                *Bytes32::zeroed()
            }
        })
        .collect();

    *result_register = all_set as Word;

    memory[input.destination_address_memory_range.usizes()].copy_from_slice(&result);

    inc_pc(pc)?;

    Ok(())
}

struct StateWriteQWord {
    /// The starting storage key location is stored in this range of memory.
    starting_storage_key_memory_range: CheckedMemConstLen<{ Bytes32::LEN }>,
    /// The source data memory address is stored in this range of memory.
    source_address_memory_range: MemoryRange,
}

impl StateWriteQWord {
    fn new(
        starting_storage_key_memory_address: Word,
        source_memory_address: Word,
        num_slots: Word,
    ) -> SimpleResult<Self> {
        let source_address_memory_range = MemoryRange::new(
            source_memory_address,
            (Bytes32::LEN as Word).saturating_mul(num_slots),
        )?;

        let starting_storage_key_memory_range =
            CheckedMemConstLen::<{ Bytes32::LEN }>::new(
                starting_storage_key_memory_address,
            )?;

        Ok(Self {
            source_address_memory_range,
            starting_storage_key_memory_range,
        })
    }
}

fn state_write_qword<S: InterpreterStorage>(
    contract_id: &ContractId,
    storage: &mut S,
    memory: &[u8; MEM_SIZE],
    pc: RegMut<PC>,
    result_register: &mut Word,
    input: StateWriteQWord,
) -> IoResult<(), S::DataError> {
    let destination_key =
        Bytes32::from_bytes_ref(input.starting_storage_key_memory_range.read(memory));

    let values: Vec<_> = memory[input.source_address_memory_range.usizes()]
        .chunks_exact(Bytes32::LEN)
        .flat_map(|chunk| Some(Bytes32::from(<[u8; 32]>::try_from(chunk).ok()?)))
        .collect();

    let any_none = storage
        .merkle_contract_state_insert_range(contract_id, destination_key, &values)
        .map_err(RuntimeError::Storage)?
        .is_some();
    *result_register = any_none as Word;

    inc_pc(pc)?;

    Ok(())
}

struct StateClearQWord {
    /// The starting storage key location is stored
    /// in this range of memory.
    start_storage_key_memory_range: CheckedMemConstLen<{ Bytes32::LEN }>,
    /// Number of slots to read.
    num_slots: Word,
}

impl StateClearQWord {
    fn new(
        start_storage_key_memory_address: Word,
        num_slots: Word,
    ) -> SimpleResult<Self> {
        let start_storage_key_memory_range = CheckedMemConstLen::<{ Bytes32::LEN }>::new(
            start_storage_key_memory_address,
        )?;
        Ok(Self {
            start_storage_key_memory_range,
            num_slots,
        })
    }
}

fn state_clear_qword<S: InterpreterStorage>(
    contract_id: &ContractId,
    storage: &mut S,
    memory: &[u8; MEM_SIZE],
    pc: RegMut<PC>,
    result_register: &mut Word,
    input: StateClearQWord,
) -> IoResult<(), S::DataError> {
    let start_key =
        Bytes32::from_bytes_ref(input.start_storage_key_memory_range.read(memory));

    let all_previously_set = storage
        .merkle_contract_state_remove_range(contract_id, start_key, input.num_slots)
        .map_err(RuntimeError::Storage)?
        .is_some();

    *result_register = all_previously_set as Word;

    inc_pc(pc)?;

    Ok(())
}<|MERGE_RESOLUTION|>--- conflicted
+++ resolved
@@ -131,7 +131,6 @@
         input.load_contract_code(a, b, c)
     }
 
-<<<<<<< HEAD
     pub(crate) fn load_contract_size(&mut self, a: Word) -> Result<usize, RuntimeError> {
         let input = ContractSizeCodeCtx {
             memory: &mut self.memory,
@@ -144,10 +143,7 @@
         input.contract_size(a)
     }
 
-    pub(crate) fn burn(&mut self, a: Word, b: Word) -> Result<(), RuntimeError> {
-=======
     pub(crate) fn burn(&mut self, a: Word, b: Word) -> IoResult<(), S::DataError> {
->>>>>>> b68b22a2
         let tx_offset = self.tx_offset();
         let (SystemRegisters { fp, pc, is, .. }, _) =
             split_registers(&mut self.registers);
