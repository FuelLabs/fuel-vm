use crate::{
    call::CallFrame,
    constraints::reg_key::*,
    consts::*,
    context::Context,
    convert,
    error::{
        IoResult,
        RuntimeError,
        SimpleResult,
    },
    interpreter::{
        contract::{
            balance,
            balance_decrease,
            contract_size,
        },
        gas::{
            dependent_gas_charge_without_base,
            gas_charge,
            ProfileGas,
        },
        internal::{
            base_asset_balance_sub,
            current_contract,
            inc_pc,
            internal_contract,
            tx_id,
        },
        memory::{
            copy_from_slice_zero_fill,
            OwnershipRegisters,
        },
        receipts::ReceiptsCtx,
        ExecutableTransaction,
        InputContracts,
        Interpreter,
        Memory,
        MemoryInstance,
        RuntimeBalances,
    },
    prelude::Profiler,
    storage::{
        BlobData,
        ContractsAssetsStorage,
        ContractsRawCode,
        ContractsStateData,
        InterpreterStorage,
    },
};
use alloc::vec::Vec;
use fuel_asm::{
    Imm06,
    PanicReason,
};
use fuel_storage::{
    StorageInspect,
    StorageSize,
};
use fuel_tx::{
    consts::BALANCE_ENTRY_SIZE,
    BlobId,
    ContractIdExt,
    DependentCost,
    Receipt,
};
use fuel_types::{
    bytes::{
        self,
        padded_len_word,
    },
    Address,
    AssetId,
    BlockHeight,
    Bytes32,
    ContractId,
    RegisterId,
    Word,
};

#[cfg(test)]
mod code_tests;
#[cfg(test)]
mod croo_tests;
#[cfg(test)]
mod other_tests;
#[cfg(test)]
mod smo_tests;
#[cfg(test)]
mod test;

impl<M, S, Tx, Ecal> Interpreter<M, S, Tx, Ecal>
where
    M: Memory,
    Tx: ExecutableTransaction,
    S: InterpreterStorage,
{
    /// Loads contract ID pointed by `contract_id_addr`, and then for that contract,
    /// copies `length_unpadded` bytes from it starting from offset `contract_offset` into
    /// the stack.
    ///
    /// ```txt
    /// contract_id = mem[$rA, 32]
    /// contract_code = contracts[contract_id]
    /// mem[$ssp, $rC] = contract_code[$rB, $rC]
    /// ```
    pub(crate) fn load_contract_code(
        &mut self,
        id_addr: Word,
        offset: Word,
        length_unpadded: Word,
        mode: Imm06,
    ) -> IoResult<(), S::DataError> {
        let gas_cost = self.gas_costs().ldc();
        // Charge only for the `base` execution.
        // We will charge for the contracts size in the `load_contract_code`.
        self.gas_charge(gas_cost.base())?;
        let contract_max_size = self.contract_max_size();
        let (
            SystemRegisters {
                cgas,
                ggas,
                ssp,
                sp,
                hp,
                fp,
                pc,
                is,
                ..
            },
            _,
        ) = split_registers(&mut self.registers);
        let input = LoadContractCodeCtx {
            memory: self.memory.as_mut(),
            context: &self.context,
            profiler: &mut self.profiler,
            storage: &mut self.storage,
            contract_max_size,
            input_contracts: InputContracts::new(
                &self.input_contracts,
                &mut self.panic_context,
            ),
            gas_cost,
            cgas,
            ggas,
            ssp,
            sp,
            hp: hp.as_ref(),
            fp: fp.as_ref(),
            pc,
            is: is.as_ref(),
        };

        match mode.to_u8() {
            0 => input.load_contract_code(id_addr, offset, length_unpadded),
            1 => input.load_blob_code(id_addr, offset, length_unpadded),
            _ => Err(PanicReason::InvalidImmediateValue.into()),
        }
    }

    pub(crate) fn burn(&mut self, a: Word, b: Word) -> IoResult<(), S::DataError> {
        let (SystemRegisters { fp, pc, is, .. }, _) =
            split_registers(&mut self.registers);
        BurnCtx {
            storage: &mut self.storage,
            context: &self.context,
            memory: self.memory.as_ref(),
            receipts: &mut self.receipts,
            fp: fp.as_ref(),
            pc,
            is: is.as_ref(),
        }
        .burn(a, b)
    }

    pub(crate) fn mint(&mut self, a: Word, b: Word) -> IoResult<(), S::DataError> {
        let new_storage_gas_per_byte = self.gas_costs().new_storage_per_byte();
        let (
            SystemRegisters {
                cgas,
                ggas,
                fp,
                pc,
                is,
                ..
            },
            _,
        ) = split_registers(&mut self.registers);
        MintCtx {
            storage: &mut self.storage,
            context: &self.context,
            memory: self.memory.as_ref(),
            receipts: &mut self.receipts,
            profiler: &mut self.profiler,
            new_storage_gas_per_byte,
            cgas,
            ggas,
            fp: fp.as_ref(),
            pc,
            is: is.as_ref(),
        }
        .mint(a, b)
    }

    pub(crate) fn code_copy(
        &mut self,
        a: Word,
        b: Word,
        c: Word,
        d: Word,
    ) -> IoResult<(), S::DataError> {
        let gas_cost = self.gas_costs().ccp();
        // Charge only for the `base` execution.
        // We will charge for the contract's size in the `code_copy`.
        self.gas_charge(gas_cost.base())?;

        let current_contract =
            current_contract(&self.context, self.registers.fp(), self.memory.as_ref())?;
        let owner = self.ownership_registers();
        let (
            SystemRegisters {
                cgas, ggas, pc, is, ..
            },
            _,
        ) = split_registers(&mut self.registers);
        let input = CodeCopyCtx {
            memory: self.memory.as_mut(),
            input_contracts: InputContracts::new(
                &self.input_contracts,
                &mut self.panic_context,
            ),
            storage: &mut self.storage,
            profiler: &mut self.profiler,
            current_contract,
            owner,
            gas_cost,
            cgas,
            ggas,
            pc,
            is: is.as_ref(),
        };
        input.code_copy(a, b, c, d)
    }

    pub(crate) fn block_hash(&mut self, a: Word, b: Word) -> IoResult<(), S::DataError> {
        let owner = self.ownership_registers();
        block_hash(
            &self.storage,
            self.memory.as_mut(),
            owner,
            self.registers.pc_mut(),
            a,
            b,
        )
    }

    pub(crate) fn block_height(&mut self, ra: RegisterId) -> IoResult<(), S::DataError> {
        let (SystemRegisters { pc, .. }, mut w) = split_registers(&mut self.registers);
        let result = &mut w[WriteRegKey::try_from(ra)?];
        Ok(block_height(&self.context, pc, result)?)
    }

    pub(crate) fn block_proposer(&mut self, a: Word) -> IoResult<(), S::DataError> {
        let owner = self.ownership_registers();
        coinbase(
            &self.storage,
            self.memory.as_mut(),
            owner,
            self.registers.pc_mut(),
            a,
        )
    }

    pub(crate) fn code_root(&mut self, a: Word, b: Word) -> IoResult<(), S::DataError> {
        let gas_cost = self.gas_costs().croo();
        self.gas_charge(gas_cost.base())?;
        let current_contract =
            current_contract(&self.context, self.registers.fp(), self.memory.as_ref())?;
        let owner = self.ownership_registers();
        let (
            SystemRegisters {
                cgas, ggas, pc, is, ..
            },
            _,
        ) = split_registers(&mut self.registers);
        CodeRootCtx {
            memory: self.memory.as_mut(),
            storage: &mut self.storage,
            gas_cost,
            profiler: &mut self.profiler,
            input_contracts: InputContracts::new(
                &self.input_contracts,
                &mut self.panic_context,
            ),
            current_contract,
            cgas,
            ggas,
            owner,
            pc,
            is: is.as_ref(),
        }
        .code_root(a, b)
    }

    pub(crate) fn code_size(
        &mut self,
        ra: RegisterId,
        b: Word,
    ) -> IoResult<(), S::DataError> {
        let gas_cost = self.gas_costs().csiz();
        // Charge only for the `base` execution.
        // We will charge for the contracts size in the `code_size`.
        self.gas_charge(gas_cost.base())?;
        let current_contract =
            current_contract(&self.context, self.registers.fp(), self.memory.as_ref())?;
        let (
            SystemRegisters {
                cgas, ggas, pc, is, ..
            },
            mut w,
        ) = split_registers(&mut self.registers);
        let result = &mut w[WriteRegKey::try_from(ra)?];
        let input = CodeSizeCtx {
            memory: self.memory.as_mut(),
            storage: &mut self.storage,
            gas_cost,
            profiler: &mut self.profiler,
            input_contracts: InputContracts::new(
                &self.input_contracts,
                &mut self.panic_context,
            ),
            current_contract,
            cgas,
            ggas,
            pc,
            is: is.as_ref(),
        };
        input.code_size(result, b)
    }

    pub(crate) fn state_clear_qword(
        &mut self,
        a: Word,
        rb: RegisterId,
        c: Word,
    ) -> IoResult<(), S::DataError> {
        let contract_id = self.internal_contract();
        let (SystemRegisters { pc, .. }, mut w) = split_registers(&mut self.registers);
        let result = &mut w[WriteRegKey::try_from(rb)?];

        let input = StateClearQWord::new(a, c)?;
        let Self {
            ref mut storage,
            ref memory,
            ..
        } = self;

        state_clear_qword(&contract_id?, storage, memory.as_ref(), pc, result, input)
    }

    pub(crate) fn state_read_word(
        &mut self,
        ra: RegisterId,
        rb: RegisterId,
        c: Word,
    ) -> IoResult<(), S::DataError> {
        let (SystemRegisters { fp, pc, .. }, mut w) =
            split_registers(&mut self.registers);
        let (result, got_result) = w
            .get_mut_two(WriteRegKey::try_from(ra)?, WriteRegKey::try_from(rb)?)
            .ok_or(RuntimeError::Recoverable(
                PanicReason::ReservedRegisterNotWritable,
            ))?;
        let Self {
            ref mut storage,
            ref memory,
            ref context,
            ..
        } = self;
        state_read_word(
            StateReadWordCtx {
                storage,
                memory: memory.as_ref(),
                context,
                fp: fp.as_ref(),
                pc,
            },
            result,
            got_result,
            c,
        )
    }

    pub(crate) fn state_read_qword(
        &mut self,
        a: Word,
        rb: RegisterId,
        c: Word,
        d: Word,
    ) -> IoResult<(), S::DataError> {
        let owner = self.ownership_registers();
        let (SystemRegisters { pc, fp, .. }, mut w) =
            split_registers(&mut self.registers);
        let result = &mut w[WriteRegKey::try_from(rb)?];

        let Self {
            ref storage,
            ref context,
            ref mut memory,
            ..
        } = self;

        state_read_qword(
            storage,
            context,
            memory.as_mut(),
            pc,
            fp.as_ref(),
            owner,
            result,
            StateReadQWordParams {
                destination_pointer: a,
                origin_key_pointer: c,
                num_slots: d,
            },
        )
    }

    pub(crate) fn state_write_word(
        &mut self,
        a: Word,
        rb: RegisterId,
        c: Word,
    ) -> IoResult<(), S::DataError> {
        let new_storage_gas_per_byte = self.gas_costs().new_storage_per_byte();
        let (
            SystemRegisters {
                cgas,
                ggas,
                is,
                fp,
                pc,
                ..
            },
            mut w,
        ) = split_registers(&mut self.registers);
        let exists = &mut w[WriteRegKey::try_from(rb)?];
        let Self {
            ref mut storage,
            ref memory,
            ref context,
            ..
        } = self;
        state_write_word(
            StateWriteWordCtx {
                storage,
                memory: memory.as_ref(),
                context,
                profiler: &mut self.profiler,
                new_storage_gas_per_byte,
                current_contract: self.frames.last().map(|frame| frame.to()).copied(),
                cgas,
                ggas,
                is: is.as_ref(),
                fp: fp.as_ref(),
                pc,
            },
            a,
            exists,
            c,
        )
    }

    pub(crate) fn state_write_qword(
        &mut self,
        a: Word,
        rb: RegisterId,
        c: Word,
        d: Word,
    ) -> IoResult<(), S::DataError> {
        let new_storage_per_byte = self.gas_costs().new_storage_per_byte();
        let contract_id = self.internal_contract();
        let (
            SystemRegisters {
                is, cgas, ggas, pc, ..
            },
            mut w,
        ) = split_registers(&mut self.registers);
        let result = &mut w[WriteRegKey::try_from(rb)?];

        let input = StateWriteQWord {
            starting_storage_key_pointer: a,
            source_pointer: c,
            num_slots: d,
        };

        let Self {
            ref mut storage,
            ref mut memory,
            ..
        } = self;

        state_write_qword(
            &contract_id?,
            storage,
            memory.as_ref(),
            &mut self.profiler,
            new_storage_per_byte,
            self.frames.last().map(|frame| frame.to()).copied(),
            cgas,
            ggas,
            is.as_ref(),
            pc,
            result,
            input,
        )
    }

    pub(crate) fn timestamp(
        &mut self,
        ra: RegisterId,
        b: Word,
    ) -> IoResult<(), S::DataError> {
        let block_height = self.get_block_height()?;
        let (SystemRegisters { pc, .. }, mut w) = split_registers(&mut self.registers);
        let result = &mut w[WriteRegKey::try_from(ra)?];
        timestamp(&self.storage, block_height, pc, result, b)
    }

    pub(crate) fn message_output(
        &mut self,
        a: Word,
        b: Word,
        c: Word,
        d: Word,
    ) -> IoResult<(), S::DataError> {
        let base_asset_id = self.interpreter_params.base_asset_id;
        let max_message_data_length = self.max_message_data_length();
        let (SystemRegisters { fp, pc, .. }, _) = split_registers(&mut self.registers);
        let input = MessageOutputCtx {
            base_asset_id,
            max_message_data_length,
            memory: self.memory.as_mut(),
            receipts: &mut self.receipts,
            balances: &mut self.balances,
            storage: &mut self.storage,
            current_contract: self.frames.last().map(|frame| frame.to()).copied(),
            fp: fp.as_ref(),
            pc,
            recipient_mem_address: a,
            msg_data_ptr: b,
            msg_data_len: c,
            amount_coins_to_send: d,
        };
        input.message_output()
    }
}

struct LoadContractCodeCtx<'vm, S> {
    contract_max_size: u64,
    memory: &'vm mut MemoryInstance,
    context: &'vm Context,
    profiler: &'vm mut Profiler,
    input_contracts: InputContracts<'vm>,
    storage: &'vm S,
    gas_cost: DependentCost,
    cgas: RegMut<'vm, CGAS>,
    ggas: RegMut<'vm, GGAS>,
    ssp: RegMut<'vm, SSP>,
    sp: RegMut<'vm, SP>,
    hp: Reg<'vm, HP>,
    fp: Reg<'vm, FP>,
    pc: RegMut<'vm, PC>,
    is: Reg<'vm, IS>,
}

impl<'vm, S> LoadContractCodeCtx<'vm, S>
where
    S: InterpreterStorage,
{
    /// Loads contract ID pointed by `a`, and then for that contract,
    /// copies `c` bytes from it starting from offset `b` into the stack.
    /// ```txt
    /// contract_id = mem[$rA, 32]
    /// contract_code = contracts[contract_id]
    /// mem[$ssp, $rC] = contract_code[$rB, $rC]
    /// ```
    /// Returns the total length of the contract code that was loaded from storage.
    pub(crate) fn load_contract_code(
        mut self,
        contract_id_addr: Word,
        contract_offset: Word,
        length_unpadded: Word,
    ) -> IoResult<(), S::DataError>
    where
        S: InterpreterStorage,
    {
        let ssp = *self.ssp;
        let sp = *self.sp;
        let region_start = ssp;

        if ssp != sp {
            return Err(PanicReason::ExpectedUnallocatedStack.into())
        }

        let contract_id = ContractId::from(self.memory.read_bytes(contract_id_addr)?);
        let current_contract = current_contract(self.context, self.fp, self.memory)?;

        let length =
            padded_len_word(length_unpadded).ok_or(PanicReason::MemoryOverflow)?;

        if length > self.contract_max_size {
            return Err(PanicReason::ContractMaxSize.into())
        }

        self.input_contracts.check(&contract_id)?;

        // Fetch the storage contract
        let profiler = ProfileGas {
            pc: self.pc.as_ref(),
            is: self.is,
            current_contract,
            profiler: self.profiler,
        };
        let contract_len = contract_size(&self.storage, &contract_id)?;
        let charge_len = core::cmp::max(contract_len as u64, length);
        dependent_gas_charge_without_base(
            self.cgas,
            self.ggas,
            profiler,
            self.gas_cost,
            charge_len,
        )?;
        let contract = super::contract::contract(self.storage, &contract_id)?;
        let contract_bytes = contract.as_ref().as_ref();

        let new_sp = ssp.saturating_add(length);
        self.memory.grow_stack(new_sp)?;

        // Set up ownership registers for the copy using old ssp
        let owner =
            OwnershipRegisters::only_allow_stack_write(new_sp, *self.ssp, *self.hp);

        // Mark stack space as allocated
        *self.sp = new_sp;
        *self.ssp = new_sp;

        // Copy the code.
        copy_from_slice_zero_fill(
            self.memory,
            owner,
            contract_bytes,
            region_start,
            contract_offset,
            length,
        )?;

        // Update frame code size, if we have a stack frame (i.e. fp > 0)
        if self.context.is_internal() {
            let code_size_ptr =
                (*self.fp).saturating_add(CallFrame::code_size_offset() as Word);
            let old_code_size =
                Word::from_be_bytes(self.memory.read_bytes(code_size_ptr)?);
            let old_code_size =
                padded_len_word(old_code_size).ok_or(PanicReason::MemoryOverflow)?;
            let new_code_size = old_code_size
                .checked_add(length as Word)
                .ok_or(PanicReason::MemoryOverflow)?;

            self.memory
                .write_bytes_noownerchecks(code_size_ptr, new_code_size.to_be_bytes())?;
        }

        inc_pc(self.pc)?;

        Ok(())
    }

    /// Loads blob ID pointed by `a`, and then for that blob,
    /// copies `c` bytes from it starting from offset `b` into the stack.
    /// ```txt
    /// contract_id = mem[$rA, 32]
    /// contract_code = contracts[contract_id]
    /// mem[$ssp, $rC] = contract_code[$rB, $rC]
    /// ```
    /// Returns the total length of the contract code that was loaded from storage.
    pub(crate) fn load_blob_code(
        mut self,
        blob_id_addr: Word,
        blob_offset: Word,
        length_unpadded: Word,
    ) -> IoResult<(), S::DataError>
    where
        S: InterpreterStorage,
    {
        let ssp = *self.ssp;
        let sp = *self.sp;
        let region_start = ssp;

        if ssp != sp {
            return Err(PanicReason::ExpectedUnallocatedStack.into())
        }

        let blob_id = BlobId::from(self.memory.read_bytes(blob_id_addr)?);
<<<<<<< HEAD
        let blob_offset: usize = blob_offset
            .try_into()
            .map_err(|_| PanicReason::MemoryOverflow)?;

        let current_contract = current_contract(self.context, self.fp, self.memory)?;

        let length = bytes::padded_len_usize(
            length_unpadded
                .try_into()
                .map_err(|_| PanicReason::MemoryOverflow)?,
        )
        .map(|len| len as Word)
        .unwrap_or(Word::MAX);
=======

        let current_contract = current_contract(self.context, self.fp, self.memory)?;

        let length = bytes::padded_len_word(length_unpadded).unwrap_or(Word::MAX);
>>>>>>> d2c76e24

        let blob_len =
            <S as StorageSize<BlobData>>::size_of_value(self.storage, &blob_id)
                .map_err(RuntimeError::Storage)?
                .ok_or(PanicReason::BlobNotFound)?;

        // Fetch the storage blob
        let profiler = ProfileGas {
            pc: self.pc.as_ref(),
            is: self.is,
            current_contract,
            profiler: self.profiler,
        };
        let charge_len = core::cmp::max(blob_len as u64, length);
        dependent_gas_charge_without_base(
            self.cgas,
            self.ggas,
            profiler,
            self.gas_cost,
            charge_len,
        )?;
        let blob = <S as StorageInspect<BlobData>>::get(self.storage, &blob_id)
            .map_err(RuntimeError::Storage)?
            .ok_or(PanicReason::BlobNotFound)?;
        let blob_bytes = blob.as_ref().as_ref();

        let new_sp = ssp.saturating_add(length);
        self.memory.grow_stack(new_sp)?;

        // Set up ownership registers for the copy using old ssp
        let owner =
            OwnershipRegisters::only_allow_stack_write(new_sp, *self.ssp, *self.hp);

        // Mark stack space as allocated
        *self.sp = new_sp;
        *self.ssp = new_sp;

        // Copy the code.
        copy_from_slice_zero_fill(
            self.memory,
            owner,
            blob_bytes,
            region_start,
            blob_offset,
            length,
        )?;

        // Update frame code size, if we have a stack frame (i.e. fp > 0)
        if self.context.is_internal() {
            let code_size_ptr =
                (*self.fp).saturating_add(CallFrame::code_size_offset() as Word);
            let old_code_size =
                Word::from_be_bytes(self.memory.read_bytes(code_size_ptr)?);
            let old_code_size = padded_len_word(old_code_size)
                .expect("Code size cannot overflow with padding");
            let new_code_size = old_code_size
                .checked_add(length as Word)
                .ok_or(PanicReason::MemoryOverflow)?;

            self.memory
                .write_bytes_noownerchecks(code_size_ptr, new_code_size.to_be_bytes())?;
        }

        inc_pc(self.pc)?;

        Ok(())
    }
}

struct BurnCtx<'vm, S> {
    storage: &'vm mut S,
    context: &'vm Context,
    memory: &'vm MemoryInstance,
    receipts: &'vm mut ReceiptsCtx,
    fp: Reg<'vm, FP>,
    pc: RegMut<'vm, PC>,
    is: Reg<'vm, IS>,
}

impl<'vm, S> BurnCtx<'vm, S>
where
    S: ContractsAssetsStorage,
{
    pub(crate) fn burn(self, a: Word, b: Word) -> IoResult<(), S::Error> {
        let contract_id = internal_contract(self.context, self.fp, self.memory)?;
        let sub_id = Bytes32::new(self.memory.read_bytes(b)?);
        let asset_id = contract_id.asset_id(&sub_id);

        let balance = balance(self.storage, &contract_id, &asset_id)?;
        let balance = balance
            .checked_sub(a)
            .ok_or(PanicReason::NotEnoughBalance)?;

        self.storage
            .contract_asset_id_balance_insert(&contract_id, &asset_id, balance)
            .map_err(RuntimeError::Storage)?;

        let receipt = Receipt::burn(sub_id, contract_id, a, *self.pc, *self.is);

        self.receipts.push(receipt)?;

        Ok(inc_pc(self.pc)?)
    }
}

struct MintCtx<'vm, S> {
    storage: &'vm mut S,
    context: &'vm Context,
    memory: &'vm MemoryInstance,
    profiler: &'vm mut Profiler,
    receipts: &'vm mut ReceiptsCtx,
    new_storage_gas_per_byte: Word,
    cgas: RegMut<'vm, CGAS>,
    ggas: RegMut<'vm, GGAS>,
    fp: Reg<'vm, FP>,
    pc: RegMut<'vm, PC>,
    is: Reg<'vm, IS>,
}

impl<'vm, S> MintCtx<'vm, S>
where
    S: ContractsAssetsStorage,
{
    pub(crate) fn mint(self, a: Word, b: Word) -> Result<(), RuntimeError<S::Error>> {
        let contract_id = internal_contract(self.context, self.fp, self.memory)?;
        let sub_id = Bytes32::new(self.memory.read_bytes(b)?);
        let asset_id = contract_id.asset_id(&sub_id);

        let balance = balance(self.storage, &contract_id, &asset_id)?;
        let balance = balance.checked_add(a).ok_or(PanicReason::BalanceOverflow)?;

        let old_value = self
            .storage
            .contract_asset_id_balance_replace(&contract_id, &asset_id, balance)
            .map_err(RuntimeError::Storage)?;

        if old_value.is_none() {
            // New data was written, charge gas for it
            let profiler = ProfileGas {
                pc: self.pc.as_ref(),
                is: self.is,
                current_contract: Some(contract_id),
                profiler: self.profiler,
            };
            gas_charge(
                self.cgas,
                self.ggas,
                profiler,
                (BALANCE_ENTRY_SIZE as u64).saturating_mul(self.new_storage_gas_per_byte),
            )?;
        }

        let receipt = Receipt::mint(sub_id, contract_id, a, *self.pc, *self.is);

        self.receipts.push(receipt)?;

        Ok(inc_pc(self.pc)?)
    }
}

struct CodeCopyCtx<'vm, S> {
    memory: &'vm mut MemoryInstance,
    input_contracts: InputContracts<'vm>,
    storage: &'vm S,
    profiler: &'vm mut Profiler,
    current_contract: Option<ContractId>,
    owner: OwnershipRegisters,
    gas_cost: DependentCost,
    cgas: RegMut<'vm, CGAS>,
    ggas: RegMut<'vm, GGAS>,
    pc: RegMut<'vm, PC>,
    is: Reg<'vm, IS>,
}

impl<'vm, S> CodeCopyCtx<'vm, S>
where
    S: InterpreterStorage,
{
    pub(crate) fn code_copy(
        mut self,
        dst_addr: Word,
        contract_id_addr: Word,
        contract_offset: Word,
        length: Word,
    ) -> IoResult<(), S::DataError>
    where
        S: InterpreterStorage,
    {
        let contract_id = ContractId::from(self.memory.read_bytes(contract_id_addr)?);

        self.memory.write(self.owner, dst_addr, length)?;
        self.input_contracts.check(&contract_id)?;

        let contract = super::contract::contract(self.storage, &contract_id)?;
        let contract_bytes = contract.as_ref().as_ref();
        let contract_len = contract_bytes.len();
        let charge_len = core::cmp::max(contract_len as u64, length);
        let profiler = ProfileGas {
            pc: self.pc.as_ref(),
            is: self.is,
            current_contract: self.current_contract,
            profiler: self.profiler,
        };
        dependent_gas_charge_without_base(
            self.cgas,
            self.ggas,
            profiler,
            self.gas_cost,
            charge_len,
        )?;

        // Owner checks already performed above
        copy_from_slice_zero_fill(
            self.memory,
            self.owner,
            contract.as_ref().as_ref(),
            dst_addr,
            contract_offset,
            length,
        )?;

        Ok(inc_pc(self.pc)?)
    }
}

pub(crate) fn block_hash<S: InterpreterStorage>(
    storage: &S,
    memory: &mut MemoryInstance,
    owner: OwnershipRegisters,
    pc: RegMut<PC>,
    a: Word,
    b: Word,
) -> IoResult<(), S::DataError> {
    let height = u32::try_from(b)
        .map_err(|_| PanicReason::InvalidBlockHeight)?
        .into();
    let hash = storage.block_hash(height).map_err(RuntimeError::Storage)?;

    memory.write_bytes(owner, a, *hash)?;

    inc_pc(pc)?;
    Ok(())
}

pub(crate) fn block_height(
    context: &Context,
    pc: RegMut<PC>,
    result: &mut Word,
) -> SimpleResult<()> {
    context
        .block_height()
        .map(|h| *h as Word)
        .map(|h| *result = h)
        .ok_or(PanicReason::TransactionValidity)?;

    inc_pc(pc)?;
    Ok(())
}

pub(crate) fn coinbase<S: InterpreterStorage>(
    storage: &S,
    memory: &mut MemoryInstance,
    owner: OwnershipRegisters,
    pc: RegMut<PC>,
    a: Word,
) -> IoResult<(), S::DataError> {
    let coinbase = storage.coinbase().map_err(RuntimeError::Storage)?;
    memory.write_bytes(owner, a, *coinbase)?;
    inc_pc(pc)?;
    Ok(())
}

struct CodeRootCtx<'vm, S> {
    storage: &'vm S,
    memory: &'vm mut MemoryInstance,
    gas_cost: DependentCost,
    profiler: &'vm mut Profiler,
    input_contracts: InputContracts<'vm>,
    current_contract: Option<ContractId>,
    cgas: RegMut<'vm, CGAS>,
    ggas: RegMut<'vm, GGAS>,
    owner: OwnershipRegisters,
    pc: RegMut<'vm, PC>,
    is: Reg<'vm, IS>,
}

impl<'vm, S> CodeRootCtx<'vm, S> {
    pub(crate) fn code_root(mut self, a: Word, b: Word) -> IoResult<(), S::DataError>
    where
        S: InterpreterStorage,
    {
        self.memory.write_noownerchecks(a, Bytes32::LEN)?;

        let contract_id = ContractId::new(self.memory.read_bytes(b)?);

        self.input_contracts.check(&contract_id)?;

        let len = contract_size(self.storage, &contract_id)?;
        let profiler = ProfileGas {
            pc: self.pc.as_ref(),
            is: self.is,
            current_contract: self.current_contract,
            profiler: self.profiler,
        };
        dependent_gas_charge_without_base(
            self.cgas,
            self.ggas,
            profiler,
            self.gas_cost,
            len as u64,
        )?;
        let root = self
            .storage
            .storage_contract(&contract_id)
            .transpose()
            .ok_or(PanicReason::ContractNotFound)?
            .map_err(RuntimeError::Storage)?
            .root();

        self.memory.write_bytes(self.owner, a, *root)?;

        Ok(inc_pc(self.pc)?)
    }
}

struct CodeSizeCtx<'vm, S> {
    storage: &'vm S,
    memory: &'vm mut MemoryInstance,
    gas_cost: DependentCost,
    profiler: &'vm mut Profiler,
    input_contracts: InputContracts<'vm>,
    current_contract: Option<ContractId>,
    cgas: RegMut<'vm, CGAS>,
    ggas: RegMut<'vm, GGAS>,
    pc: RegMut<'vm, PC>,
    is: Reg<'vm, IS>,
}

impl<'vm, S> CodeSizeCtx<'vm, S> {
    pub(crate) fn code_size(
        mut self,
        result: &mut Word,
        b: Word,
    ) -> Result<(), RuntimeError<S::Error>>
    where
        S: StorageSize<ContractsRawCode>,
    {
        let contract_id = ContractId::new(self.memory.read_bytes(b)?);

        self.input_contracts.check(&contract_id)?;

        let len = contract_size(self.storage, &contract_id)?;
        let profiler = ProfileGas {
            pc: self.pc.as_ref(),
            is: self.is,
            current_contract: self.current_contract,
            profiler: self.profiler,
        };
        dependent_gas_charge_without_base(
            self.cgas,
            self.ggas,
            profiler,
            self.gas_cost,
            len as u64,
        )?;
        *result = len as u64;

        Ok(inc_pc(self.pc)?)
    }
}

pub(crate) struct StateReadWordCtx<'vm, S> {
    pub storage: &'vm mut S,
    pub memory: &'vm MemoryInstance,
    pub context: &'vm Context,
    pub fp: Reg<'vm, FP>,
    pub pc: RegMut<'vm, PC>,
}

pub(crate) fn state_read_word<S: InterpreterStorage>(
    StateReadWordCtx {
        storage,
        memory,
        context,
        fp,
        pc,
        ..
    }: StateReadWordCtx<S>,
    result: &mut Word,
    got_result: &mut Word,
    c: Word,
) -> IoResult<(), S::DataError> {
    let key = Bytes32::new(memory.read_bytes(c)?);
    let contract = internal_contract(context, fp, memory)?;

    let value = storage
        .contract_state(&contract, &key)
        .map_err(RuntimeError::Storage)?
        .map(|bytes| {
            Word::from_be_bytes(
                bytes.as_ref().as_ref()[..8]
                    .try_into()
                    .expect("8 bytes can be converted to a Word"),
            )
        });

    *result = value.unwrap_or(0);
    *got_result = value.is_some() as Word;

    Ok(inc_pc(pc)?)
}

pub(crate) struct StateWriteWordCtx<'vm, S> {
    pub storage: &'vm mut S,
    pub memory: &'vm MemoryInstance,
    pub context: &'vm Context,
    pub profiler: &'vm mut Profiler,
    pub new_storage_gas_per_byte: Word,
    pub current_contract: Option<ContractId>,
    pub cgas: RegMut<'vm, CGAS>,
    pub ggas: RegMut<'vm, GGAS>,
    pub is: Reg<'vm, IS>,
    pub fp: Reg<'vm, FP>,
    pub pc: RegMut<'vm, PC>,
}

pub(crate) fn state_write_word<S: InterpreterStorage>(
    StateWriteWordCtx {
        storage,
        memory,
        context,
        profiler,
        new_storage_gas_per_byte,
        current_contract,
        cgas,
        ggas,
        is,
        fp,
        pc,
    }: StateWriteWordCtx<S>,
    a: Word,
    created_new: &mut Word,
    c: Word,
) -> IoResult<(), S::DataError> {
    let key = Bytes32::new(memory.read_bytes(a)?);
    let contract = internal_contract(context, fp, memory)?;

    let mut value = Bytes32::zeroed();
    value.as_mut()[..WORD_SIZE].copy_from_slice(&c.to_be_bytes());

    let prev = storage
        .contract_state_replace(&contract, &key, value.as_ref())
        .map_err(RuntimeError::Storage)?;

    *created_new = prev.is_none() as Word;

    if prev.is_none() {
        // New data was written, charge gas for it
        let profiler = ProfileGas {
            pc: pc.as_ref(),
            is,
            current_contract,
            profiler,
        };
        gas_charge(
            cgas,
            ggas,
            profiler,
            (Bytes32::LEN as u64)
                .saturating_mul(2)
                .saturating_mul(new_storage_gas_per_byte),
        )?;
    }

    Ok(inc_pc(pc)?)
}

pub(crate) fn timestamp<S: InterpreterStorage>(
    storage: &S,
    block_height: BlockHeight,
    pc: RegMut<PC>,
    result: &mut Word,
    b: Word,
) -> IoResult<(), S::DataError> {
    let b = u32::try_from(b)
        .map_err(|_| PanicReason::InvalidBlockHeight)?
        .into();
    (b <= block_height)
        .then_some(())
        .ok_or(PanicReason::TransactionValidity)?;

    *result = storage.timestamp(b).map_err(RuntimeError::Storage)?;

    Ok(inc_pc(pc)?)
}
struct MessageOutputCtx<'vm, S>
where
    S: ContractsAssetsStorage + ?Sized,
{
    base_asset_id: AssetId,
    max_message_data_length: u64,
    memory: &'vm mut MemoryInstance,
    receipts: &'vm mut ReceiptsCtx,
    balances: &'vm mut RuntimeBalances,
    storage: &'vm mut S,
    current_contract: Option<ContractId>,
    fp: Reg<'vm, FP>,
    pc: RegMut<'vm, PC>,
    /// A
    recipient_mem_address: Word,
    /// B
    msg_data_ptr: Word,
    /// C
    msg_data_len: Word,
    /// D
    amount_coins_to_send: Word,
}

impl<S> MessageOutputCtx<'_, S>
where
    S: ContractsAssetsStorage + ?Sized,
{
    pub(crate) fn message_output(self) -> Result<(), RuntimeError<S::Error>> {
        if self.msg_data_len > self.max_message_data_length {
            return Err(RuntimeError::Recoverable(PanicReason::MessageDataTooLong));
        }

        let msg_data = self
            .memory
            .read(self.msg_data_ptr, self.msg_data_len)?
            .to_vec();
        let recipient = Address::new(self.memory.read_bytes(self.recipient_mem_address)?);
        let sender = Address::new(self.memory.read_bytes(*self.fp)?);

        // validations passed, perform the mutations

        if let Some(source_contract) = self.current_contract {
            balance_decrease(
                self.storage,
                &source_contract,
                &self.base_asset_id,
                self.amount_coins_to_send,
            )?;
        } else {
            base_asset_balance_sub(
                &self.base_asset_id,
                self.balances,
                self.memory,
                self.amount_coins_to_send,
            )?;
        }

        let txid = tx_id(self.memory);
        let receipt = Receipt::message_out(
            &txid,
            self.receipts.len() as Word,
            sender,
            recipient,
            self.amount_coins_to_send,
            msg_data,
        );

        self.receipts.push(receipt)?;

        Ok(inc_pc(self.pc)?)
    }
}

struct StateReadQWordParams {
    destination_pointer: Word,
    origin_key_pointer: Word,
    num_slots: Word,
}

#[allow(clippy::too_many_arguments)]
fn state_read_qword<S: InterpreterStorage>(
    storage: &S,
    context: &Context,
    memory: &mut MemoryInstance,
    pc: RegMut<PC>,
    fp: Reg<FP>,
    ownership_registers: OwnershipRegisters,
    result_register: &mut Word,
    params: StateReadQWordParams,
) -> IoResult<(), S::DataError> {
    let StateReadQWordParams {
        destination_pointer,
        origin_key_pointer,
        num_slots,
    } = params;

    let contract_id = internal_contract(context, fp, memory)?;
    let num_slots = convert::to_usize(num_slots).ok_or(PanicReason::TooManySlots)?;
    let slots_len = Bytes32::LEN.saturating_mul(num_slots);
    let origin_key = Bytes32::new(memory.read_bytes(origin_key_pointer)?);
    let dst = memory.write(ownership_registers, destination_pointer, slots_len)?;

    let mut all_set = true;
    let result: Vec<u8> = storage
        .contract_state_range(&contract_id, &origin_key, num_slots)
        .map_err(RuntimeError::Storage)?
        .into_iter()
        .flat_map(|bytes| match bytes {
            Some(bytes) => bytes.into_owned(),
            None => {
                all_set = false;
                ContractsStateData::from(Bytes32::zeroed().as_ref())
            }
        })
        .collect();

    *result_register = all_set as Word;

    dst.copy_from_slice(&result);

    inc_pc(pc)?;

    Ok(())
}

struct StateWriteQWord {
    /// The starting storage key location is stored in this range of memory.
    starting_storage_key_pointer: Word,
    /// The source data memory address is stored in this range of memory.
    source_pointer: Word,
    /// How many slots to write.
    num_slots: Word,
}

#[allow(clippy::too_many_arguments)]
fn state_write_qword<'vm, S: InterpreterStorage>(
    contract_id: &ContractId,
    storage: &mut S,
    memory: &MemoryInstance,
    profiler: &'vm mut Profiler,
    new_storage_gas_per_byte: Word,
    current_contract: Option<ContractId>,
    cgas: RegMut<'vm, CGAS>,
    ggas: RegMut<'vm, GGAS>,
    is: Reg<'vm, IS>,
    pc: RegMut<PC>,
    result_register: &mut Word,
    input: StateWriteQWord,
) -> IoResult<(), S::DataError> {
    let destination_key =
        Bytes32::new(memory.read_bytes(input.starting_storage_key_pointer)?);

    let values = memory
        .read(
            input.source_pointer,
            (Bytes32::LEN as Word).saturating_mul(input.num_slots),
        )?
        .chunks_exact(Bytes32::LEN);

    let unset_count = storage
        .contract_state_insert_range(contract_id, &destination_key, values)
        .map_err(RuntimeError::Storage)?;
    *result_register = unset_count as Word;

    if unset_count > 0 {
        // New data was written, charge gas for it
        let profiler = ProfileGas {
            pc: pc.as_ref(),
            is,
            current_contract,
            profiler,
        };
        gas_charge(
            cgas,
            ggas,
            profiler,
            (unset_count as u64)
                .saturating_mul(2)
                .saturating_mul(Bytes32::LEN as u64)
                .saturating_mul(new_storage_gas_per_byte),
        )?;
    }

    inc_pc(pc)?;

    Ok(())
}

struct StateClearQWord {
    /// The starting storage key location is stored in this address.
    start_storage_key_pointer: Word,
    /// Number of slots to read.
    num_slots: usize,
}

impl StateClearQWord {
    fn new(start_storage_key_pointer: Word, num_slots: Word) -> SimpleResult<Self> {
        let num_slots = convert::to_usize(num_slots).ok_or(PanicReason::TooManySlots)?;
        Ok(Self {
            start_storage_key_pointer,
            num_slots,
        })
    }
}

fn state_clear_qword<S: InterpreterStorage>(
    contract_id: &ContractId,
    storage: &mut S,
    memory: &MemoryInstance,
    pc: RegMut<PC>,
    result_register: &mut Word,
    input: StateClearQWord,
) -> IoResult<(), S::DataError> {
    let start_key = Bytes32::new(memory.read_bytes(input.start_storage_key_pointer)?);

    let all_previously_set = storage
        .contract_state_remove_range(contract_id, &start_key, input.num_slots)
        .map_err(RuntimeError::Storage)?
        .is_some();

    *result_register = all_previously_set as Word;

    inc_pc(pc)?;

    Ok(())
}<|MERGE_RESOLUTION|>--- conflicted
+++ resolved
@@ -702,26 +702,10 @@
         }
 
         let blob_id = BlobId::from(self.memory.read_bytes(blob_id_addr)?);
-<<<<<<< HEAD
-        let blob_offset: usize = blob_offset
-            .try_into()
-            .map_err(|_| PanicReason::MemoryOverflow)?;
 
         let current_contract = current_contract(self.context, self.fp, self.memory)?;
 
-        let length = bytes::padded_len_usize(
-            length_unpadded
-                .try_into()
-                .map_err(|_| PanicReason::MemoryOverflow)?,
-        )
-        .map(|len| len as Word)
-        .unwrap_or(Word::MAX);
-=======
-
-        let current_contract = current_contract(self.context, self.fp, self.memory)?;
-
         let length = bytes::padded_len_word(length_unpadded).unwrap_or(Word::MAX);
->>>>>>> d2c76e24
 
         let blob_len =
             <S as StorageSize<BlobData>>::size_of_value(self.storage, &blob_id)
