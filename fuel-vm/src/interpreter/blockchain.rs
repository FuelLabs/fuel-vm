use crate::{
    call::CallFrame,
    constraints::reg_key::*,
    consts::*,
    context::Context,
    convert,
    error::{
        IoResult,
        RuntimeError,
        SimpleResult,
    },
    interpreter::{
        contract::{
            balance,
            balance_decrease,
            contract_size,
        },
        gas::{
            dependent_gas_charge_without_base,
            gas_charge,
            ProfileGas,
        },
        internal::{
            base_asset_balance_sub,
            current_contract,
            inc_pc,
            internal_contract,
            tx_id,
        },
        memory::{
            copy_from_slice_zero_fill_noownerchecks,
            OwnershipRegisters,
        },
        receipts::ReceiptsCtx,
        ExecutableTransaction,
        InputContracts,
        Interpreter,
        Memory,
        RuntimeBalances,
    },
    prelude::Profiler,
    storage::{
        ContractsAssetsStorage,
        ContractsRawCode,
        ContractsStateData,
        InterpreterStorage,
    },
};
use alloc::vec::Vec;
use fuel_asm::PanicReason;
use fuel_storage::StorageSize;
use fuel_tx::{
    ContractIdExt,
    DependentCost,
    Receipt,
};
use fuel_types::{
    bytes,
    Address,
    AssetId,
    BlockHeight,
    Bytes32,
    ContractId,
    RegisterId,
    Word,
};

#[cfg(test)]
mod code_tests;
#[cfg(test)]
mod croo_tests;
#[cfg(test)]
mod other_tests;
#[cfg(test)]
mod smo_tests;
#[cfg(test)]
mod test;

impl<S, Tx, Ecal> Interpreter<S, Tx, Ecal>
where
    Tx: ExecutableTransaction,
    S: InterpreterStorage,
{
    /// Loads contract ID pointed by `contract_id_addr`, and then for that contract,
    /// copies `length_unpadded` bytes from it starting from offset `contract_offset` into
    /// the stack.
    ///
    /// ```txt
    /// contract_id = mem[$rA, 32]
    /// contract_code = contracts[contract_id]
    /// mem[$ssp, $rC] = contract_code[$rB, $rC]
    /// ```
    pub(crate) fn load_contract_code(
        &mut self,
        contract_id_addr: Word,
        contract_offset: Word,
        length_unpadded: Word,
    ) -> IoResult<(), S::DataError> {
        let gas_cost = self.gas_costs().ldc();
        // Charge only for the `base` execution.
        // We will charge for the contracts size in the `load_contract_code`.
        self.gas_charge(gas_cost.base())?;
        let contract_max_size = self.contract_max_size();
        let current_contract =
            current_contract(&self.context, self.registers.fp(), &self.memory)?;
        let (
            SystemRegisters {
                cgas,
                ggas,
                ssp,
                sp,
                hp,
                fp,
                pc,
                is,
                ..
            },
            _,
        ) = split_registers(&mut self.registers);
        let input = LoadContractCodeCtx {
            memory: &mut self.memory,
            profiler: &mut self.profiler,
            storage: &mut self.storage,
            contract_max_size,
            input_contracts: InputContracts::new(
                self.tx.input_contracts(),
                &mut self.panic_context,
            ),
            gas_cost,
            current_contract,
            cgas,
            ggas,
            ssp,
            sp,
            fp: fp.as_ref(),
            hp: hp.as_ref(),
            pc,
            is: is.as_ref(),
        };
        input.load_contract_code(contract_id_addr, contract_offset, length_unpadded)
    }

    pub(crate) fn burn(&mut self, a: Word, b: Word) -> IoResult<(), S::DataError> {
        let (SystemRegisters { fp, pc, is, .. }, _) =
            split_registers(&mut self.registers);
        BurnCtx {
            storage: &mut self.storage,
            context: &self.context,
            memory: &self.memory,
            receipts: &mut self.receipts,
            fp: fp.as_ref(),
            pc,
            is: is.as_ref(),
        }
        .burn(a, b)
    }

    pub(crate) fn mint(&mut self, a: Word, b: Word) -> IoResult<(), S::DataError> {
        let new_storage_gas_per_byte = self.gas_costs().new_storage_per_byte();
        let (
            SystemRegisters {
                cgas,
                ggas,
                fp,
                pc,
                is,
                ..
            },
            _,
        ) = split_registers(&mut self.registers);
        MintCtx {
            storage: &mut self.storage,
            context: &self.context,
            memory: &self.memory,
            receipts: &mut self.receipts,
            profiler: &mut self.profiler,
            new_storage_gas_per_byte,
            cgas,
            ggas,
            fp: fp.as_ref(),
            pc,
            is: is.as_ref(),
        }
        .mint(a, b)
    }

    pub(crate) fn code_copy(
        &mut self,
        a: Word,
        b: Word,
        c: Word,
        d: Word,
    ) -> IoResult<(), S::DataError> {
        let gas_cost = self.gas_costs().ccp();
        // Charge only for the `base` execution.
        // We will charge for the contract's size in the `code_copy`.
        self.gas_charge(gas_cost.base())?;

        let current_contract =
            current_contract(&self.context, self.registers.fp(), &self.memory)?;
        let owner = self.ownership_registers();
        let (
            SystemRegisters {
                cgas, ggas, pc, is, ..
            },
            _,
        ) = split_registers(&mut self.registers);
        let input = CodeCopyCtx {
            memory: &mut self.memory,
            input_contracts: InputContracts::new(
                self.tx.input_contracts(),
                &mut self.panic_context,
            ),
            storage: &mut self.storage,
            profiler: &mut self.profiler,
            current_contract,
            owner,
            gas_cost,
            cgas,
            ggas,
            pc,
            is: is.as_ref(),
        };
        input.code_copy(a, b, c, d)
    }

    pub(crate) fn block_hash(&mut self, a: Word, b: Word) -> IoResult<(), S::DataError> {
        let owner = self.ownership_registers();
        block_hash(
            &self.storage,
            &mut self.memory,
            owner,
            self.registers.pc_mut(),
            a,
            b,
        )
    }

    pub(crate) fn block_height(&mut self, ra: RegisterId) -> IoResult<(), S::DataError> {
        let (SystemRegisters { pc, .. }, mut w) = split_registers(&mut self.registers);
        let result = &mut w[WriteRegKey::try_from(ra)?];
        Ok(block_height(&self.context, pc, result)?)
    }

    pub(crate) fn block_proposer(&mut self, a: Word) -> IoResult<(), S::DataError> {
        let owner = self.ownership_registers();
        coinbase(
            &self.storage,
            &mut self.memory,
            owner,
            self.registers.pc_mut(),
            a,
        )
    }

    pub(crate) fn code_root(&mut self, a: Word, b: Word) -> IoResult<(), S::DataError> {
        let gas_cost = self.gas_costs().croo();
        self.gas_charge(gas_cost.base())?;
        let current_contract =
            current_contract(&self.context, self.registers.fp(), &self.memory)?;
        let owner = self.ownership_registers();
        let (
            SystemRegisters {
                cgas, ggas, pc, is, ..
            },
            _,
        ) = split_registers(&mut self.registers);
        CodeRootCtx {
            memory: &mut self.memory,
            storage: &mut self.storage,
            gas_cost,
            profiler: &mut self.profiler,
            input_contracts: InputContracts::new(
                self.tx.input_contracts(),
                &mut self.panic_context,
            ),
            current_contract,
            cgas,
            ggas,
            owner,
            pc,
            is: is.as_ref(),
        }
        .code_root(a, b)
    }

    pub(crate) fn code_size(
        &mut self,
        ra: RegisterId,
        b: Word,
    ) -> IoResult<(), S::DataError> {
        let gas_cost = self.gas_costs().csiz();
        // Charge only for the `base` execution.
        // We will charge for the contracts size in the `code_size`.
        self.gas_charge(gas_cost.base())?;
        let current_contract =
            current_contract(&self.context, self.registers.fp(), &self.memory)?;
        let (
            SystemRegisters {
                cgas, ggas, pc, is, ..
            },
            mut w,
        ) = split_registers(&mut self.registers);
        let result = &mut w[WriteRegKey::try_from(ra)?];
        let input = CodeSizeCtx {
            memory: &mut self.memory,
            storage: &mut self.storage,
            gas_cost,
            profiler: &mut self.profiler,
            input_contracts: InputContracts::new(
                self.tx.input_contracts(),
                &mut self.panic_context,
            ),
            current_contract,
            cgas,
            ggas,
            pc,
            is: is.as_ref(),
        };
        input.code_size(result, b)
    }

    pub(crate) fn state_clear_qword(
        &mut self,
        a: Word,
        rb: RegisterId,
        c: Word,
    ) -> IoResult<(), S::DataError> {
        let contract_id = self.internal_contract();
        let (SystemRegisters { pc, .. }, mut w) = split_registers(&mut self.registers);
        let result = &mut w[WriteRegKey::try_from(rb)?];

        let input = StateClearQWord::new(a, c)?;
        let Self {
            ref mut storage,
            ref memory,
            ..
        } = self;

        state_clear_qword(&contract_id?, storage, memory, pc, result, input)
    }

    pub(crate) fn state_read_word(
        &mut self,
        ra: RegisterId,
        rb: RegisterId,
        c: Word,
    ) -> IoResult<(), S::DataError> {
        let (SystemRegisters { fp, pc, .. }, mut w) =
            split_registers(&mut self.registers);
        let (result, got_result) = w
            .get_mut_two(WriteRegKey::try_from(ra)?, WriteRegKey::try_from(rb)?)
            .ok_or(RuntimeError::Recoverable(
                PanicReason::ReservedRegisterNotWritable,
            ))?;
        let Self {
            ref mut storage,
            ref memory,
            ref context,
            ..
        } = self;
        state_read_word(
            StateReadWordCtx {
                storage,
                memory,
                context,
                fp: fp.as_ref(),
                pc,
            },
            result,
            got_result,
            c,
        )
    }

    pub(crate) fn state_read_qword(
        &mut self,
        a: Word,
        rb: RegisterId,
        c: Word,
        d: Word,
    ) -> IoResult<(), S::DataError> {
        let owner = self.ownership_registers();
        let contract_id = self.internal_contract();
        let (SystemRegisters { pc, .. }, mut w) = split_registers(&mut self.registers);
        let result = &mut w[WriteRegKey::try_from(rb)?];

        let Self {
            ref storage,
            ref mut memory,
            ..
        } = self;

        state_read_qword(
            &contract_id?,
            storage,
            memory,
            pc,
            owner,
            result,
            StateReadQWordParams {
                destination_pointer: a,
                origin_key_pointer: c,
                num_slots: d,
            },
        )
    }

    pub(crate) fn state_write_word(
        &mut self,
        a: Word,
        rb: RegisterId,
        c: Word,
    ) -> IoResult<(), S::DataError> {
        let new_storage_gas_per_byte = self.gas_costs().new_storage_per_byte();
        let (
            SystemRegisters {
                cgas,
                ggas,
                is,
                fp,
                pc,
                ..
            },
            mut w,
        ) = split_registers(&mut self.registers);
        let exists = &mut w[WriteRegKey::try_from(rb)?];
        let Self {
            ref mut storage,
            ref memory,
            ref context,
            ..
        } = self;
        state_write_word(
            StateWriteWordCtx {
                storage,
                memory,
                context,
                profiler: &mut self.profiler,
                new_storage_gas_per_byte,
                current_contract: self.frames.last().map(|frame| frame.to()).copied(),
                cgas,
                ggas,
                is: is.as_ref(),
                fp: fp.as_ref(),
                pc,
            },
            a,
            exists,
            c,
        )
    }

    pub(crate) fn state_write_qword(
        &mut self,
        a: Word,
        rb: RegisterId,
        c: Word,
        d: Word,
    ) -> IoResult<(), S::DataError> {
<<<<<<< HEAD
        let new_storage_per_byte = self.gas_costs().new_storage_per_byte;
        let contract_id = self.internal_contract();
=======
        let new_storage_per_byte = self.gas_costs().new_storage_per_byte();
        let contract_id = self.internal_contract().copied();
>>>>>>> 8281e9db
        let (
            SystemRegisters {
                is, cgas, ggas, pc, ..
            },
            mut w,
        ) = split_registers(&mut self.registers);
        let result = &mut w[WriteRegKey::try_from(rb)?];

        let input = StateWriteQWord {
            starting_storage_key_pointer: a,
            source_pointer: c,
            num_slots: d,
        };

        let Self {
            ref mut storage,
            ref mut memory,
            ..
        } = self;

        state_write_qword(
            &contract_id?,
            storage,
            memory,
            &mut self.profiler,
            new_storage_per_byte,
            self.frames.last().map(|frame| frame.to()).copied(),
            cgas,
            ggas,
            is.as_ref(),
            pc,
            result,
            input,
        )
    }

    pub(crate) fn timestamp(
        &mut self,
        ra: RegisterId,
        b: Word,
    ) -> IoResult<(), S::DataError> {
        let block_height = self.get_block_height()?;
        let (SystemRegisters { pc, .. }, mut w) = split_registers(&mut self.registers);
        let result = &mut w[WriteRegKey::try_from(ra)?];
        timestamp(&self.storage, block_height, pc, result, b)
    }

    pub(crate) fn message_output(
        &mut self,
        a: Word,
        b: Word,
        c: Word,
        d: Word,
    ) -> IoResult<(), S::DataError> {
        let base_asset_id = self.interpreter_params.base_asset_id;
        let max_message_data_length = self.max_message_data_length();
        let (SystemRegisters { fp, pc, .. }, _) = split_registers(&mut self.registers);
        let input = MessageOutputCtx {
            base_asset_id,
            max_message_data_length,
            memory: &mut self.memory,
            receipts: &mut self.receipts,
            balances: &mut self.balances,
            storage: &mut self.storage,
            current_contract: self.frames.last().map(|frame| frame.to()).copied(),
            fp: fp.as_ref(),
            pc,
            recipient_mem_address: a,
            msg_data_ptr: b,
            msg_data_len: c,
            amount_coins_to_send: d,
        };
        input.message_output()
    }
}

struct LoadContractCodeCtx<'vm, S, I> {
    contract_max_size: u64,
    memory: &'vm mut Memory,
    profiler: &'vm mut Profiler,
    input_contracts: InputContracts<'vm, I>,
    storage: &'vm S,
    current_contract: Option<ContractId>,
    gas_cost: DependentCost,
    cgas: RegMut<'vm, CGAS>,
    ggas: RegMut<'vm, GGAS>,
    ssp: RegMut<'vm, SSP>,
    sp: RegMut<'vm, SP>,
    fp: Reg<'vm, FP>,
    hp: Reg<'vm, HP>,
    pc: RegMut<'vm, PC>,
    is: Reg<'vm, IS>,
}

impl<'vm, S, I> LoadContractCodeCtx<'vm, S, I>
where
    S: InterpreterStorage,
{
    /// Loads contract ID pointed by `a`, and then for that contract,
    /// copies `c` bytes from it starting from offset `b` into the stack.
    /// ```txt
    /// contract_id = mem[$rA, 32]
    /// contract_code = contracts[contract_id]
    /// mem[$ssp, $rC] = contract_code[$rB, $rC]
    /// ```
    /// Returns the total length of the contract code that was loaded from storage.
    pub(crate) fn load_contract_code(
        mut self,
        contract_id_addr: Word,
        contract_offset: Word,
        length_unpadded: Word,
    ) -> IoResult<(), S::DataError>
    where
        I: Iterator<Item = &'vm ContractId>,
        S: InterpreterStorage,
    {
        let ssp = *self.ssp;
        let sp = *self.sp;
        let fp = *self.fp;
        let region_start = ssp;

        if ssp != sp {
            return Err(PanicReason::ExpectedUnallocatedStack.into())
        }

        let contract_id = ContractId::from(self.memory.read_bytes(contract_id_addr)?);
        let contract_offset: usize = contract_offset
            .try_into()
            .map_err(|_| PanicReason::MemoryOverflow)?;

        let length = bytes::padded_len_word(length_unpadded);

        if length > self.contract_max_size {
            return Err(PanicReason::ContractMaxSize.into())
        }

        let new_sp = ssp.saturating_add(length);
        self.memory.grow_stack(self.hp, new_sp)?;

        self.input_contracts.check(&contract_id)?;

        // Fetch the storage contract
        let contract = super::contract::contract(self.storage, &contract_id)?;
        let contract_bytes = contract.as_ref().as_ref();
        let contract_len = contract_bytes.len();
        let profiler = ProfileGas {
            pc: self.pc.as_ref(),
            is: self.is,
            current_contract: self.current_contract,
            profiler: self.profiler,
        };
        dependent_gas_charge_without_base(
            self.cgas,
            self.ggas,
            profiler,
            self.gas_cost,
            contract_len as u64,
        )?;

        // Mark stack space as allocated
        *self.sp = new_sp;
        *self.ssp = new_sp;

        // Copy the code. Ownership checks are not used as the stack is adjusted above.
        copy_from_slice_zero_fill_noownerchecks(
            self.memory,
            contract_bytes,
            region_start,
            contract_offset,
            length,
        )?;

        // Update frame pointer, if we have a stack frame (e.g. fp > 0)
        if fp > 0 {
            let size = CallFrame::code_size_offset().saturating_add(WORD_SIZE);

            let old_code_size = Word::from_be_bytes(self.memory.read_bytes(fp)?);

            let new_code_size = old_code_size
                .checked_add(length as Word)
                .ok_or(PanicReason::MemoryOverflow)?;

            self.memory
                .write_noownerchecks(fp, size)?
                .copy_from_slice(&new_code_size.to_be_bytes());
        }

        inc_pc(self.pc)?;

        Ok(())
    }
}

struct BurnCtx<'vm, S> {
    storage: &'vm mut S,
    context: &'vm Context,
    memory: &'vm Memory,
    receipts: &'vm mut ReceiptsCtx,
    fp: Reg<'vm, FP>,
    pc: RegMut<'vm, PC>,
    is: Reg<'vm, IS>,
}

impl<'vm, S> BurnCtx<'vm, S>
where
    S: ContractsAssetsStorage,
{
    pub(crate) fn burn(self, a: Word, b: Word) -> IoResult<(), S::Error> {
        let contract_id = internal_contract(self.context, self.fp, self.memory)?;
        let sub_id = Bytes32::new(self.memory.read_bytes(b)?);
        let asset_id = contract_id.asset_id(&sub_id);

        let balance = balance(self.storage, &contract_id, &asset_id)?;
        let balance = balance
            .checked_sub(a)
            .ok_or(PanicReason::NotEnoughBalance)?;

        let _ = self
            .storage
            .contract_asset_id_balance_insert(&contract_id, &asset_id, balance)
            .map_err(RuntimeError::Storage)?;

        let receipt = Receipt::burn(sub_id, contract_id, a, *self.pc, *self.is);

        self.receipts.push(receipt)?;

        Ok(inc_pc(self.pc)?)
    }
}

struct MintCtx<'vm, S> {
    storage: &'vm mut S,
    context: &'vm Context,
    memory: &'vm Memory,
    profiler: &'vm mut Profiler,
    receipts: &'vm mut ReceiptsCtx,
    new_storage_gas_per_byte: Word,
    cgas: RegMut<'vm, CGAS>,
    ggas: RegMut<'vm, GGAS>,
    fp: Reg<'vm, FP>,
    pc: RegMut<'vm, PC>,
    is: Reg<'vm, IS>,
}

impl<'vm, S> MintCtx<'vm, S>
where
    S: ContractsAssetsStorage,
{
    pub(crate) fn mint(self, a: Word, b: Word) -> Result<(), RuntimeError<S::Error>> {
        let contract_id = internal_contract(self.context, self.fp, self.memory)?;
        let sub_id = Bytes32::new(self.memory.read_bytes(b)?);
        let asset_id = contract_id.asset_id(&sub_id);

        let balance = balance(self.storage, &contract_id, &asset_id)?;
        let balance = balance.checked_add(a).ok_or(PanicReason::BalanceOverflow)?;

        let old_value = self
            .storage
            .contract_asset_id_balance_insert(&contract_id, &asset_id, balance)
            .map_err(RuntimeError::Storage)?;

        if old_value.is_none() {
            // New data was written, charge gas for it
            let profiler = ProfileGas {
                pc: self.pc.as_ref(),
                is: self.is,
                current_contract: Some(contract_id),
                profiler: self.profiler,
            };
            gas_charge(
                self.cgas,
                self.ggas,
                profiler,
                ((AssetId::LEN + WORD_SIZE) as u64) * self.new_storage_gas_per_byte,
            )?;
        }

        let receipt = Receipt::mint(sub_id, contract_id, a, *self.pc, *self.is);

        self.receipts.push(receipt)?;

        Ok(inc_pc(self.pc)?)
    }
}

struct CodeCopyCtx<'vm, S, I> {
    memory: &'vm mut Memory,
    input_contracts: InputContracts<'vm, I>,
    storage: &'vm S,
    profiler: &'vm mut Profiler,
    current_contract: Option<ContractId>,
    owner: OwnershipRegisters,
    gas_cost: DependentCost,
    cgas: RegMut<'vm, CGAS>,
    ggas: RegMut<'vm, GGAS>,
    pc: RegMut<'vm, PC>,
    is: Reg<'vm, IS>,
}

impl<'vm, S, I> CodeCopyCtx<'vm, S, I>
where
    S: InterpreterStorage,
{
    pub(crate) fn code_copy(
        mut self,
        dst_addr: Word,
        contract_id_addr: Word,
        contract_offset: Word,
        length: Word,
    ) -> IoResult<(), S::DataError>
    where
        I: Iterator<Item = &'vm ContractId>,
        S: InterpreterStorage,
    {
        let contract_id = ContractId::from(self.memory.read_bytes(contract_id_addr)?);
        let offset: usize = contract_offset
            .try_into()
            .map_err(|_| PanicReason::MemoryOverflow)?;

        // Check target memory range ownership
        if !self.owner.has_ownership_range(&(dst_addr..length)) {
            return Err(PanicReason::MemoryOverflow.into())
        }

        self.input_contracts.check(&contract_id)?;

        let contract = super::contract::contract(self.storage, &contract_id)?;
        let contract_bytes = contract.as_ref().as_ref();
        let contract_len = contract_bytes.len();
        let profiler = ProfileGas {
            pc: self.pc.as_ref(),
            is: self.is,
            current_contract: self.current_contract,
            profiler: self.profiler,
        };
        dependent_gas_charge_without_base(
            self.cgas,
            self.ggas,
            profiler,
            self.gas_cost,
            contract_len as u64,
        )?;

        // Owner checks already performed above
        copy_from_slice_zero_fill_noownerchecks(
            self.memory,
            contract.as_ref().as_ref(),
            dst_addr,
            offset,
            length,
        )?;

        Ok(inc_pc(self.pc)?)
    }
}

pub(crate) fn block_hash<S: InterpreterStorage>(
    storage: &S,
    memory: &mut Memory,
    owner: OwnershipRegisters,
    pc: RegMut<PC>,
    a: Word,
    b: Word,
) -> IoResult<(), S::DataError> {
    let height = u32::try_from(b)
        .map_err(|_| PanicReason::InvalidBlockHeight)?
        .into();
    let hash = storage.block_hash(height).map_err(RuntimeError::Storage)?;

    memory.write_bytes(owner, a, *hash)?;

    inc_pc(pc)?;
    Ok(())
}

pub(crate) fn block_height(
    context: &Context,
    pc: RegMut<PC>,
    result: &mut Word,
) -> SimpleResult<()> {
    context
        .block_height()
        .map(|h| *h as Word)
        .map(|h| *result = h)
        .ok_or(PanicReason::TransactionValidity)?;

    inc_pc(pc)?;
    Ok(())
}

pub(crate) fn coinbase<S: InterpreterStorage>(
    storage: &S,
    memory: &mut Memory,
    owner: OwnershipRegisters,
    pc: RegMut<PC>,
    a: Word,
) -> IoResult<(), S::DataError> {
    let coinbase = storage.coinbase().map_err(RuntimeError::Storage)?;
    memory.write_bytes(owner, a, *coinbase)?;
    inc_pc(pc)?;
    Ok(())
}

struct CodeRootCtx<'vm, S, I> {
    storage: &'vm S,
    memory: &'vm mut Memory,
    gas_cost: DependentCost,
    profiler: &'vm mut Profiler,
    input_contracts: InputContracts<'vm, I>,
    current_contract: Option<ContractId>,
    cgas: RegMut<'vm, CGAS>,
    ggas: RegMut<'vm, GGAS>,
    owner: OwnershipRegisters,
    pc: RegMut<'vm, PC>,
    is: Reg<'vm, IS>,
}

impl<'vm, S, I: Iterator<Item = &'vm ContractId>> CodeRootCtx<'vm, S, I> {
    pub(crate) fn code_root(mut self, a: Word, b: Word) -> IoResult<(), S::DataError>
    where
        S: InterpreterStorage,
    {
        self.memory.write_noownerchecks(a, Bytes32::LEN)?;

        let contract_id = ContractId::new(self.memory.read_bytes(b)?);

        self.input_contracts.check(&contract_id)?;

        let len = contract_size(self.storage, &contract_id)? as Word;
        let profiler = ProfileGas {
            pc: self.pc.as_ref(),
            is: self.is,
            current_contract: self.current_contract,
            profiler: self.profiler,
        };
        dependent_gas_charge_without_base(
            self.cgas,
            self.ggas,
            profiler,
            self.gas_cost,
            len,
        )?;
        let root = self
            .storage
            .storage_contract(&contract_id)
            .transpose()
            .ok_or(PanicReason::ContractNotFound)?
            .map_err(RuntimeError::Storage)?
            .root();

        self.memory.write_bytes(self.owner, a, *root)?;

        Ok(inc_pc(self.pc)?)
    }
}

struct CodeSizeCtx<'vm, S, I> {
    storage: &'vm S,
    memory: &'vm mut Memory,
    gas_cost: DependentCost,
    profiler: &'vm mut Profiler,
    input_contracts: InputContracts<'vm, I>,
    current_contract: Option<ContractId>,
    cgas: RegMut<'vm, CGAS>,
    ggas: RegMut<'vm, GGAS>,
    pc: RegMut<'vm, PC>,
    is: Reg<'vm, IS>,
}

impl<'vm, S, I: Iterator<Item = &'vm ContractId>> CodeSizeCtx<'vm, S, I> {
    pub(crate) fn code_size(
        mut self,
        result: &mut Word,
        b: Word,
    ) -> Result<(), RuntimeError<S::Error>>
    where
        S: StorageSize<ContractsRawCode>,
    {
        let contract_id = ContractId::new(self.memory.read_bytes(b)?);

        self.input_contracts.check(&contract_id)?;

        let len = contract_size(self.storage, &contract_id)? as Word;
        let profiler = ProfileGas {
            pc: self.pc.as_ref(),
            is: self.is,
            current_contract: self.current_contract,
            profiler: self.profiler,
        };
        dependent_gas_charge_without_base(
            self.cgas,
            self.ggas,
            profiler,
            self.gas_cost,
            len,
        )?;
        *result = len;

        Ok(inc_pc(self.pc)?)
    }
}

pub(crate) struct StateReadWordCtx<'vm, S> {
    pub storage: &'vm mut S,
    pub memory: &'vm Memory,
    pub context: &'vm Context,
    pub fp: Reg<'vm, FP>,
    pub pc: RegMut<'vm, PC>,
}

pub(crate) fn state_read_word<S: InterpreterStorage>(
    StateReadWordCtx {
        storage,
        memory,
        context,
        fp,
        pc,
        ..
    }: StateReadWordCtx<S>,
    result: &mut Word,
    got_result: &mut Word,
    c: Word,
) -> IoResult<(), S::DataError> {
    let key = Bytes32::new(memory.read_bytes(c)?);
    let contract = internal_contract(context, fp, memory)?;

    let value = storage
        .contract_state(&contract, &key)
        .map_err(RuntimeError::Storage)?
        .map(|bytes| {
            Word::from_be_bytes(
                bytes.as_ref().as_ref()[..8]
                    .try_into()
                    .expect("8 bytes can be converted to a Word"),
            )
        });

    *result = value.unwrap_or(0);
    *got_result = value.is_some() as Word;

    Ok(inc_pc(pc)?)
}

pub(crate) struct StateWriteWordCtx<'vm, S> {
    pub storage: &'vm mut S,
    pub memory: &'vm Memory,
    pub context: &'vm Context,
    pub profiler: &'vm mut Profiler,
    pub new_storage_gas_per_byte: Word,
    pub current_contract: Option<ContractId>,
    pub cgas: RegMut<'vm, CGAS>,
    pub ggas: RegMut<'vm, GGAS>,
    pub is: Reg<'vm, IS>,
    pub fp: Reg<'vm, FP>,
    pub pc: RegMut<'vm, PC>,
}

pub(crate) fn state_write_word<S: InterpreterStorage>(
    StateWriteWordCtx {
        storage,
        memory,
        context,
        profiler,
        new_storage_gas_per_byte,
        current_contract,
        cgas,
        ggas,
        is,
        fp,
        pc,
    }: StateWriteWordCtx<S>,
    a: Word,
    created_new: &mut Word,
    c: Word,
) -> IoResult<(), S::DataError> {
    let key = Bytes32::new(memory.read_bytes(a)?);
    let contract = internal_contract(context, fp, memory)?;

    let mut value = Bytes32::zeroed();
    value.as_mut()[..WORD_SIZE].copy_from_slice(&c.to_be_bytes());

    let (_size, prev) = storage
        .contract_state_insert(&contract, &key, value.as_ref())
        .map_err(RuntimeError::Storage)?;

    *created_new = prev.is_none() as Word;

    if prev.is_none() {
        // New data was written, charge gas for it
        let profiler = ProfileGas {
            pc: pc.as_ref(),
            is,
            current_contract,
            profiler,
        };
        gas_charge(
            cgas,
            ggas,
            profiler,
            (2 * Bytes32::LEN as u64) * new_storage_gas_per_byte,
        )?;
    }

    Ok(inc_pc(pc)?)
}

pub(crate) fn timestamp<S: InterpreterStorage>(
    storage: &S,
    block_height: BlockHeight,
    pc: RegMut<PC>,
    result: &mut Word,
    b: Word,
) -> IoResult<(), S::DataError> {
    let b = u32::try_from(b)
        .map_err(|_| PanicReason::InvalidBlockHeight)?
        .into();
    (b <= block_height)
        .then_some(())
        .ok_or(PanicReason::TransactionValidity)?;

    *result = storage.timestamp(b).map_err(RuntimeError::Storage)?;

    Ok(inc_pc(pc)?)
}
struct MessageOutputCtx<'vm, S>
where
    S: ContractsAssetsStorage + ?Sized,
{
    base_asset_id: AssetId,
    max_message_data_length: u64,
    memory: &'vm mut Memory,
    receipts: &'vm mut ReceiptsCtx,
    balances: &'vm mut RuntimeBalances,
    storage: &'vm mut S,
    current_contract: Option<ContractId>,
    fp: Reg<'vm, FP>,
    pc: RegMut<'vm, PC>,
    /// A
    recipient_mem_address: Word,
    /// B
    msg_data_ptr: Word,
    /// C
    msg_data_len: Word,
    /// D
    amount_coins_to_send: Word,
}

impl<S> MessageOutputCtx<'_, S>
where
    S: ContractsAssetsStorage + ?Sized,
{
    pub(crate) fn message_output(self) -> Result<(), RuntimeError<S::Error>> {
        if self.msg_data_len > self.max_message_data_length {
            return Err(RuntimeError::Recoverable(PanicReason::MessageDataTooLong));
        }

        let msg_data = self
            .memory
            .read(self.msg_data_ptr, self.msg_data_len)?
            .to_vec();
        let recipient = Address::new(self.memory.read_bytes(self.recipient_mem_address)?);
        let sender = Address::new(self.memory.read_bytes(*self.fp)?);

        // validations passed, perform the mutations

        if let Some(source_contract) = self.current_contract {
            balance_decrease(
                self.storage,
                &source_contract,
                &self.base_asset_id,
                self.amount_coins_to_send,
            )?;
        } else {
            base_asset_balance_sub(
                &self.base_asset_id,
                self.balances,
                self.memory,
                self.amount_coins_to_send,
            )?;
        }

        let txid = tx_id(self.memory);
        let receipt = Receipt::message_out(
            &txid,
            self.receipts.len() as Word,
            sender,
            recipient,
            self.amount_coins_to_send,
            msg_data,
        );

        self.receipts.push(receipt)?;

        Ok(inc_pc(self.pc)?)
    }
}

struct StateReadQWordParams {
    destination_pointer: Word,
    origin_key_pointer: Word,
    num_slots: Word,
}

fn state_read_qword<S: InterpreterStorage>(
    contract_id: &ContractId,
    storage: &S,
    memory: &mut Memory,
    pc: RegMut<PC>,
    ownership_registers: OwnershipRegisters,
    result_register: &mut Word,
    params: StateReadQWordParams,
) -> IoResult<(), S::DataError> {
    let StateReadQWordParams {
        destination_pointer,
        origin_key_pointer,
        num_slots,
    } = params;

    let num_slots = convert::to_usize(num_slots).ok_or(PanicReason::TooManySlots)?;
    let slots_len = Bytes32::LEN.saturating_mul(num_slots);
    let target_range = memory.verify(destination_pointer, slots_len)?;
    ownership_registers.verify_ownership(&target_range.words())?;
    ownership_registers.verify_internal_context()?;

    let origin_key = Bytes32::new(memory.read_bytes(origin_key_pointer)?);

    let mut all_set = true;
    let result: Vec<u8> = storage
        .contract_state_range(contract_id, &origin_key, num_slots)
        .map_err(RuntimeError::Storage)?
        .into_iter()
        .flat_map(|bytes| match bytes {
            Some(bytes) => bytes.into_owned(),
            None => {
                all_set = false;
                ContractsStateData::from(Bytes32::zeroed().as_ref())
            }
        })
        .collect();

    *result_register = all_set as Word;

    memory
        .write_noownerchecks(destination_pointer, result.len())?
        .copy_from_slice(&result);

    inc_pc(pc)?;

    Ok(())
}

struct StateWriteQWord {
    /// The starting storage key location is stored in this range of memory.
    starting_storage_key_pointer: Word,
    /// The source data memory address is stored in this range of memory.
    source_pointer: Word,
    /// How many slots to write.
    num_slots: Word,
}

#[allow(clippy::too_many_arguments)]
fn state_write_qword<'vm, S: InterpreterStorage>(
    contract_id: &ContractId,
    storage: &mut S,
    memory: &Memory,
    profiler: &'vm mut Profiler,
    new_storage_gas_per_byte: Word,
    current_contract: Option<ContractId>,
    cgas: RegMut<'vm, CGAS>,
    ggas: RegMut<'vm, GGAS>,
    is: Reg<'vm, IS>,
    pc: RegMut<PC>,
    result_register: &mut Word,
    input: StateWriteQWord,
) -> IoResult<(), S::DataError> {
    let destination_key =
        Bytes32::new(memory.read_bytes(input.starting_storage_key_pointer)?);

    let values = memory
        .read(
            input.source_pointer,
            (Bytes32::LEN as Word).saturating_mul(input.num_slots),
        )?
        .chunks_exact(Bytes32::LEN);

    let unset_count = storage
        .contract_state_insert_range(contract_id, &destination_key, values)
        .map_err(RuntimeError::Storage)?;
    *result_register = unset_count as Word;

    if unset_count > 0 {
        // New data was written, charge gas for it
        let profiler = ProfileGas {
            pc: pc.as_ref(),
            is,
            current_contract,
            profiler,
        };
        gas_charge(
            cgas,
            ggas,
            profiler,
            // Overflow safety: unset_count * 32 can be at most VM_MAX_RAM
            (unset_count as u64) * (2 * Bytes32::LEN as u64) * new_storage_gas_per_byte,
        )?;
    }

    inc_pc(pc)?;

    Ok(())
}

struct StateClearQWord {
    /// The starting storage key location is stored in this address.
    start_storage_key_pointer: Word,
    /// Number of slots to read.
    num_slots: usize,
}

impl StateClearQWord {
    fn new(start_storage_key_pointer: Word, num_slots: Word) -> SimpleResult<Self> {
        let num_slots = convert::to_usize(num_slots).ok_or(PanicReason::TooManySlots)?;
        Ok(Self {
            start_storage_key_pointer,
            num_slots,
        })
    }
}

fn state_clear_qword<S: InterpreterStorage>(
    contract_id: &ContractId,
    storage: &mut S,
    memory: &Memory,
    pc: RegMut<PC>,
    result_register: &mut Word,
    input: StateClearQWord,
) -> IoResult<(), S::DataError> {
    let start_key = Bytes32::new(memory.read_bytes(input.start_storage_key_pointer)?);

    let all_previously_set = storage
        .contract_state_remove_range(contract_id, &start_key, input.num_slots)
        .map_err(RuntimeError::Storage)?
        .is_some();

    *result_register = all_previously_set as Word;

    inc_pc(pc)?;

    Ok(())
}<|MERGE_RESOLUTION|>--- conflicted
+++ resolved
@@ -458,13 +458,8 @@
         c: Word,
         d: Word,
     ) -> IoResult<(), S::DataError> {
-<<<<<<< HEAD
-        let new_storage_per_byte = self.gas_costs().new_storage_per_byte;
+        let new_storage_per_byte = self.gas_costs().new_storage_per_byte();
         let contract_id = self.internal_contract();
-=======
-        let new_storage_per_byte = self.gas_costs().new_storage_per_byte();
-        let contract_id = self.internal_contract().copied();
->>>>>>> 8281e9db
         let (
             SystemRegisters {
                 is, cgas, ggas, pc, ..
