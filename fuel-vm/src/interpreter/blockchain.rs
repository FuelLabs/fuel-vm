use super::contract::{balance, contract_size};
use super::gas::{dependent_gas_charge, ProfileGas};
use super::internal::{
    absolute_output_mem_range, append_receipt, base_asset_balance_sub, current_contract, inc_pc, internal_contract,
    internal_contract_bounds, set_message_output, tx_id, AppendReceipt,
};
use super::memory::{try_mem_write, try_zeroize, OwnershipRegisters};
use super::{ExecutableTransaction, Interpreter, MemoryRange, RuntimeBalances};
use crate::call::CallFrame;
use crate::constraints::{reg_key::*, CheckedMemRange, CheckedMemValue, ProfileCapture};
use crate::context::Context;
use crate::error::{Bug, BugId, BugVariant, RuntimeError};
use crate::gas::DependentCost;
use crate::storage::{ContractsAssets, ContractsAssetsStorage, ContractsRawCode, InterpreterStorage};
use crate::{arith, consts::*};

use fuel_asm::PanicReason;
use fuel_storage::{StorageInspect, StorageSize};
use fuel_tx::{Output, Receipt};
use fuel_types::bytes::{self, Deserializable};
use fuel_types::{Address, AssetId, Bytes32, Bytes8, ContractId, RegisterId, Word};

use crate::arith::{add_usize, checked_add_usize, checked_add_word, checked_sub_word};
use crate::interpreter::PanicContext;
use core::slice;
use std::ops::Range;

#[cfg(test)]
mod test;

impl<S, Tx> Interpreter<S, Tx>
where
    S: InterpreterStorage,
    Tx: ExecutableTransaction,
{
    /// Loads contract ID pointed by `a`, and then for that contract,
    /// copies `c` bytes from it starting from offset `b` into the stack.
    /// ```txt
    /// contract_id = mem[$rA, 32]
    /// contract_code = contracts[contract_id]
    /// mem[$ssp, $rC] = contract_code[$rB, $rC]
    /// ```
    pub(crate) fn load_contract_code(&mut self, a: Word, b: Word, c: Word) -> Result<(), RuntimeError> {
        let (
            SystemRegisters {
                ssp, sp, hp, fp, pc, ..
            },
            _,
        ) = split_registers(&mut self.registers);
        let input = LoadContractCode {
            memory: &mut self.memory,
            storage: &mut self.storage,
            contract_max_size: self.params.contract_max_size,
            input_contracts: self.tx.input_contracts(),
            panic_context: &mut self.panic_context,
            ssp,
            sp,
            fp: fp.as_ref(),
            hp: hp.as_ref(),
            pc,
        };
        input.load_contract_code(a, b, c)
    }

    pub(crate) fn burn(&mut self, a: Word) -> Result<(), RuntimeError> {
        let (SystemRegisters { fp, pc, .. }, _) = split_registers(&mut self.registers);
        burn(&mut self.storage, &self.memory, &self.context, fp.as_ref(), pc, a)
    }

    pub(crate) fn mint(&mut self, a: Word) -> Result<(), RuntimeError> {
        let (SystemRegisters { fp, pc, .. }, _) = split_registers(&mut self.registers);
        mint(&mut self.storage, &self.memory, &self.context, fp.as_ref(), pc, a)
    }

    pub(crate) fn code_copy(&mut self, a: Word, b: Word, c: Word, d: Word) -> Result<(), RuntimeError> {
        let owner = self.ownership_registers();
        let input = CodeCopyInput {
            memory: &mut self.memory,
            input_contracts: self.tx.input_contracts(),
            panic_context: &mut self.panic_context,
            storage: &mut self.storage,
            owner,
            pc: self.registers.pc_mut(),
        };
        input.code_copy(a, b, c, d)
    }

    pub(crate) fn block_hash(&mut self, a: Word, b: Word) -> Result<(), RuntimeError> {
        let owner = self.ownership_registers();
        block_hash(&self.storage, &mut self.memory, owner, self.registers.pc_mut(), a, b)
    }

    pub(crate) fn set_block_height(&mut self, ra: RegisterId) -> Result<(), RuntimeError> {
        let (SystemRegisters { pc, .. }, mut w) = split_registers(&mut self.registers);
        let result = &mut w[WriteRegKey::try_from(ra)?];
        set_block_height(&self.context, pc, result)
    }

    pub(crate) fn block_proposer(&mut self, a: Word) -> Result<(), RuntimeError> {
        let owner = self.ownership_registers();
        block_proposer(&self.storage, &mut self.memory, owner, self.registers.pc_mut(), a)
    }

    pub(crate) fn code_root(&mut self, a: Word, b: Word) -> Result<(), RuntimeError> {
        let owner = self.ownership_registers();
        code_root(&self.storage, &mut self.memory, owner, self.registers.pc_mut(), a, b)
    }

    pub(crate) fn code_size(&mut self, ra: RegisterId, b: Word) -> Result<(), RuntimeError> {
        let current_contract = current_contract(&self.context, self.registers.fp(), self.memory.as_ref())?.copied();
        let (SystemRegisters { cgas, ggas, pc, is, .. }, mut w) = split_registers(&mut self.registers);
        let result = &mut w[WriteRegKey::try_from(ra)?];
        let input = CodeSizeInput {
            memory: &mut self.memory,
            storage: &mut self.storage,
            gas_cost: self.gas_costs.csiz,
            profiler: &mut self.profiler,
            current_contract,
            cgas,
            ggas,
            pc,
            is: is.as_ref(),
        };
        input.code_size(result, b)
    }

    pub(crate) fn state_clear_qword(&mut self, a: Word, rb: RegisterId, c: Word) -> Result<(), RuntimeError> {
        let contract_id = self.internal_contract().copied();
        let (SystemRegisters { pc, .. }, mut w) = split_registers(&mut self.registers);
        let result = &mut w[WriteRegKey::try_from(rb)?];

        let input = StateClearQWord::new(a, c)?;
        let Self {
            ref mut storage,
            ref memory,
            ..
        } = self;

        state_clear_qword(&contract_id?, storage, memory, pc, result, input)
    }

    pub(crate) fn state_read_word(&mut self, ra: RegisterId, rb: RegisterId, c: Word) -> Result<(), RuntimeError> {
        let (SystemRegisters { fp, pc, .. }, mut w) = split_registers(&mut self.registers);
        let (result, got_result) = w
            .split(WriteRegKey::try_from(ra)?, WriteRegKey::try_from(rb)?)
            .ok_or(RuntimeError::Recoverable(PanicReason::ReservedRegisterNotWritable))?;
        let Self {
            ref mut storage,
            ref memory,
            ref context,
            ..
        } = self;
        state_read_word(
            StateWordInput {
                storage,
                memory,
                context,
                fp: fp.as_ref(),
                pc,
            },
            result,
            got_result,
            c,
        )
    }

    pub(crate) fn state_read_qword(&mut self, a: Word, rb: RegisterId, c: Word, d: Word) -> Result<(), RuntimeError> {
        let owner = self.ownership_registers();
        let contract_id = self.internal_contract().copied();
        let (SystemRegisters { pc, .. }, mut w) = split_registers(&mut self.registers);
        let result = &mut w[WriteRegKey::try_from(rb)?];

        let input = StateReadQWord::new(a, c, d, owner)?;
        let Self {
            ref storage,
            ref mut memory,
            ..
        } = self;

        state_read_qword(&contract_id?, storage, memory, pc, result, input)
    }

    pub(crate) fn state_write_word(&mut self, a: Word, rb: RegisterId, c: Word) -> Result<(), RuntimeError> {
        let (SystemRegisters { fp, pc, .. }, mut w) = split_registers(&mut self.registers);
        let exists = &mut w[WriteRegKey::try_from(rb)?];
        let Self {
            ref mut storage,
            ref memory,
            ref context,
            ..
        } = self;
        state_write_word(
            StateWordInput {
                storage,
                memory,
                context,
                fp: fp.as_ref(),
                pc,
            },
            a,
            exists,
            c,
        )
    }

    pub(crate) fn state_write_qword(&mut self, a: Word, rb: RegisterId, c: Word, d: Word) -> Result<(), RuntimeError> {
        let contract_id = self.internal_contract().copied();
        let (SystemRegisters { pc, .. }, mut w) = split_registers(&mut self.registers);
        let result = &mut w[WriteRegKey::try_from(rb)?];

        let input = StateWriteQWord::new(a, c, d)?;
        let Self {
            ref mut storage,
            ref mut memory,
            ..
        } = self;

        state_write_qword(&contract_id?, storage, memory.as_mut(), pc, result, input)
    }

    pub(crate) fn timestamp(&mut self, ra: RegisterId, b: Word) -> Result<(), RuntimeError> {
        let block_height = self.block_height()?;
        let (SystemRegisters { pc, .. }, mut w) = split_registers(&mut self.registers);
        let result = &mut w[WriteRegKey::try_from(ra)?];
        timestamp(&self.storage, block_height, pc, result, b)
    }

    pub(crate) fn message_output(&mut self, a: Word, b: Word, c: Word, d: Word) -> Result<(), RuntimeError> {
        let (SystemRegisters { fp, pc, .. }, _) = split_registers(&mut self.registers);
        let input = MessageOutputInput {
            max_message_data_length: self.params.max_message_data_length,
            memory: &mut self.memory,
            tx_offset: self.params.tx_offset(),
            receipts: &mut self.receipts,
            tx: &mut self.tx,
            balances: &mut self.balances,
            fp: fp.as_ref(),
            pc,
            recipient_mem_address: a,
            call_abi_len: b,
            message_output_idx: c,
            amount_coins_to_send: d,
        };
        input.message_output()
    }
}

struct LoadContractCode<'vm, S, I> {
    contract_max_size: u64,
    memory: &'vm mut [u8; MEM_SIZE],
    input_contracts: I,
    panic_context: &'vm mut PanicContext,
    storage: &'vm S,
    ssp: RegMut<'vm, SSP>,
    sp: RegMut<'vm, SP>,
    fp: Reg<'vm, FP>,
    hp: Reg<'vm, HP>,
    pc: RegMut<'vm, PC>,
}

impl<'vm, S, I> LoadContractCode<'vm, S, I> {
    /// Loads contract ID pointed by `a`, and then for that contract,
    /// copies `c` bytes from it starting from offset `b` into the stack.
    /// ```txt
    /// contract_id = mem[$rA, 32]
    /// contract_code = contracts[contract_id]
    /// mem[$ssp, $rC] = contract_code[$rB, $rC]
    /// ```
    pub(crate) fn load_contract_code(mut self, a: Word, b: Word, c: Word) -> Result<(), RuntimeError>
    where
        I: Iterator<Item = &'vm ContractId>,
        S: InterpreterStorage,
    {
        let ssp = *self.ssp;
        let sp = *self.sp;
        let fp = *self.fp as usize;

        if ssp != sp {
            return Err(PanicReason::ExpectedUnallocatedStack.into());
        }

        let contract_id = a as usize;
        let contract_id_end = checked_add_usize(ContractId::LEN, contract_id)?;
        let contract_offset = b as usize;
        let length = bytes::padded_len_usize(c as usize);

        let memory_offset = ssp as usize;
        let memory_offset_end = checked_add_usize(memory_offset, length)?;

        // Validate arguments
        if memory_offset_end > *self.hp as usize
            || contract_id_end as Word > VM_MAX_RAM
            || length > MEM_MAX_ACCESS_SIZE as usize
            || length > self.contract_max_size as usize
        {
            return Err(PanicReason::MemoryOverflow.into());
        }

        // compiler will optimize to memset
        self.memory[memory_offset..memory_offset_end]
            .iter_mut()
            .for_each(|m| *m = 0);

        // fetch the contract id
        let contract_id = &self.memory[contract_id..contract_id_end];

        // Safety: Memory bounds are checked and consistent
        let contract_id = unsafe { ContractId::as_ref_unchecked(contract_id) };

        // the contract must be declared in the transaction inputs
        if !self.input_contracts.any(|id| id == contract_id) {
            *self.panic_context = PanicContext::ContractId(*contract_id);
            return Err(PanicReason::ContractNotInInputs.into());
        };

        // fetch the storage contract
        let contract = super::contract::contract(self.storage, contract_id)?;
        let contract = contract.as_ref().as_ref();

        if contract_offset > contract.len() {
            return Err(PanicReason::MemoryOverflow.into());
        }

        let contract = &contract[contract_offset..];
        let len = contract.len().min(length);

        let code = &contract[..len];

        // Safety: all bounds are checked
        let memory = &self.memory[memory_offset] as *const u8;
        let memory = unsafe { slice::from_raw_parts_mut(memory as *mut u8, len) };

        // perform the code copy
        memory.copy_from_slice(code);

        self.sp
            //TODO this is looser than the compare against [RegId::HP,RegId::SSP+length]
            .checked_add(length as Word)
            .map(|sp| {
                *self.sp = sp;
                *self.ssp = sp;
            })
            .ok_or_else(|| Bug::new(BugId::ID007, BugVariant::StackPointerOverflow))?;

        // update frame pointer, if we have a stack frame (e.g. fp > 0)
        if fp > 0 {
            let fp_code_size = add_usize(fp, CallFrame::code_size_offset());
            let fp_code_size_end = add_usize(fp_code_size, WORD_SIZE);

            let length = Word::from_be_bytes(
                self.memory[fp_code_size..fp_code_size_end]
                    .try_into()
                    .map_err(|_| PanicReason::MemoryOverflow)?,
            )
            .checked_add(length as Word)
            .ok_or(PanicReason::MemoryOverflow)?;

            self.memory[fp_code_size..fp_code_size_end].copy_from_slice(&length.to_be_bytes());
        }

        inc_pc(self.pc)
    }
}

pub(crate) fn burn<S>(
    storage: &mut S,
    memory: &[u8; MEM_SIZE],
    context: &Context,
    fp: Reg<FP>,
    pc: RegMut<PC>,
    a: Word,
) -> Result<(), RuntimeError>
where
    S: ContractsAssetsStorage + ?Sized,
    <S as StorageInspect<ContractsAssets>>::Error: Into<std::io::Error>,
{
    let (c, cx) = internal_contract_bounds(context, fp)?;

    // Safety: Memory bounds logically verified by the interpreter
    let contract = unsafe { ContractId::as_ref_unchecked(&memory[c..cx]) };
    let asset_id = unsafe { AssetId::as_ref_unchecked(&memory[c..cx]) };

    let balance = balance(storage, contract, asset_id)?;
    let balance = balance.checked_sub(a).ok_or(PanicReason::NotEnoughBalance)?;

    storage
        .merkle_contract_asset_id_balance_insert(contract, asset_id, balance)
        .map_err(RuntimeError::from_io)?;

    inc_pc(pc)
}

pub(crate) fn mint<S>(
    storage: &mut S,
    memory: &[u8; MEM_SIZE],
    context: &Context,
    fp: Reg<FP>,
    pc: RegMut<PC>,
    a: Word,
) -> Result<(), RuntimeError>
where
    S: ContractsAssetsStorage + ?Sized,
    <S as StorageInspect<ContractsAssets>>::Error: Into<std::io::Error>,
{
    let (c, cx) = internal_contract_bounds(context, fp)?;

    // Safety: Memory bounds logically verified by the interpreter
    let contract = unsafe { ContractId::as_ref_unchecked(&memory[c..cx]) };
    let asset_id = unsafe { AssetId::as_ref_unchecked(&memory[c..cx]) };

    let balance = balance(storage, contract, asset_id)?;
    let balance = checked_add_word(balance, a)?;

    storage
        .merkle_contract_asset_id_balance_insert(contract, asset_id, balance)
        .map_err(RuntimeError::from_io)?;

    inc_pc(pc)
}

struct CodeCopyInput<'vm, S, I> {
    memory: &'vm mut [u8; MEM_SIZE],
    input_contracts: I,
    panic_context: &'vm mut PanicContext,
    storage: &'vm S,
    owner: OwnershipRegisters,
    pc: RegMut<'vm, PC>,
}

impl<'vm, S, I> CodeCopyInput<'vm, S, I> {
    pub(crate) fn code_copy(mut self, a: Word, b: Word, c: Word, d: Word) -> Result<(), RuntimeError>
    where
        I: Iterator<Item = &'vm ContractId>,
        S: InterpreterStorage,
    {
        let bx = checked_add_word(b, ContractId::LEN as Word)?;
        let cd = checked_add_word(c, d)?;

        if d > MEM_MAX_ACCESS_SIZE || a > checked_sub_word(VM_MAX_RAM, d)? || bx > VM_MAX_RAM || cd > VM_MAX_RAM {
            return Err(PanicReason::MemoryOverflow.into());
        }

        let (a, b, c, d) = (a as usize, b as usize, c as usize, d as usize);
        let (bx, cd) = (bx as usize, cd as usize);

        // Safety: Memory bounds are checked by the interpreter
        let contract = unsafe { ContractId::as_ref_unchecked(&self.memory[b..bx]) };

        if !self.input_contracts.any(|input| input == contract) {
            *self.panic_context = PanicContext::ContractId(*contract);
            return Err(PanicReason::ContractNotInInputs.into());
        }

        let contract = super::contract::contract(self.storage, contract)?.into_owned();

        if contract.as_ref().len() < d {
            try_zeroize(a, d, self.owner, self.memory)?;
        } else {
            try_mem_write(a, &contract.as_ref()[c..cd], self.owner, self.memory)?;
        }

        inc_pc(self.pc)
    }
}

pub(crate) fn block_hash<S: InterpreterStorage>(
    storage: &S,
    memory: &mut [u8; MEM_SIZE],
    owner: OwnershipRegisters,
    pc: RegMut<PC>,
    a: Word,
    b: Word,
) -> Result<(), RuntimeError> {
    let hash = storage.block_hash(b as u32).map_err(|e| e.into())?;

    try_mem_write(a as usize, hash.as_ref(), owner, memory)?;

    inc_pc(pc)
}

pub(crate) fn set_block_height(context: &Context, pc: RegMut<PC>, result: &mut Word) -> Result<(), RuntimeError> {
    context
        .block_height()
        .map(|h| h as Word)
        .map(|h| *result = h)
        .ok_or(PanicReason::TransactionValidity)?;

    inc_pc(pc)
}

pub(crate) fn block_proposer<S: InterpreterStorage>(
    storage: &S,
    memory: &mut [u8; MEM_SIZE],
    owner: OwnershipRegisters,
    pc: RegMut<PC>,
    a: Word,
) -> Result<(), RuntimeError> {
    storage
        .coinbase()
        .map_err(RuntimeError::from_io)
        .and_then(|data| try_mem_write(a as usize, data.as_ref(), owner, memory))?;

    inc_pc(pc)
}

pub(crate) fn code_root<S>(
    storage: &S,
    memory: &mut [u8; MEM_SIZE],
    owner: OwnershipRegisters,
    pc: RegMut<PC>,
    a: Word,
    b: Word,
) -> Result<(), RuntimeError>
where
    S: InterpreterStorage,
{
    let ax = checked_add_word(a, Bytes32::LEN as Word)?;
    let bx = checked_add_word(b, ContractId::LEN as Word)?;

    if ax > VM_MAX_RAM || bx > VM_MAX_RAM {
        return Err(PanicReason::MemoryOverflow.into());
    }

    let (a, b) = (a as usize, b as usize);
    let bx = bx as usize;

    // Safety: Memory bounds are checked by the interpreter
    let contract_id = unsafe { ContractId::as_ref_unchecked(&memory[b..bx]) };

    let (_, root) = storage
        .storage_contract_root(contract_id)
        .transpose()
        .ok_or(PanicReason::ContractNotFound)?
        .map_err(RuntimeError::from_io)?
        .into_owned();

    try_mem_write(a, root.as_ref(), owner, memory)?;

    inc_pc(pc)
}

struct CodeSizeInput<'vm, S> {
    storage: &'vm S,
    memory: &'vm mut [u8; MEM_SIZE],
    gas_cost: DependentCost,
    profiler: &'vm mut dyn ProfileCapture,
    current_contract: Option<ContractId>,
    cgas: RegMut<'vm, CGAS>,
    ggas: RegMut<'vm, GGAS>,
    pc: RegMut<'vm, PC>,
    is: Reg<'vm, IS>,
}

impl<'vm, S> CodeSizeInput<'vm, S> {
    pub(crate) fn code_size(self, result: &mut Word, b: Word) -> Result<(), RuntimeError>
    where
        S: StorageSize<ContractsRawCode>,
        <S as StorageInspect<ContractsRawCode>>::Error: Into<std::io::Error>,
    {
        let bx = checked_add_word(b, ContractId::LEN as Word)?;

        if bx > VM_MAX_RAM {
            return Err(PanicReason::MemoryOverflow.into());
        }

        let (b, bx) = (b as usize, bx as usize);

        // Safety: Memory bounds are checked by the interpreter
        let contract_id = unsafe { ContractId::as_ref_unchecked(&self.memory[b..bx]) };

        let len = contract_size(self.storage, contract_id)?;
        let profiler = ProfileGas {
            pc: self.pc.as_ref(),
            is: self.is,
            current_contract: self.current_contract,
            profiler: self.profiler,
        };
        dependent_gas_charge(self.cgas, self.ggas, profiler, self.gas_cost, len)?;
        *result = len;

        inc_pc(self.pc)
    }
}

pub(crate) struct StateWordInput<'vm, S> {
    pub storage: &'vm mut S,
    pub memory: &'vm [u8; MEM_SIZE],
    pub context: &'vm Context,
    pub fp: Reg<'vm, FP>,
    pub pc: RegMut<'vm, PC>,
}

pub(crate) fn state_read_word<S: InterpreterStorage>(
    StateWordInput {
        storage,
        memory,
        context,
        fp,
        pc,
    }: StateWordInput<S>,
    result: &mut Word,
    got_result: &mut Word,
    c: Word,
) -> Result<(), RuntimeError> {
    let cx = checked_add_word(c, Bytes32::LEN as Word)?;

    if cx > VM_MAX_RAM {
        return Err(PanicReason::MemoryOverflow.into());
    }

    let (c, cx) = (c as usize, cx as usize);

    let contract = internal_contract(context, fp, memory)?;

    // Safety: Memory bounds are checked by the interpreter
    let key = unsafe { Bytes32::as_ref_unchecked(&memory[c..cx]) };

    let value = storage
        .merkle_contract_state(contract, key)
        .map_err(RuntimeError::from_io)?
        .map(|state| unsafe { Bytes8::from_slice_unchecked(state.as_ref().as_ref()).into() })
        .map(Word::from_be_bytes);

    *result = value.unwrap_or(0);
    *got_result = value.is_some() as Word;

    inc_pc(pc)
}

pub(crate) fn state_write_word<S: InterpreterStorage>(
    StateWordInput {
        storage,
        memory,
        context,
        fp,
        pc,
    }: StateWordInput<S>,
    a: Word,
    exists: &mut Word,
    c: Word,
) -> Result<(), RuntimeError> {
    let ax = checked_add_word(a, Bytes32::LEN as Word)?;

    if ax > VM_MAX_RAM {
        return Err(PanicReason::MemoryOverflow.into());
    }

    let (a, ax) = (a as usize, ax as usize);
    let (d, dx) = internal_contract_bounds(context, fp)?;

    // Safety: Memory bounds logically verified by the interpreter
    let contract = unsafe { ContractId::as_ref_unchecked(&memory[d..dx]) };
    let key = unsafe { Bytes32::as_ref_unchecked(&memory[a..ax]) };

    let mut value = Bytes32::default();

    value[..WORD_SIZE].copy_from_slice(&c.to_be_bytes());

    let result = storage
        .merkle_contract_state_insert(contract, key, &value)
        .map_err(RuntimeError::from_io)?;

    *exists = result.is_some() as Word;

<<<<<<< HEAD
    inc_pc(pc)
}
=======
        let result = self
            .storage
            .merkle_contract_state_insert(contract, key, &value)
            .map_err(RuntimeError::from_io)?;

        self.registers[rb] = result.is_some() as Word;

        self.inc_pc()
    }

    pub(crate) fn state_write_qword(&mut self, a: Word, rb: RegisterId, c: Word, d: Word) -> Result<(), RuntimeError> {
        Self::is_register_writable(rb)?;
        let contract_id = *self.internal_contract()?;
        let input = StateWriteQWord::new(a, c, d)?;
        let Self {
            ref mut storage,
            ref mut memory,
            ref mut registers,
            ..
        } = self;

        state_write_qword(&contract_id, storage, memory.as_mut(), &mut registers[rb], input)?;
        self.inc_pc()
    }

    pub(crate) fn timestamp(&mut self, ra: RegisterId, b: Word) -> Result<(), RuntimeError> {
        Self::is_register_writable(ra)?;

        self.block_height()
            .and_then(|c| (b <= c as Word).then_some(()).ok_or(PanicReason::TransactionValidity))?;
>>>>>>> f8ed0cfe

pub(crate) fn timestamp(
    storage: &impl InterpreterStorage,
    block_height: u32,
    pc: RegMut<PC>,
    result: &mut Word,
    b: Word,
) -> Result<(), RuntimeError> {
    (b <= block_height as Word)
        .then_some(())
        .ok_or(PanicReason::TransactionValidity)?;

    let b = u32::try_from(b).map_err(|_| PanicReason::ArithmeticOverflow)?;

    *result = storage.timestamp(b).map_err(|e| e.into())?;

    inc_pc(pc)
}

struct MessageOutputInput<'vm, Tx> {
    max_message_data_length: u64,
    memory: &'vm mut [u8; MEM_SIZE],
    tx_offset: usize,
    receipts: &'vm mut Vec<Receipt>,
    tx: &'vm mut Tx,
    balances: &'vm mut RuntimeBalances,
    fp: Reg<'vm, FP>,
    pc: RegMut<'vm, PC>,
    /// A
    recipient_mem_address: Word,
    /// B
    call_abi_len: Word,
    /// C
    message_output_idx: Word,
    /// D
    amount_coins_to_send: Word,
}

impl<Tx> MessageOutputInput<'_, Tx> {
    pub(crate) fn message_output(self) -> Result<(), RuntimeError>
    where
        Tx: ExecutableTransaction,
    {
        let recipient_address = CheckedMemValue::<Address>::new::<{ Address::LEN }>(self.recipient_mem_address)?;
        let memory_constraint = recipient_address.end() as Word
            ..(arith::add_word(
                recipient_address.end() as Word,
                self.max_message_data_length.min(MEM_MAX_ACCESS_SIZE),
            )?);
        let call_abi = CheckedMemRange::new_with_constraint(
            recipient_address.end() as Word,
            self.call_abi_len as usize,
            memory_constraint,
        )?;

        let recipient = recipient_address.try_from(self.memory)?;

        if recipient == Address::zeroed() {
            return Err(PanicReason::ZeroedMessageOutputRecipient.into());
        }

        let output = absolute_output_mem_range(self.tx, self.tx_offset, self.message_output_idx as usize, None)?
            .ok_or(PanicReason::OutputNotFound)?;
        let output = Output::from_bytes(output.read(self.memory))?;

        // amount isn't checked because we are allowed to send zero balances with a message
        if !matches!(output, Output::Message { recipient, .. } if recipient == Address::zeroed()) {
            return Err(PanicReason::NonZeroMessageOutputRecipient.into());
        }

        // validations passed, perform the mutations

        base_asset_balance_sub(self.balances, self.memory, self.amount_coins_to_send)?;

        let fp = *self.fp as usize;
        let txid = tx_id(self.memory);
        let call_abi = call_abi.read(self.memory).to_vec();

        let fpx = checked_add_usize(fp, Address::LEN)?;

        // Safety: $fp is guaranteed to contain enough bytes
        let sender = unsafe { Address::from_slice_unchecked(&self.memory[fp..fpx]) };

        let message = Output::message(recipient, self.amount_coins_to_send);
        let receipt = Receipt::message_out_from_tx_output(
            txid,
            self.message_output_idx,
            sender,
            recipient,
            self.amount_coins_to_send,
            call_abi,
        );

        set_message_output(
            self.tx,
            self.memory,
            self.tx_offset,
            self.message_output_idx as usize,
            message,
        )?;

        append_receipt(
            AppendReceipt {
                receipts: self.receipts,
                script: self.tx.as_script_mut(),
                tx_offset: self.tx_offset,
                memory: self.memory,
            },
            receipt,
        );

        inc_pc(self.pc)
    }
}

struct StateReadQWord {
    /// The destination memory address is
    /// stored in this range of memory.
    destination_address_memory_range: Range<usize>,
    /// The starting storage key location is stored
    /// in this range of memory.
    origin_key_memory_range: Range<usize>,
    /// Number of slots to read.
    num_slots: Word,
}

impl StateReadQWord {
    fn new(
        destination_memory_address: Word,
        origin_key_memory_address: Word,
        num_slots: Word,
        ownership_registers: OwnershipRegisters,
    ) -> Result<Self, RuntimeError> {
        let mem_range = MemoryRange::new(
            destination_memory_address,
            (Bytes32::LEN as Word).saturating_mul(num_slots),
        );
        if !ownership_registers.has_ownership_range(&mem_range) {
            return Err(PanicReason::MemoryOwnership.into());
        }
        if ownership_registers.context.is_external() {
            return Err(PanicReason::ExpectedInternalContext.into());
        }
        let dest_end = checked_add_word(
            destination_memory_address,
            Bytes32::LEN.saturating_mul(num_slots as usize) as Word,
        )?;
        let origin_end = checked_add_word(origin_key_memory_address, Bytes32::LEN as Word)?;
        if dest_end > VM_MAX_RAM || origin_end > VM_MAX_RAM {
            return Err(PanicReason::MemoryOverflow.into());
        }
        Ok(Self {
            destination_address_memory_range: (destination_memory_address as usize)..(dest_end as usize),
            origin_key_memory_range: (origin_key_memory_address as usize)..(origin_end as usize),
            num_slots,
        })
    }
}

fn state_read_qword(
    contract_id: &ContractId,
    storage: &impl InterpreterStorage,
    memory: &mut [u8; MEM_SIZE],
<<<<<<< HEAD
    pc: RegMut<PC>,
=======
>>>>>>> f8ed0cfe
    result_register: &mut Word,
    input: StateReadQWord,
) -> Result<(), RuntimeError> {
    // Safety: Memory bounds are checked by the interpreter
    let origin_key = unsafe { Bytes32::as_ref_unchecked(&memory[input.origin_key_memory_range]) };

    let mut all_set = true;
    let result: Vec<u8> = storage
        .merkle_contract_state_range(contract_id, origin_key, input.num_slots)
        .map_err(RuntimeError::from_io)?
        .into_iter()
        .flat_map(|bytes| match bytes {
            Some(bytes) => **bytes,
            None => {
                all_set = false;
                *Bytes32::zeroed()
            }
        })
        .collect();

    *result_register = all_set as Word;

    memory[input.destination_address_memory_range].copy_from_slice(&result);

    inc_pc(pc)?;

    Ok(())
}

struct StateWriteQWord {
    /// The starting storage key location is stored
    /// in this range of memory.
    starting_storage_key_memory_range: Range<usize>,
    /// The source data memory address is
    /// stored in this range of memory.
    source_address_memory_range: Range<usize>,
}

impl StateWriteQWord {
    fn new(
        starting_storage_key_memory_address: Word,
        source_memory_address: Word,
        num_slots: Word,
    ) -> Result<Self, RuntimeError> {
        let source_end = checked_add_word(
            source_memory_address,
            Bytes32::LEN.saturating_mul(num_slots as usize) as Word,
        )?;
        let starting_key_end = checked_add_word(starting_storage_key_memory_address, Bytes32::LEN as Word)?;
        if starting_key_end > VM_MAX_RAM || source_end > VM_MAX_RAM {
            return Err(PanicReason::MemoryOverflow.into());
        }
        Ok(Self {
            source_address_memory_range: (source_memory_address as usize)..(source_end as usize),
            starting_storage_key_memory_range: (starting_storage_key_memory_address as usize)
                ..(starting_key_end as usize),
        })
    }
}

fn state_write_qword(
    contract_id: &ContractId,
    storage: &mut impl InterpreterStorage,
    memory: &[u8; MEM_SIZE],
<<<<<<< HEAD
    pc: RegMut<PC>,
=======
>>>>>>> f8ed0cfe
    result_register: &mut Word,
    input: StateWriteQWord,
) -> Result<(), RuntimeError> {
    // Safety: Memory bounds are checked by the interpreter
    let destination_key = unsafe { Bytes32::as_ref_unchecked(&memory[input.starting_storage_key_memory_range]) };

    let values: Vec<_> = memory[input.source_address_memory_range]
        .chunks_exact(Bytes32::LEN)
        .flat_map(|chunk| Some(Bytes32::from(<[u8; 32]>::try_from(chunk).ok()?)))
        .collect();

    let any_none = storage
        .merkle_contract_state_insert_range(contract_id, destination_key, &values)
        .map_err(RuntimeError::from_io)?
        .is_some();
    *result_register = any_none as Word;

    inc_pc(pc)?;

    Ok(())
}

struct StateClearQWord {
    /// The starting storage key location is stored
    /// in this range of memory.
    start_storage_key_memory_range: Range<usize>,
    /// Number of slots to read.
    num_slots: Word,
}

impl StateClearQWord {
    fn new(start_storage_key_memory_address: Word, num_slots: Word) -> Result<Self, RuntimeError> {
        let start_key_end = checked_add_word(start_storage_key_memory_address, Bytes32::LEN as Word)?;
        if start_key_end > VM_MAX_RAM {
            return Err(PanicReason::MemoryOverflow.into());
        }
        Ok(Self {
            start_storage_key_memory_range: (start_storage_key_memory_address as usize)..(start_key_end as usize),
            num_slots,
        })
    }
}

fn state_clear_qword(
    contract_id: &ContractId,
    storage: &mut impl InterpreterStorage,
    memory: &[u8; MEM_SIZE],
<<<<<<< HEAD
    pc: RegMut<PC>,
=======
>>>>>>> f8ed0cfe
    result_register: &mut Word,
    input: StateClearQWord,
) -> Result<(), RuntimeError> {
    // Safety: Memory bounds are checked by the interpreter
    let start_key = unsafe { Bytes32::as_ref_unchecked(&memory[input.start_storage_key_memory_range]) };

    let all_previously_set = storage
        .merkle_contract_state_remove_range(contract_id, start_key, input.num_slots)
        .map_err(RuntimeError::from_io)?
        .is_some();

    *result_register = all_previously_set as Word;

    inc_pc(pc)?;

    Ok(())
}<|MERGE_RESOLUTION|>--- conflicted
+++ resolved
@@ -7,10 +7,11 @@
 use super::memory::{try_mem_write, try_zeroize, OwnershipRegisters};
 use super::{ExecutableTransaction, Interpreter, MemoryRange, RuntimeBalances};
 use crate::call::CallFrame;
-use crate::constraints::{reg_key::*, CheckedMemRange, CheckedMemValue, ProfileCapture};
+use crate::constraints::{reg_key::*, CheckedMemRange, CheckedMemValue};
 use crate::context::Context;
 use crate::error::{Bug, BugId, BugVariant, RuntimeError};
 use crate::gas::DependentCost;
+use crate::prelude::Profiler;
 use crate::storage::{ContractsAssets, ContractsAssetsStorage, ContractsRawCode, InterpreterStorage};
 use crate::{arith, consts::*};
 
@@ -543,7 +544,7 @@
     storage: &'vm S,
     memory: &'vm mut [u8; MEM_SIZE],
     gas_cost: DependentCost,
-    profiler: &'vm mut dyn ProfileCapture,
+    profiler: &'vm mut Profiler,
     current_contract: Option<ContractId>,
     cgas: RegMut<'vm, CGAS>,
     ggas: RegMut<'vm, GGAS>,
@@ -662,41 +663,8 @@
 
     *exists = result.is_some() as Word;
 
-<<<<<<< HEAD
     inc_pc(pc)
 }
-=======
-        let result = self
-            .storage
-            .merkle_contract_state_insert(contract, key, &value)
-            .map_err(RuntimeError::from_io)?;
-
-        self.registers[rb] = result.is_some() as Word;
-
-        self.inc_pc()
-    }
-
-    pub(crate) fn state_write_qword(&mut self, a: Word, rb: RegisterId, c: Word, d: Word) -> Result<(), RuntimeError> {
-        Self::is_register_writable(rb)?;
-        let contract_id = *self.internal_contract()?;
-        let input = StateWriteQWord::new(a, c, d)?;
-        let Self {
-            ref mut storage,
-            ref mut memory,
-            ref mut registers,
-            ..
-        } = self;
-
-        state_write_qword(&contract_id, storage, memory.as_mut(), &mut registers[rb], input)?;
-        self.inc_pc()
-    }
-
-    pub(crate) fn timestamp(&mut self, ra: RegisterId, b: Word) -> Result<(), RuntimeError> {
-        Self::is_register_writable(ra)?;
-
-        self.block_height()
-            .and_then(|c| (b <= c as Word).then_some(()).ok_or(PanicReason::TransactionValidity))?;
->>>>>>> f8ed0cfe
 
 pub(crate) fn timestamp(
     storage: &impl InterpreterStorage,
@@ -860,10 +828,7 @@
     contract_id: &ContractId,
     storage: &impl InterpreterStorage,
     memory: &mut [u8; MEM_SIZE],
-<<<<<<< HEAD
     pc: RegMut<PC>,
-=======
->>>>>>> f8ed0cfe
     result_register: &mut Word,
     input: StateReadQWord,
 ) -> Result<(), RuntimeError> {
@@ -928,10 +893,7 @@
     contract_id: &ContractId,
     storage: &mut impl InterpreterStorage,
     memory: &[u8; MEM_SIZE],
-<<<<<<< HEAD
     pc: RegMut<PC>,
-=======
->>>>>>> f8ed0cfe
     result_register: &mut Word,
     input: StateWriteQWord,
 ) -> Result<(), RuntimeError> {
@@ -979,10 +941,7 @@
     contract_id: &ContractId,
     storage: &mut impl InterpreterStorage,
     memory: &[u8; MEM_SIZE],
-<<<<<<< HEAD
     pc: RegMut<PC>,
-=======
->>>>>>> f8ed0cfe
     result_register: &mut Word,
     input: StateClearQWord,
 ) -> Result<(), RuntimeError> {
