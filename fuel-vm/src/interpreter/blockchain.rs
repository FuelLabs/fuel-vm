use super::{
    contract::{
        balance,
        balance_decrease,
        contract_size,
    },
    gas::{
        dependent_gas_charge,
        ProfileGas,
    },
    internal::{
        append_receipt,
        base_asset_balance_sub,
        current_contract,
        inc_pc,
        internal_contract,
        internal_contract_bounds,
        tx_id,
        AppendReceipt,
    },
    memory::{
<<<<<<< HEAD
        copy_from_slice_zero_fill_noownerchecks,
=======
>>>>>>> 92bbca1b
        read_bytes,
        try_mem_write,
        OwnershipRegisters,
    },
    ExecutableTransaction,
    Interpreter,
    MemoryRange,
    RuntimeBalances,
};
use crate::{
<<<<<<< HEAD
    arith::{
        add_usize,
        checked_add_word,
    },
=======
    arith::checked_add_word,
>>>>>>> 92bbca1b
    call::CallFrame,
    constraints::{
        reg_key::*,
        CheckedMemConstLen,
        CheckedMemValue,
    },
    consts::*,
    context::Context,
    error::{
        Bug,
        BugId,
        BugVariant,
        RuntimeError,
    },
    interpreter::{
        receipts::ReceiptsCtx,
        InputContracts,
    },
    prelude::Profiler,
    storage::{
        ContractsAssets,
        ContractsAssetsStorage,
        ContractsRawCode,
        InterpreterStorage,
    },
};
use fuel_asm::PanicReason;
use fuel_storage::{
    StorageInspect,
    StorageSize,
};
use fuel_tx::{
    ContractIdExt,
    DependentCost,
    Receipt,
};
use fuel_types::{
    bytes,
    Address,
    AssetId,
    BlockHeight,
    Bytes32,
    ContractId,
    RegisterId,
    Word,
};

use std::borrow::Borrow;

#[cfg(test)]
mod code_tests;
#[cfg(test)]
mod other_tests;
#[cfg(test)]
mod smo_tests;
#[cfg(test)]
mod test;

impl<S, Tx> Interpreter<S, Tx>
where
    S: InterpreterStorage,
    Tx: ExecutableTransaction,
{
    /// Loads contract ID pointed by `a`, and then for that contract,
    /// copies `c` bytes from it starting from offset `b` into the stack.
    /// ```txt
    /// contract_id = mem[$rA, 32]
    /// contract_code = contracts[contract_id]
    /// mem[$ssp, $rC] = contract_code[$rB, $rC]
    /// ```
    pub(crate) fn load_contract_code(
        &mut self,
        a: Word,
        b: Word,
        c: Word,
    ) -> Result<(), RuntimeError> {
        let contract_max_size = self.contract_max_size();
        let (
            SystemRegisters {
                ssp,
                sp,
                hp,
                fp,
                pc,
                ..
            },
            _,
        ) = split_registers(&mut self.registers);
        let input = LoadContractCodeCtx {
            memory: &mut self.memory,
            storage: &mut self.storage,
            contract_max_size,
            input_contracts: InputContracts::new(
                self.tx.input_contracts(),
                &mut self.panic_context,
            ),
            ssp,
            sp,
            fp: fp.as_ref(),
            hp: hp.as_ref(),
            pc,
        };
        input.load_contract_code(a, b, c)
    }

    pub(crate) fn burn(&mut self, a: Word, b: Word) -> Result<(), RuntimeError> {
        let tx_offset = self.tx_offset();
        let (SystemRegisters { fp, pc, is, .. }, _) =
            split_registers(&mut self.registers);
        BurnCtx {
            storage: &mut self.storage,
            context: &self.context,
            append: AppendReceipt {
                receipts: &mut self.receipts,
                script: self.tx.as_script_mut(),
                tx_offset,
                memory: &mut self.memory,
            },
            fp: fp.as_ref(),
            pc,
            is: is.as_ref(),
        }
        .burn(a, b)
    }

    pub(crate) fn mint(&mut self, a: Word, b: Word) -> Result<(), RuntimeError> {
        let tx_offset = self.tx_offset();
        let (SystemRegisters { fp, pc, is, .. }, _) =
            split_registers(&mut self.registers);
        MintCtx {
            storage: &mut self.storage,
            context: &self.context,
            append: AppendReceipt {
                receipts: &mut self.receipts,
                script: self.tx.as_script_mut(),
                tx_offset,
                memory: &mut self.memory,
            },
            fp: fp.as_ref(),
            pc,
            is: is.as_ref(),
        }
        .mint(a, b)
    }

    pub(crate) fn code_copy(
        &mut self,
        a: Word,
        b: Word,
        c: Word,
        d: Word,
    ) -> Result<(), RuntimeError> {
        let owner = self.ownership_registers();
        let input = CodeCopyCtx {
            memory: &mut self.memory,
            input_contracts: InputContracts::new(
                self.tx.input_contracts(),
                &mut self.panic_context,
            ),
            storage: &mut self.storage,
            owner,
            pc: self.registers.pc_mut(),
        };
        input.code_copy(a, b, c, d)
    }

    pub(crate) fn block_hash(&mut self, a: Word, b: Word) -> Result<(), RuntimeError> {
        let owner = self.ownership_registers();
        block_hash(
            &self.storage,
            &mut self.memory,
            owner,
            self.registers.pc_mut(),
            a,
            b,
        )
    }

    pub(crate) fn block_height(&mut self, ra: RegisterId) -> Result<(), RuntimeError> {
        let (SystemRegisters { pc, .. }, mut w) = split_registers(&mut self.registers);
        let result = &mut w[WriteRegKey::try_from(ra)?];
        block_height(&self.context, pc, result)
    }

    pub(crate) fn block_proposer(&mut self, a: Word) -> Result<(), RuntimeError> {
        let owner = self.ownership_registers();
        coinbase(
            &self.storage,
            &mut self.memory,
            owner,
            self.registers.pc_mut(),
            a,
        )
    }

    pub(crate) fn code_root(&mut self, a: Word, b: Word) -> Result<(), RuntimeError> {
        let owner = self.ownership_registers();
        CodeRootCtx {
            memory: &mut self.memory,
            input_contracts: InputContracts::new(
                self.tx.input_contracts(),
                &mut self.panic_context,
            ),
            storage: &self.storage,
            owner,
            pc: self.registers.pc_mut(),
        }
        .code_root(a, b)
    }

    pub(crate) fn code_size(
        &mut self,
        ra: RegisterId,
        b: Word,
    ) -> Result<(), RuntimeError> {
        let gas_cost = self.gas_costs().csiz;
        let current_contract =
            current_contract(&self.context, self.registers.fp(), self.memory.as_ref())?
                .copied();
        let (
            SystemRegisters {
                cgas, ggas, pc, is, ..
            },
            mut w,
        ) = split_registers(&mut self.registers);
        let result = &mut w[WriteRegKey::try_from(ra)?];
        let input = CodeSizeCtx {
            memory: &mut self.memory,
            storage: &mut self.storage,
            gas_cost,
            profiler: &mut self.profiler,
            input_contracts: InputContracts::new(
                self.tx.input_contracts(),
                &mut self.panic_context,
            ),
            current_contract,
            cgas,
            ggas,
            pc,
            is: is.as_ref(),
        };
        input.code_size(result, b)
    }

    pub(crate) fn state_clear_qword(
        &mut self,
        a: Word,
        rb: RegisterId,
        c: Word,
    ) -> Result<(), RuntimeError> {
        let contract_id = self.internal_contract().copied();
        let (SystemRegisters { pc, .. }, mut w) = split_registers(&mut self.registers);
        let result = &mut w[WriteRegKey::try_from(rb)?];

        let input = StateClearQWord::new(a, c)?;
        let Self {
            ref mut storage,
            ref memory,
            ..
        } = self;

        state_clear_qword(&contract_id?, storage, memory, pc, result, input)
    }

    pub(crate) fn state_read_word(
        &mut self,
        ra: RegisterId,
        rb: RegisterId,
        c: Word,
    ) -> Result<(), RuntimeError> {
        let (SystemRegisters { fp, pc, .. }, mut w) =
            split_registers(&mut self.registers);
        let (result, got_result) = w
            .get_mut_two(WriteRegKey::try_from(ra)?, WriteRegKey::try_from(rb)?)
            .ok_or(RuntimeError::Recoverable(
                PanicReason::ReservedRegisterNotWritable,
            ))?;
        let Self {
            ref mut storage,
            ref memory,
            ref context,
            ..
        } = self;
        state_read_word(
            StateWordCtx {
                storage,
                memory,
                context,
                fp: fp.as_ref(),
                pc,
            },
            result,
            got_result,
            c,
        )
    }

    pub(crate) fn state_read_qword(
        &mut self,
        a: Word,
        rb: RegisterId,
        c: Word,
        d: Word,
    ) -> Result<(), RuntimeError> {
        let owner = self.ownership_registers();
        let contract_id = self.internal_contract().copied();
        let (SystemRegisters { pc, .. }, mut w) = split_registers(&mut self.registers);
        let result = &mut w[WriteRegKey::try_from(rb)?];

        let input = StateReadQWord::new(a, c, d, owner)?;
        let Self {
            ref storage,
            ref mut memory,
            ..
        } = self;

        state_read_qword(&contract_id?, storage, memory, pc, result, input)
    }

    pub(crate) fn state_write_word(
        &mut self,
        a: Word,
        rb: RegisterId,
        c: Word,
    ) -> Result<(), RuntimeError> {
        let (SystemRegisters { fp, pc, .. }, mut w) =
            split_registers(&mut self.registers);
        let exists = &mut w[WriteRegKey::try_from(rb)?];
        let Self {
            ref mut storage,
            ref memory,
            ref context,
            ..
        } = self;
        state_write_word(
            StateWordCtx {
                storage,
                memory,
                context,
                fp: fp.as_ref(),
                pc,
            },
            a,
            exists,
            c,
        )
    }

    pub(crate) fn state_write_qword(
        &mut self,
        a: Word,
        rb: RegisterId,
        c: Word,
        d: Word,
    ) -> Result<(), RuntimeError> {
        let contract_id = self.internal_contract().copied();
        let (SystemRegisters { pc, .. }, mut w) = split_registers(&mut self.registers);
        let result = &mut w[WriteRegKey::try_from(rb)?];

        let input = StateWriteQWord::new(a, c, d)?;
        let Self {
            ref mut storage,
            ref mut memory,
            ..
        } = self;

        state_write_qword(&contract_id?, storage, memory.as_mut(), pc, result, input)
    }

    pub(crate) fn timestamp(
        &mut self,
        ra: RegisterId,
        b: Word,
    ) -> Result<(), RuntimeError> {
        let block_height = self.get_block_height()?;
        let (SystemRegisters { pc, .. }, mut w) = split_registers(&mut self.registers);
        let result = &mut w[WriteRegKey::try_from(ra)?];
        timestamp(&self.storage, block_height, pc, result, b)
    }

    pub(crate) fn message_output(
        &mut self,
        a: Word,
        b: Word,
        c: Word,
        d: Word,
    ) -> Result<(), RuntimeError> {
        let max_message_data_length = self.max_message_data_length();
        let tx_offset = self.tx_offset();
        let (SystemRegisters { fp, pc, .. }, _) = split_registers(&mut self.registers);
        let input = MessageOutputCtx {
            max_message_data_length,
            memory: &mut self.memory,
            tx_offset,
            receipts: &mut self.receipts,
            tx: &mut self.tx,
            balances: &mut self.balances,
            storage: &mut self.storage,
            current_contract: self.frames.last().map(|frame| frame.to()).copied(),
            fp: fp.as_ref(),
            pc,
            recipient_mem_address: a,
            msg_data_ptr: b,
            msg_data_len: c,
            amount_coins_to_send: d,
        };
        input.message_output()
    }
}

struct LoadContractCodeCtx<'vm, S, I> {
    contract_max_size: u64,
    memory: &'vm mut [u8; MEM_SIZE],
    input_contracts: InputContracts<'vm, I>,
    storage: &'vm S,
    ssp: RegMut<'vm, SSP>,
    sp: RegMut<'vm, SP>,
    fp: Reg<'vm, FP>,
    hp: Reg<'vm, HP>,
    pc: RegMut<'vm, PC>,
}

impl<'vm, S, I> LoadContractCodeCtx<'vm, S, I> {
    /// Loads contract ID pointed by `a`, and then for that contract,
    /// copies `c` bytes from it starting from offset `b` into the stack.
    /// ```txt
    /// contract_id = mem[$rA, 32]
    /// contract_code = contracts[contract_id]
    /// mem[$ssp, $rC] = contract_code[$rB, $rC]
    /// ```
    pub(crate) fn load_contract_code(
        mut self,
        contract_id_addr: Word,
        contract_offset: Word,
        length_unpadded: Word,
    ) -> Result<(), RuntimeError>
    where
        I: Iterator<Item = &'vm ContractId>,
        S: InterpreterStorage,
    {
        let ssp = *self.ssp;
        let sp = *self.sp;
        let fp = *self.fp as usize;

        if ssp != sp {
            return Err(PanicReason::ExpectedUnallocatedStack.into())
        }

<<<<<<< HEAD
        let contract_id = ContractId::from(read_bytes(self.memory, contract_id_addr)?);
        let contract_offset: usize = contract_offset
            .try_into()
            .map_err(|_| PanicReason::MemoryOverflow)?;
        let length = bytes::padded_len_word(length_unpadded);

        let memory_offset = ssp;

        // Validate arguments
        if memory_offset.saturating_add(length) > *self.hp
            || length > self.contract_max_size
        {
            return Err(PanicReason::MemoryOverflow.into())
        }

=======
        // Validate arguments
        let contract_id = ContractId::from(read_bytes(self.memory, a)?);
        let contract_offset = b as usize;
        let length = bytes::padded_len_usize(c as usize);
        let dst_range = MemoryRange::new(ssp, length)?;

        if dst_range.end >= *self.hp as usize {
            // Would make stack and heap overlap
            return Err(PanicReason::MemoryOverflow.into())
        }

        if length > self.contract_max_size as usize {
            return Err(PanicReason::MemoryOverflow.into())
        }

        // Clear memory
        self.memory[dst_range.usizes()].fill(0);

>>>>>>> 92bbca1b
        self.input_contracts.check(&contract_id)?;

        // fetch the storage contract
        let contract = super::contract::contract(self.storage, &contract_id)?;
<<<<<<< HEAD
=======
        let contract = contract.as_ref().as_ref();

        if contract_offset > contract.len() {
            return Err(PanicReason::MemoryOverflow.into())
        }

        let contract = &contract[contract_offset..];
        let len = contract.len().min(length);

        let code = &contract[..len];

        let dst_range = dst_range.truncated(code.len());

        let memory = self
            .memory
            .get_mut(dst_range.usizes())
            .expect("Checked memory access");

        // perform the code copy
        memory.copy_from_slice(code);
>>>>>>> 92bbca1b

        // allocate stack space
        self.sp
            //TODO this is looser than the compare against [RegId::HP,RegId::SSP+length]
            .checked_add(length)
            .map(|sp| {
                *self.sp = sp;
                *self.ssp = sp;
            })
            .ok_or_else(|| Bug::new(BugId::ID007, BugVariant::StackPointerOverflow))?;

        // Perform code copy. Ownership checks are not used as the stack is adjusted
        // above.
        copy_from_slice_zero_fill_noownerchecks(
            self.memory,
            contract.as_ref().as_ref(),
            memory_offset,
            contract_offset,
            length,
        )?;

        // update frame pointer, if we have a stack frame (e.g. fp > 0)
        if fp > 0 {
            let fp_code_size = MemoryRange::new_overflowing_op(
                usize::overflowing_add,
                fp,
                CallFrame::code_size_offset(),
                WORD_SIZE,
            )?;

            let old_code_size = Word::from_be_bytes(
                self.memory[fp_code_size.usizes()]
                    .try_into()
                    .expect("`fp_code_size_end` is `WORD_SIZE`"),
            );

            let new_code_size = old_code_size
                .checked_add(length as Word)
                .ok_or(PanicReason::MemoryOverflow)?;

            self.memory[fp_code_size.usizes()]
                .copy_from_slice(&new_code_size.to_be_bytes());
        }

        inc_pc(self.pc)
    }
}

struct BurnCtx<'vm, S> {
    storage: &'vm mut S,
    context: &'vm Context,
    append: AppendReceipt<'vm>,
    fp: Reg<'vm, FP>,
    pc: RegMut<'vm, PC>,
    is: Reg<'vm, IS>,
}

impl<'vm, S> BurnCtx<'vm, S>
where
    S: ContractsAssetsStorage,
    <S as StorageInspect<ContractsAssets>>::Error: Into<std::io::Error>,
{
    pub(crate) fn burn(self, a: Word, b: Word) -> Result<(), RuntimeError> {
        let range = internal_contract_bounds(self.context, self.fp)?;
        let sub_id_range = CheckedMemConstLen::<{ Bytes32::LEN }>::new(b)?;
        let memory = &*self.append.memory;

        let sub_id = Bytes32::from_bytes_ref(sub_id_range.read(memory));

        let contract_id = ContractId::from_bytes_ref(range.read(memory));
        let asset_id = contract_id.asset_id(sub_id);

        let balance = balance(self.storage, contract_id, &asset_id)?;
        let balance = balance
            .checked_sub(a)
            .ok_or(PanicReason::NotEnoughBalance)?;

        self.storage
            .merkle_contract_asset_id_balance_insert(contract_id, &asset_id, balance)
            .map_err(RuntimeError::from_io)?;

        let receipt = Receipt::burn(*sub_id, *contract_id, a, *self.pc, *self.is);

        append_receipt(self.append, receipt);

        inc_pc(self.pc)
    }
}

struct MintCtx<'vm, S> {
    storage: &'vm mut S,
    context: &'vm Context,
    append: AppendReceipt<'vm>,
    fp: Reg<'vm, FP>,
    pc: RegMut<'vm, PC>,
    is: Reg<'vm, IS>,
}

impl<'vm, S> MintCtx<'vm, S>
where
    S: ContractsAssetsStorage,
    <S as StorageInspect<ContractsAssets>>::Error: Into<std::io::Error>,
{
    pub(crate) fn mint(self, a: Word, b: Word) -> Result<(), RuntimeError> {
        let range = internal_contract_bounds(self.context, self.fp)?;
        let sub_id_range = CheckedMemConstLen::<{ Bytes32::LEN }>::new(b)?;
        let memory = &*self.append.memory;

        let sub_id = Bytes32::from_bytes_ref(sub_id_range.read(memory));

        let contract_id = ContractId::from_bytes_ref(range.read(memory));
        let asset_id = contract_id.asset_id(sub_id);

        let balance = balance(self.storage, contract_id, &asset_id)?;
        let balance = checked_add_word(balance, a)?;

        self.storage
            .merkle_contract_asset_id_balance_insert(contract_id, &asset_id, balance)
            .map_err(RuntimeError::from_io)?;

        let receipt = Receipt::mint(*sub_id, *contract_id, a, *self.pc, *self.is);

        append_receipt(self.append, receipt);

        inc_pc(self.pc)
    }
}

struct CodeCopyCtx<'vm, S, I> {
    memory: &'vm mut [u8; MEM_SIZE],
    input_contracts: InputContracts<'vm, I>,
    storage: &'vm S,
    owner: OwnershipRegisters,
    pc: RegMut<'vm, PC>,
}

impl<'vm, S, I> CodeCopyCtx<'vm, S, I> {
    pub(crate) fn code_copy(
        mut self,
        a: Word,
        b: Word,
        c: Word,
        d: Word,
    ) -> Result<(), RuntimeError>
    where
        I: Iterator<Item = &'vm ContractId>,
        S: InterpreterStorage,
    {
<<<<<<< HEAD
        let contract_id = ContractId::from(read_bytes(self.memory, b)?);
        let offset: usize = c.try_into().map_err(|_| PanicReason::MemoryOverflow)?;
        // Check target memory range ownership
        if !self.owner.has_ownership_range(&MemoryRange::new(a, d)?) {
            return Err(PanicReason::MemoryOverflow.into())
        }

        self.input_contracts.check(&contract_id)?;
=======
        let contract = CheckedMemConstLen::<{ ContractId::LEN }>::new(b)?;

        MemoryRange::new(a, d)?;
        let c_range = MemoryRange::new(c, d)?;

        let contract = ContractId::from_bytes_ref(contract.read(self.memory));
>>>>>>> 92bbca1b

        let contract =
            super::contract::contract(self.storage, &contract_id)?.into_owned();

<<<<<<< HEAD
        // Owner checks already performed above
        copy_from_slice_zero_fill_noownerchecks(
            self.memory,
            contract.as_ref(),
            a,
            offset,
            d,
        )?;
=======
        let contract = super::contract::contract(self.storage, contract)?.into_owned();

        if contract.as_ref().len() < d as usize {
            try_zeroize(a, d, self.owner, self.memory)?;
        } else {
            try_mem_write(
                a,
                &contract.as_ref()[c_range.usizes()],
                self.owner,
                self.memory,
            )?;
        }
>>>>>>> 92bbca1b

        inc_pc(self.pc)
    }
}

pub(crate) fn block_hash<S: InterpreterStorage>(
    storage: &S,
    memory: &mut [u8; MEM_SIZE],
    owner: OwnershipRegisters,
    pc: RegMut<PC>,
    a: Word,
    b: Word,
) -> Result<(), RuntimeError> {
    let height = u32::try_from(b)
        .map_err(|_| PanicReason::ArithmeticOverflow)?
        .into();
    let hash = storage.block_hash(height).map_err(|e| e.into())?;

    try_mem_write(a, hash.as_ref(), owner, memory)?;

    inc_pc(pc)
}

pub(crate) fn block_height(
    context: &Context,
    pc: RegMut<PC>,
    result: &mut Word,
) -> Result<(), RuntimeError> {
    context
        .block_height()
        .map(|h| *h as Word)
        .map(|h| *result = h)
        .ok_or(PanicReason::TransactionValidity)?;

    inc_pc(pc)
}

pub(crate) fn coinbase<S: InterpreterStorage>(
    storage: &S,
    memory: &mut [u8; MEM_SIZE],
    owner: OwnershipRegisters,
    pc: RegMut<PC>,
    a: Word,
) -> Result<(), RuntimeError> {
    let coinbase = storage.coinbase().map_err(RuntimeError::from_io)?;
    try_mem_write(a, coinbase.as_ref(), owner, memory)?;
    inc_pc(pc)
}

struct CodeRootCtx<'vm, S, I> {
    memory: &'vm mut [u8; MEM_SIZE],
    input_contracts: InputContracts<'vm, I>,
    storage: &'vm S,
    owner: OwnershipRegisters,
    pc: RegMut<'vm, PC>,
}

impl<'vm, S, I: Iterator<Item = &'vm ContractId>> CodeRootCtx<'vm, S, I> {
    pub(crate) fn code_root(mut self, a: Word, b: Word) -> Result<(), RuntimeError>
    where
        S: InterpreterStorage,
    {
        MemoryRange::new(a, Bytes32::LEN)?;
        let contract_id = CheckedMemConstLen::<{ ContractId::LEN }>::new(b)?;

        let contract_id = ContractId::from_bytes_ref(contract_id.read(self.memory));

        self.input_contracts.check(contract_id)?;

        let (_, root) = self
            .storage
            .storage_contract_root(contract_id)
            .transpose()
            .ok_or(PanicReason::ContractNotFound)?
            .map_err(RuntimeError::from_io)?
            .into_owned();

        try_mem_write(a, root.as_ref(), self.owner, self.memory)?;

        inc_pc(self.pc)
    }
}

struct CodeSizeCtx<'vm, S, I> {
    storage: &'vm S,
    memory: &'vm mut [u8; MEM_SIZE],
    gas_cost: DependentCost,
    profiler: &'vm mut Profiler,
    input_contracts: InputContracts<'vm, I>,
    current_contract: Option<ContractId>,
    cgas: RegMut<'vm, CGAS>,
    ggas: RegMut<'vm, GGAS>,
    pc: RegMut<'vm, PC>,
    is: Reg<'vm, IS>,
}

impl<'vm, S, I: Iterator<Item = &'vm ContractId>> CodeSizeCtx<'vm, S, I> {
    pub(crate) fn code_size(
        mut self,
        result: &mut Word,
        b: Word,
    ) -> Result<(), RuntimeError>
    where
        S: StorageSize<ContractsRawCode>,
        <S as StorageInspect<ContractsRawCode>>::Error: Into<std::io::Error>,
    {
        let contract_id = CheckedMemConstLen::<{ ContractId::LEN }>::new(b)?;

        let contract_id = ContractId::from_bytes_ref(contract_id.read(self.memory));

        self.input_contracts.check(contract_id)?;

        let len = contract_size(self.storage, contract_id)?;
        let profiler = ProfileGas {
            pc: self.pc.as_ref(),
            is: self.is,
            current_contract: self.current_contract,
            profiler: self.profiler,
        };
        dependent_gas_charge(self.cgas, self.ggas, profiler, self.gas_cost, len)?;
        *result = len;

        inc_pc(self.pc)
    }
}

pub(crate) struct StateWordCtx<'vm, S> {
    pub storage: &'vm mut S,
    pub memory: &'vm [u8; MEM_SIZE],
    pub context: &'vm Context,
    pub fp: Reg<'vm, FP>,
    pub pc: RegMut<'vm, PC>,
}

pub(crate) fn state_read_word<S: InterpreterStorage>(
    StateWordCtx {
        storage,
        memory,
        context,
        fp,
        pc,
    }: StateWordCtx<S>,
    result: &mut Word,
    got_result: &mut Word,
    c: Word,
) -> Result<(), RuntimeError> {
    let key = CheckedMemConstLen::<{ Bytes32::LEN }>::new(c)?;

    let contract = internal_contract(context, fp, memory)?;

    let key = Bytes32::from_bytes_ref(key.read(memory));

    let value = storage
        .merkle_contract_state(contract, key)
        .map_err(RuntimeError::from_io)?
        .map(|state| bytes::from_array(state.as_ref().borrow()))
        .map(Word::from_be_bytes);

    *result = value.unwrap_or(0);
    *got_result = value.is_some() as Word;

    inc_pc(pc)
}

pub(crate) fn state_write_word<S: InterpreterStorage>(
    StateWordCtx {
        storage,
        memory,
        context,
        fp,
        pc,
    }: StateWordCtx<S>,
    a: Word,
    exists: &mut Word,
    c: Word,
) -> Result<(), RuntimeError> {
    let key = CheckedMemConstLen::<{ Bytes32::LEN }>::new(a)?;

    let contract = internal_contract_bounds(context, fp)?;

    // Safety: Memory bounds logically verified by the interpreter
    let contract = ContractId::from_bytes_ref(contract.read(memory));
    let key = Bytes32::from_bytes_ref(key.read(memory));

    let mut value = Bytes32::default();

    value[..WORD_SIZE].copy_from_slice(&c.to_be_bytes());

    let result = storage
        .merkle_contract_state_insert(contract, key, &value)
        .map_err(RuntimeError::from_io)?;

    *exists = result.is_some() as Word;

    inc_pc(pc)
}

pub(crate) fn timestamp(
    storage: &impl InterpreterStorage,
    block_height: BlockHeight,
    pc: RegMut<PC>,
    result: &mut Word,
    b: Word,
) -> Result<(), RuntimeError> {
    let b = u32::try_from(b)
        .map_err(|_| PanicReason::ArithmeticOverflow)?
        .into();
    (b <= block_height)
        .then_some(())
        .ok_or(PanicReason::TransactionValidity)?;

    *result = storage.timestamp(b).map_err(|e| e.into())?;

    inc_pc(pc)
}
struct MessageOutputCtx<'vm, Tx, S>
where
    S: ContractsAssetsStorage + ?Sized,
    <S as StorageInspect<ContractsAssets>>::Error: Into<std::io::Error>,
{
    max_message_data_length: u64,
    memory: &'vm mut [u8; MEM_SIZE],
    tx_offset: usize,
    receipts: &'vm mut ReceiptsCtx,
    tx: &'vm mut Tx,
    balances: &'vm mut RuntimeBalances,
    storage: &'vm mut S,
    current_contract: Option<ContractId>,
    fp: Reg<'vm, FP>,
    pc: RegMut<'vm, PC>,
    /// A
    recipient_mem_address: Word,
    /// B
    msg_data_ptr: Word,
    /// C
    msg_data_len: Word,
    /// D
    amount_coins_to_send: Word,
}

impl<Tx, S> MessageOutputCtx<'_, Tx, S>
where
    S: ContractsAssetsStorage + ?Sized,
    <S as StorageInspect<ContractsAssets>>::Error: Into<std::io::Error>,
{
    pub(crate) fn message_output(self) -> Result<(), RuntimeError>
    where
        Tx: ExecutableTransaction,
    {
        let recipient_address = CheckedMemValue::<Address>::new::<{ Address::LEN }>(
            self.recipient_mem_address,
        )?;

        if self.msg_data_len > self.max_message_data_length {
            return Err(RuntimeError::Recoverable(PanicReason::MessageDataTooLong))
        }

        let msg_data_range = MemoryRange::new(self.msg_data_ptr, self.msg_data_len)?;

        let recipient = recipient_address.try_from(self.memory)?;

        // validations passed, perform the mutations

        if let Some(source_contract) = self.current_contract {
            balance_decrease(
                self.storage,
                &source_contract,
                &AssetId::BASE,
                self.amount_coins_to_send,
            )?;
        } else {
            base_asset_balance_sub(
                self.balances,
                self.memory,
                self.amount_coins_to_send,
            )?;
        }

        let sender = CheckedMemConstLen::<{ Address::LEN }>::new(*self.fp)?;
        let txid = tx_id(self.memory);
        let msg_data = msg_data_range.read(self.memory).to_vec();
        let sender = Address::from_bytes_ref(sender.read(self.memory));

        let receipt = Receipt::message_out(
            txid,
            self.receipts.len() as Word,
            *sender,
            recipient,
            self.amount_coins_to_send,
            msg_data,
        );

        append_receipt(
            AppendReceipt {
                receipts: self.receipts,
                script: self.tx.as_script_mut(),
                tx_offset: self.tx_offset,
                memory: self.memory,
            },
            receipt,
        );

        inc_pc(self.pc)
    }
}

struct StateReadQWord {
    /// The destination memory address is stored in this range of memory.
    destination_address_memory_range: MemoryRange,
    /// The starting storage key location is stored in this range of memory.
    origin_key_memory_range: CheckedMemConstLen<{ Bytes32::LEN }>,
    /// Number of slots to read.
    num_slots: Word,
}

impl StateReadQWord {
    fn new(
        destination_memory_address: Word,
        origin_key_memory_address: Word,
        num_slots: Word,
        ownership_registers: OwnershipRegisters,
    ) -> Result<Self, RuntimeError> {
        let destination_address_memory_range = MemoryRange::new(
            destination_memory_address,
            (Bytes32::LEN as Word).saturating_mul(num_slots),
        )?;
        ownership_registers.verify_ownership(&destination_address_memory_range)?;
        ownership_registers.verify_internal_context()?;
        let origin_key_memory_range =
            CheckedMemConstLen::<{ Bytes32::LEN }>::new(origin_key_memory_address)?;
        Ok(Self {
            destination_address_memory_range,
            origin_key_memory_range,
            num_slots,
        })
    }
}

fn state_read_qword(
    contract_id: &ContractId,
    storage: &impl InterpreterStorage,
    memory: &mut [u8; MEM_SIZE],
    pc: RegMut<PC>,
    result_register: &mut Word,
    input: StateReadQWord,
) -> Result<(), RuntimeError> {
    let origin_key = Bytes32::from_bytes_ref(input.origin_key_memory_range.read(memory));

    let mut all_set = true;
    let result: Vec<u8> = storage
        .merkle_contract_state_range(contract_id, origin_key, input.num_slots)
        .map_err(RuntimeError::from_io)?
        .into_iter()
        .flat_map(|bytes| match bytes {
            Some(bytes) => **bytes,
            None => {
                all_set = false;
                *Bytes32::zeroed()
            }
        })
        .collect();

    *result_register = all_set as Word;

    memory[input.destination_address_memory_range.usizes()].copy_from_slice(&result);

    inc_pc(pc)?;

    Ok(())
}

struct StateWriteQWord {
    /// The starting storage key location is stored in this range of memory.
    starting_storage_key_memory_range: CheckedMemConstLen<{ Bytes32::LEN }>,
    /// The source data memory address is stored in this range of memory.
    source_address_memory_range: MemoryRange,
}

impl StateWriteQWord {
    fn new(
        starting_storage_key_memory_address: Word,
        source_memory_address: Word,
        num_slots: Word,
    ) -> Result<Self, RuntimeError> {
        let source_address_memory_range = MemoryRange::new(
            source_memory_address,
            (Bytes32::LEN as Word).saturating_mul(num_slots),
        )?;

        let starting_storage_key_memory_range =
            CheckedMemConstLen::<{ Bytes32::LEN }>::new(
                starting_storage_key_memory_address,
            )?;

        Ok(Self {
            source_address_memory_range,
            starting_storage_key_memory_range,
        })
    }
}

fn state_write_qword(
    contract_id: &ContractId,
    storage: &mut impl InterpreterStorage,
    memory: &[u8; MEM_SIZE],
    pc: RegMut<PC>,
    result_register: &mut Word,
    input: StateWriteQWord,
) -> Result<(), RuntimeError> {
    let destination_key =
        Bytes32::from_bytes_ref(input.starting_storage_key_memory_range.read(memory));

    let values: Vec<_> = memory[input.source_address_memory_range.usizes()]
        .chunks_exact(Bytes32::LEN)
        .flat_map(|chunk| Some(Bytes32::from(<[u8; 32]>::try_from(chunk).ok()?)))
        .collect();

    let any_none = storage
        .merkle_contract_state_insert_range(contract_id, destination_key, &values)
        .map_err(RuntimeError::from_io)?
        .is_some();
    *result_register = any_none as Word;

    inc_pc(pc)?;

    Ok(())
}

struct StateClearQWord {
    /// The starting storage key location is stored
    /// in this range of memory.
    start_storage_key_memory_range: CheckedMemConstLen<{ Bytes32::LEN }>,
    /// Number of slots to read.
    num_slots: Word,
}

impl StateClearQWord {
    fn new(
        start_storage_key_memory_address: Word,
        num_slots: Word,
    ) -> Result<Self, RuntimeError> {
        let start_storage_key_memory_range = CheckedMemConstLen::<{ Bytes32::LEN }>::new(
            start_storage_key_memory_address,
        )?;
        Ok(Self {
            start_storage_key_memory_range,
            num_slots,
        })
    }
}

fn state_clear_qword(
    contract_id: &ContractId,
    storage: &mut impl InterpreterStorage,
    memory: &[u8; MEM_SIZE],
    pc: RegMut<PC>,
    result_register: &mut Word,
    input: StateClearQWord,
) -> Result<(), RuntimeError> {
    let start_key =
        Bytes32::from_bytes_ref(input.start_storage_key_memory_range.read(memory));

    let all_previously_set = storage
        .merkle_contract_state_remove_range(contract_id, start_key, input.num_slots)
        .map_err(RuntimeError::from_io)?
        .is_some();

    *result_register = all_previously_set as Word;

    inc_pc(pc)?;

    Ok(())
}<|MERGE_RESOLUTION|>--- conflicted
+++ resolved
@@ -19,10 +19,7 @@
         AppendReceipt,
     },
     memory::{
-<<<<<<< HEAD
         copy_from_slice_zero_fill_noownerchecks,
-=======
->>>>>>> 92bbca1b
         read_bytes,
         try_mem_write,
         OwnershipRegisters,
@@ -33,14 +30,7 @@
     RuntimeBalances,
 };
 use crate::{
-<<<<<<< HEAD
-    arith::{
-        add_usize,
-        checked_add_word,
-    },
-=======
     arith::checked_add_word,
->>>>>>> 92bbca1b
     call::CallFrame,
     constraints::{
         reg_key::*,
@@ -49,12 +39,7 @@
     },
     consts::*,
     context::Context,
-    error::{
-        Bug,
-        BugId,
-        BugVariant,
-        RuntimeError,
-    },
+    error::RuntimeError,
     interpreter::{
         receipts::ReceiptsCtx,
         InputContracts,
@@ -489,27 +474,12 @@
             return Err(PanicReason::ExpectedUnallocatedStack.into())
         }
 
-<<<<<<< HEAD
         let contract_id = ContractId::from(read_bytes(self.memory, contract_id_addr)?);
         let contract_offset: usize = contract_offset
             .try_into()
             .map_err(|_| PanicReason::MemoryOverflow)?;
+
         let length = bytes::padded_len_word(length_unpadded);
-
-        let memory_offset = ssp;
-
-        // Validate arguments
-        if memory_offset.saturating_add(length) > *self.hp
-            || length > self.contract_max_size
-        {
-            return Err(PanicReason::MemoryOverflow.into())
-        }
-
-=======
-        // Validate arguments
-        let contract_id = ContractId::from(read_bytes(self.memory, a)?);
-        let contract_offset = b as usize;
-        let length = bytes::padded_len_usize(c as usize);
         let dst_range = MemoryRange::new(ssp, length)?;
 
         if dst_range.end >= *self.hp as usize {
@@ -517,63 +487,31 @@
             return Err(PanicReason::MemoryOverflow.into())
         }
 
-        if length > self.contract_max_size as usize {
+        if length > self.contract_max_size {
             return Err(PanicReason::MemoryOverflow.into())
         }
 
-        // Clear memory
-        self.memory[dst_range.usizes()].fill(0);
-
->>>>>>> 92bbca1b
         self.input_contracts.check(&contract_id)?;
 
-        // fetch the storage contract
+        // Fetch the storage contract
         let contract = super::contract::contract(self.storage, &contract_id)?;
-<<<<<<< HEAD
-=======
         let contract = contract.as_ref().as_ref();
 
-        if contract_offset > contract.len() {
-            return Err(PanicReason::MemoryOverflow.into())
-        }
-
-        let contract = &contract[contract_offset..];
-        let len = contract.len().min(length);
-
-        let code = &contract[..len];
-
-        let dst_range = dst_range.truncated(code.len());
-
-        let memory = self
-            .memory
-            .get_mut(dst_range.usizes())
-            .expect("Checked memory access");
-
-        // perform the code copy
-        memory.copy_from_slice(code);
->>>>>>> 92bbca1b
-
-        // allocate stack space
-        self.sp
-            //TODO this is looser than the compare against [RegId::HP,RegId::SSP+length]
-            .checked_add(length)
-            .map(|sp| {
-                *self.sp = sp;
-                *self.ssp = sp;
-            })
-            .ok_or_else(|| Bug::new(BugId::ID007, BugVariant::StackPointerOverflow))?;
-
-        // Perform code copy. Ownership checks are not used as the stack is adjusted
-        // above.
+        // Mark stack space as allocated
+        let new_stack = dst_range.words().end;
+        *self.sp = new_stack;
+        *self.ssp = new_stack;
+
+        // Copy the code. Ownership checks are not used as the stack is adjusted above.
         copy_from_slice_zero_fill_noownerchecks(
             self.memory,
-            contract.as_ref().as_ref(),
-            memory_offset,
+            contract,
+            dst_range.start,
             contract_offset,
             length,
         )?;
 
-        // update frame pointer, if we have a stack frame (e.g. fp > 0)
+        // Update frame pointer, if we have a stack frame (e.g. fp > 0)
         if fp > 0 {
             let fp_code_size = MemoryRange::new_overflowing_op(
                 usize::overflowing_add,
@@ -700,28 +638,19 @@
         I: Iterator<Item = &'vm ContractId>,
         S: InterpreterStorage,
     {
-<<<<<<< HEAD
         let contract_id = ContractId::from(read_bytes(self.memory, b)?);
         let offset: usize = c.try_into().map_err(|_| PanicReason::MemoryOverflow)?;
+
         // Check target memory range ownership
         if !self.owner.has_ownership_range(&MemoryRange::new(a, d)?) {
             return Err(PanicReason::MemoryOverflow.into())
         }
 
         self.input_contracts.check(&contract_id)?;
-=======
-        let contract = CheckedMemConstLen::<{ ContractId::LEN }>::new(b)?;
-
-        MemoryRange::new(a, d)?;
-        let c_range = MemoryRange::new(c, d)?;
-
-        let contract = ContractId::from_bytes_ref(contract.read(self.memory));
->>>>>>> 92bbca1b
 
         let contract =
             super::contract::contract(self.storage, &contract_id)?.into_owned();
 
-<<<<<<< HEAD
         // Owner checks already performed above
         copy_from_slice_zero_fill_noownerchecks(
             self.memory,
@@ -730,20 +659,6 @@
             offset,
             d,
         )?;
-=======
-        let contract = super::contract::contract(self.storage, contract)?.into_owned();
-
-        if contract.as_ref().len() < d as usize {
-            try_zeroize(a, d, self.owner, self.memory)?;
-        } else {
-            try_mem_write(
-                a,
-                &contract.as_ref()[c_range.usizes()],
-                self.owner,
-                self.memory,
-            )?;
-        }
->>>>>>> 92bbca1b
 
         inc_pc(self.pc)
     }
