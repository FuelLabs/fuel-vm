--- conflicted
+++ resolved
@@ -54,13 +54,8 @@
     // Given
     let contract_id = new_contract_id();
 
-<<<<<<< HEAD
     let mut storage = MemoryStorage::default();
-    let mut memory: Memory<MEM_SIZE> = vec![1u8; MEM_SIZE].try_into().unwrap();
-=======
-    let mut storage = MemoryStorage::new(Default::default(), Default::default());
     let mut memory: Memory = vec![1u8; MEM_SIZE].try_into().unwrap();
->>>>>>> bb585a76
     memory[0..ContractId::LEN].copy_from_slice(contract_id.as_slice());
 
     let data = alloc::vec![0xffu8; CONTRACT_LEN];
@@ -119,13 +114,8 @@
     // Given
     let contract_id = new_contract_id();
 
-<<<<<<< HEAD
     let storage = MemoryStorage::default();
-    let mut memory: Memory<MEM_SIZE> = vec![1u8; MEM_SIZE].try_into().unwrap();
-=======
-    let storage = MemoryStorage::new(Default::default(), Default::default());
     let mut memory: Memory = vec![1u8; MEM_SIZE].try_into().unwrap();
->>>>>>> bb585a76
     memory[0..ContractId::LEN].copy_from_slice(contract_id.as_slice());
 
     let gas_cost = GasCosts::default().croo();
@@ -171,13 +161,8 @@
     // Given
     let contract_id = new_contract_id();
 
-<<<<<<< HEAD
     let storage = MemoryStorage::default();
-    let mut memory: Memory<MEM_SIZE> = vec![1u8; MEM_SIZE].try_into().unwrap();
-=======
-    let storage = MemoryStorage::new(Default::default(), Default::default());
     let mut memory: Memory = vec![1u8; MEM_SIZE].try_into().unwrap();
->>>>>>> bb585a76
     memory[0..ContractId::LEN].copy_from_slice(contract_id.as_slice());
 
     let gas_cost = GasCosts::default().croo();
