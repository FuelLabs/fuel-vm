use alloc::vec;

use crate::{
    interpreter::memory::Memory,
    storage::MemoryStorage,
};
use core::{
    convert::Infallible,
    iter,
};

use super::*;
use crate::interpreter::PanicContext;
use fuel_storage::StorageAsMut;
use test_case::test_case;

#[test_case(false, 0, None, 0, [0; 32] => Ok(()); "Burn nothing")]
#[test_case(false, 0, 0, 0, [0; 32] => Ok(()); "Burn is idempotent")]
#[test_case(false, 0, 100, 100, [0; 32] => Ok(()); "Burn all")]
#[test_case(false, 0, 100, 100, [15; 32] => Ok(()); "Burn all for another sub id")]
#[test_case(false, 0, 100, 10, [0; 32] => Ok(()); "Burn some")]
#[test_case(true, 0, 100, 10, [0; 32] => Err(RuntimeError::Recoverable(PanicReason::ExpectedInternalContext)); "Can't burn from external context")]
#[test_case(false, 1, 100, 10, [0; 32] => Err(RuntimeError::Recoverable(PanicReason::NotEnoughBalance)); "Can't burn when contract id not in memory")]
#[test_case(false, 0, 100, 101, [0; 32] => Err(RuntimeError::Recoverable(PanicReason::NotEnoughBalance)); "Can't burn too much")]
#[test_case(false, 0, None, 1, [0; 32] => Err(RuntimeError::Recoverable(PanicReason::NotEnoughBalance)); "Can't burn when no balance")]
fn test_burn(
    external: bool,
    fp: Word,
    initialize: impl Into<Option<Word>>,
    amount: Word,
    sub_id: [u8; 32],
) -> IoResult<(), Infallible> {
<<<<<<< HEAD
    let mut storage = MemoryStorage::default();
    let mut memory: Memory<MEM_SIZE> = vec![1u8; MEM_SIZE].try_into().unwrap();
=======
    let mut storage = MemoryStorage::new(Default::default(), Default::default());
    let mut memory: Memory = vec![1u8; MEM_SIZE].try_into().unwrap();
>>>>>>> bb585a76
    let contract_id = ContractId::from([3u8; 32]);
    memory[0..ContractId::LEN].copy_from_slice(contract_id.as_slice());
    memory[ContractId::LEN..ContractId::LEN + Bytes32::LEN]
        .copy_from_slice(sub_id.as_slice());
    let sub_id = Bytes32::from(sub_id);
    let asset_id = contract_id.asset_id(&sub_id);
    let initialize = initialize.into();
    if let Some(initialize) = initialize {
        let old_balance = storage
            .contract_asset_id_balance_insert(&contract_id, &asset_id, initialize)
            .unwrap();
        assert!(old_balance.is_none());
    }
    let context = if external {
        Context::Script {
            block_height: Default::default(),
        }
    } else {
        Context::Call {
            block_height: Default::default(),
        }
    };
    let mut receipts = Default::default();

    let is = 0;
    const ORIGINAL_PC: Word = 4;
    let mut pc = ORIGINAL_PC;
    BurnCtx {
        storage: &mut storage,
        context: &context,
        receipts: &mut receipts,
        memory: &mut memory,
        fp: Reg::new(&fp),
        pc: RegMut::new(&mut pc),
        is: Reg::new(&is),
    }
    .burn(amount, ContractId::LEN as Word)?;
    assert_eq!(pc, 8);
    let result = storage
        .contract_asset_id_balance(&contract_id, &asset_id)
        .unwrap()
        .unwrap();
    assert_eq!(result, initialize.unwrap_or(0) - amount);
    assert_eq!(receipts.len(), 1);
    assert_eq!(
        receipts[0],
        Receipt::Burn {
            sub_id,
            contract_id,
            val: amount,
            pc: ORIGINAL_PC,
            is
        }
    );
    Ok(())
}

#[test_case(false, 0, None, 0, [0; 32] => Ok(()); "Mint nothing")]
#[test_case(false, 0, 0, 0, [0; 32] => Ok(()); "Mint is idempotent")]
#[test_case(false, 0, 100, 0, [0; 32] => Ok(()); "Mint is idempotent any")]
#[test_case(false, 0, 100, 100, [0; 32] => Ok(()); "Mint Double")]
#[test_case(false, 0, 100, 100, [15; 32] => Ok(()); "Mint Double for another sub id")]
#[test_case(false, 0, 100, 10, [0; 32] => Ok(()); "Mint some")]
#[test_case(false, 0, None, 10, [0; 32] => Ok(()); "Mint some from nothing")]
#[test_case(false, 0, 0, 10, [0; 32] => Ok(()); "Mint some from zero")]
#[test_case(false, 0, None, Word::MAX, [0; 32] => Ok(()); "Mint max from nothing")]
#[test_case(false, 0, 0, Word::MAX, [0; 32] => Ok(()); "Mint max from zero")]
#[test_case(true, 0, 100, 10, [0; 32] => Err(RuntimeError::Recoverable(PanicReason::ExpectedInternalContext)); "Can't mint from external context")]
#[test_case(false, 0, 1, Word::MAX, [0; 32] => Err(RuntimeError::Recoverable(PanicReason::BalanceOverflow)); "Can't mint too much")]
fn test_mint(
    external: bool,
    fp: Word,
    initialize: impl Into<Option<Word>>,
    amount: Word,
    sub_id: [u8; 32],
) -> IoResult<(), Infallible> {
<<<<<<< HEAD
    let mut storage = MemoryStorage::default();
    let mut memory: Memory<MEM_SIZE> = vec![1u8; MEM_SIZE].try_into().unwrap();
=======
    let mut storage = MemoryStorage::new(Default::default(), Default::default());
    let mut memory: Memory = vec![1u8; MEM_SIZE].try_into().unwrap();
>>>>>>> bb585a76
    let contract_id = ContractId::from([3u8; 32]);
    memory[0..ContractId::LEN].copy_from_slice(contract_id.as_slice());
    memory[ContractId::LEN..ContractId::LEN + Bytes32::LEN]
        .copy_from_slice(sub_id.as_slice());
    let sub_id = Bytes32::from(sub_id);
    let asset_id = contract_id.asset_id(&sub_id);
    let initialize = initialize.into();
    if let Some(initialize) = initialize {
        let old_balance = storage
            .contract_asset_id_balance_insert(&contract_id, &asset_id, initialize)
            .unwrap();
        assert!(old_balance.is_none());
    }
    let context = if external {
        Context::Script {
            block_height: Default::default(),
        }
    } else {
        Context::Call {
            block_height: Default::default(),
        }
    };

    let mut receipts = Default::default();

    let is = 0;
    const ORIGINAL_PC: Word = 4;
    let mut pc = ORIGINAL_PC;
    let mut cgas = 10_000;
    let mut ggas = 10_000;
    MintCtx {
        storage: &mut storage,
        context: &context,
        receipts: &mut receipts,
        memory: &mut memory,
        profiler: &mut Profiler::default(),
        new_storage_gas_per_byte: 1,
        cgas: RegMut::new(&mut cgas),
        ggas: RegMut::new(&mut ggas),
        fp: Reg::new(&fp),
        pc: RegMut::new(&mut pc),
        is: Reg::new(&is),
    }
    .mint(amount, ContractId::LEN as Word)?;
    assert_eq!(pc, 8);
    let result = storage
        .contract_asset_id_balance(&contract_id, &asset_id)
        .unwrap()
        .unwrap();
    assert_eq!(result, initialize.unwrap_or(0) + amount);
    assert_eq!(receipts.len(), 1);
    assert_eq!(
        receipts[0],
        Receipt::Mint {
            sub_id,
            contract_id,
            val: amount,
            pc: ORIGINAL_PC,
            is
        }
    );
    Ok(())
}

#[test]
fn test_block_hash() {
<<<<<<< HEAD
    let storage = MemoryStorage::default();
    let mut memory: Memory<MEM_SIZE> = vec![1u8; MEM_SIZE].try_into().unwrap();
=======
    let storage = MemoryStorage::new(Default::default(), Default::default());
    let mut memory: Memory = vec![1u8; MEM_SIZE].try_into().unwrap();
>>>>>>> bb585a76
    let owner = OwnershipRegisters {
        sp: 1000,
        ssp: 1,
        hp: 2000,
        prev_hp: 3000,
        context: Context::Script {
            block_height: Default::default(),
        },
    };
    let mut pc = 4;
    block_hash(&storage, &mut memory, owner, RegMut::new(&mut pc), 20, 40).unwrap();
    assert_eq!(pc, 8);
    assert_ne!(memory[20..20 + 32], [1u8; 32]);
}

#[test]
fn test_block_height() {
    let context = Context::Script {
        block_height: 20.into(),
    };
    let mut pc = 4;
    let mut result = 0;
    block_height(&context, RegMut::new(&mut pc), &mut result).unwrap();
    assert_eq!(pc, 8);
    assert_eq!(result, 20);
}

#[test]
fn test_coinbase() {
<<<<<<< HEAD
    let storage = MemoryStorage::new(Default::default(), ContractId::zeroed());
    let mut memory: Memory<MEM_SIZE> = vec![1u8; MEM_SIZE].try_into().unwrap();
=======
    let storage = MemoryStorage::new(Default::default(), Default::default());
    let mut memory: Memory = vec![1u8; MEM_SIZE].try_into().unwrap();
>>>>>>> bb585a76
    let owner = OwnershipRegisters {
        sp: 1000,
        ssp: 1,
        hp: 2000,
        prev_hp: 3000,
        context: Context::Script {
            block_height: Default::default(),
        },
    };
    let mut pc = 4;
    coinbase(&storage, &mut memory, owner, RegMut::new(&mut pc), 20).unwrap();
    assert_eq!(pc, 8);
    assert_eq!(memory[20..20 + 32], [0u8; 32]);
}

#[test]
fn test_code_size() {
    let contract_id = ContractId::new([3u8; ContractId::LEN]);
<<<<<<< HEAD
    let mut storage = MemoryStorage::default();
    let mut memory: Memory<MEM_SIZE> = vec![1u8; MEM_SIZE].try_into().unwrap();
=======
    let mut storage = MemoryStorage::new(Default::default(), Default::default());
    let mut memory: Memory = vec![1u8; MEM_SIZE].try_into().unwrap();
>>>>>>> bb585a76
    memory[0..ContractId::LEN].copy_from_slice(contract_id.as_slice());
    StorageAsMut::storage::<ContractsRawCode>(&mut storage)
        .write(&ContractId::from([3u8; 32]), &[1u8; 100])
        .unwrap();
    let mut pc = 4;
    let is = 0;
    let mut cgas = 0;
    let mut ggas = 0;
    let input_contract = [contract_id];
    let mut panic_context = PanicContext::None;
    let input = CodeSizeCtx {
        storage: &mut storage,
        memory: &mut memory,
        gas_cost: DependentCost::free(),
        profiler: &mut Profiler::default(),
        input_contracts: InputContracts::new(input_contract.iter(), &mut panic_context),
        current_contract: None,
        cgas: RegMut::new(&mut cgas),
        ggas: RegMut::new(&mut ggas),
        pc: RegMut::new(&mut pc),
        is: Reg::new(&is),
    };
    let mut result = 0;
    let _ = input
        .code_size(&mut result, 1)
        .expect_err("Contract is not found");
    assert_eq!(pc, 4);

    let input = CodeSizeCtx {
        storage: &mut storage,
        memory: &mut memory,
        gas_cost: DependentCost::free(),
        input_contracts: InputContracts::new(input_contract.iter(), &mut panic_context),
        profiler: &mut Profiler::default(),
        current_contract: None,
        cgas: RegMut::new(&mut cgas),
        ggas: RegMut::new(&mut ggas),
        pc: RegMut::new(&mut pc),
        is: Reg::new(&is),
    };
    let mut result = 0;
    input.code_size(&mut result, 0).unwrap();
    assert_eq!(pc, 8);
    assert_eq!(result, 100);

    let input = CodeSizeCtx {
        storage: &mut storage,
        memory: &mut memory,
        gas_cost: DependentCost::free(),
        input_contracts: InputContracts::new(iter::empty(), &mut panic_context),
        profiler: &mut Profiler::default(),
        current_contract: None,
        cgas: RegMut::new(&mut cgas),
        ggas: RegMut::new(&mut ggas),
        pc: RegMut::new(&mut pc),
        is: Reg::new(&is),
    };
    let mut result = 0;
    let _ = input
        .code_size(&mut result, 0)
        .expect_err("The contract is not in the input");
}

#[test]
fn test_timestamp() {
    let storage = MemoryStorage::default();
    let mut pc = 4;
    let mut result = 0;
    let _ = timestamp(
        &storage,
        Default::default(),
        RegMut::new(&mut pc),
        &mut result,
        1,
    )
    .expect_err("Height is greater then current block height");
    let _ = timestamp(
        &storage,
        u32::MAX.into(),
        RegMut::new(&mut pc),
        &mut result,
        u32::MAX as Word + 1,
    )
    .expect_err("Height doesn't fit into a u32");
    assert_eq!(pc, 4);

    timestamp(
        &storage,
        Default::default(),
        RegMut::new(&mut pc),
        &mut result,
        0,
    )
    .unwrap();
    assert_eq!(pc, 8);

    timestamp(&storage, 20.into(), RegMut::new(&mut pc), &mut result, 19).unwrap();
    assert_eq!(pc, 12);
}<|MERGE_RESOLUTION|>--- conflicted
+++ resolved
@@ -30,13 +30,8 @@
     amount: Word,
     sub_id: [u8; 32],
 ) -> IoResult<(), Infallible> {
-<<<<<<< HEAD
     let mut storage = MemoryStorage::default();
-    let mut memory: Memory<MEM_SIZE> = vec![1u8; MEM_SIZE].try_into().unwrap();
-=======
-    let mut storage = MemoryStorage::new(Default::default(), Default::default());
-    let mut memory: Memory = vec![1u8; MEM_SIZE].try_into().unwrap();
->>>>>>> bb585a76
+    let mut memory: Memory = vec![1u8; MEM_SIZE].try_into().unwrap();
     let contract_id = ContractId::from([3u8; 32]);
     memory[0..ContractId::LEN].copy_from_slice(contract_id.as_slice());
     memory[ContractId::LEN..ContractId::LEN + Bytes32::LEN]
@@ -113,13 +108,8 @@
     amount: Word,
     sub_id: [u8; 32],
 ) -> IoResult<(), Infallible> {
-<<<<<<< HEAD
     let mut storage = MemoryStorage::default();
-    let mut memory: Memory<MEM_SIZE> = vec![1u8; MEM_SIZE].try_into().unwrap();
-=======
-    let mut storage = MemoryStorage::new(Default::default(), Default::default());
-    let mut memory: Memory = vec![1u8; MEM_SIZE].try_into().unwrap();
->>>>>>> bb585a76
+    let mut memory: Memory = vec![1u8; MEM_SIZE].try_into().unwrap();
     let contract_id = ContractId::from([3u8; 32]);
     memory[0..ContractId::LEN].copy_from_slice(contract_id.as_slice());
     memory[ContractId::LEN..ContractId::LEN + Bytes32::LEN]
@@ -186,13 +176,8 @@
 
 #[test]
 fn test_block_hash() {
-<<<<<<< HEAD
     let storage = MemoryStorage::default();
-    let mut memory: Memory<MEM_SIZE> = vec![1u8; MEM_SIZE].try_into().unwrap();
-=======
-    let storage = MemoryStorage::new(Default::default(), Default::default());
-    let mut memory: Memory = vec![1u8; MEM_SIZE].try_into().unwrap();
->>>>>>> bb585a76
+    let mut memory: Memory = vec![1u8; MEM_SIZE].try_into().unwrap();
     let owner = OwnershipRegisters {
         sp: 1000,
         ssp: 1,
@@ -222,13 +207,8 @@
 
 #[test]
 fn test_coinbase() {
-<<<<<<< HEAD
     let storage = MemoryStorage::new(Default::default(), ContractId::zeroed());
-    let mut memory: Memory<MEM_SIZE> = vec![1u8; MEM_SIZE].try_into().unwrap();
-=======
-    let storage = MemoryStorage::new(Default::default(), Default::default());
-    let mut memory: Memory = vec![1u8; MEM_SIZE].try_into().unwrap();
->>>>>>> bb585a76
+    let mut memory: Memory = vec![1u8; MEM_SIZE].try_into().unwrap();
     let owner = OwnershipRegisters {
         sp: 1000,
         ssp: 1,
@@ -247,13 +227,8 @@
 #[test]
 fn test_code_size() {
     let contract_id = ContractId::new([3u8; ContractId::LEN]);
-<<<<<<< HEAD
     let mut storage = MemoryStorage::default();
-    let mut memory: Memory<MEM_SIZE> = vec![1u8; MEM_SIZE].try_into().unwrap();
-=======
-    let mut storage = MemoryStorage::new(Default::default(), Default::default());
-    let mut memory: Memory = vec![1u8; MEM_SIZE].try_into().unwrap();
->>>>>>> bb585a76
+    let mut memory: Memory = vec![1u8; MEM_SIZE].try_into().unwrap();
     memory[0..ContractId::LEN].copy_from_slice(contract_id.as_slice());
     StorageAsMut::storage::<ContractsRawCode>(&mut storage)
         .write(&ContractId::from([3u8; 32]), &[1u8; 100])
