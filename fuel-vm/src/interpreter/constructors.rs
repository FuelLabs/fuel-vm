//! Exposed constructors API for the [`Interpreter`]

use super::{ExecutableTransaction, Interpreter, RuntimeBalances};
use crate::context::Context;
use crate::interpreter::PanicContext;
use crate::state::Debugger;
use crate::storage::MemoryStorage;
use crate::{consts::*, gas::GasCosts};

#[cfg(feature = "profile-any")]
use crate::profiler::ProfileReceiver;

use crate::profiler::Profiler;

use fuel_tx::ConsensusParameters;

impl<S, Tx> Interpreter<S, Tx>
where
    Tx: Default,
{
    /// Create a new interpreter instance out of a storage implementation.
    ///
    /// If the provided storage implements
    /// [`crate::storage::InterpreterStorage`], the returned interpreter
    /// will provide full functionality.
    pub fn with_storage(storage: S, params: ConsensusParameters, gas_costs: GasCosts) -> Self {
        Self {
            registers: [0; VM_REGISTER_COUNT],
<<<<<<< HEAD
            memory: vec![0; MEM_SIZE].try_into().expect("Falied to allocate memory"),
=======
            memory: vec![0; MEM_SIZE].try_into().expect("Failed to allocate memory"),
>>>>>>> 3b0bb21b
            frames: vec![],
            receipts: vec![],
            tx: Default::default(),
            initial_balances: Default::default(),
            storage,
            debugger: Debugger::default(),
            context: Context::default(),
            balances: RuntimeBalances::default(),
            gas_costs,
            profiler: Profiler::default(),
            params,
            panic_context: PanicContext::None,
        }
    }

    /// Set the consensus parameters for the interpreter
    pub fn with_params(&mut self, params: ConsensusParameters) -> &mut Self {
        self.params = params;
        self
    }

    /// Sets a profiler for the VM
    #[cfg(feature = "profile-any")]
    pub fn with_profiler<P>(&mut self, receiver: P) -> &mut Self
    where
        P: ProfileReceiver + Send + Sync + 'static,
    {
        self.profiler.set_receiver(Box::new(receiver));
        self
    }
}

impl<S, Tx> Interpreter<S, Tx>
where
    S: Clone,
    Tx: ExecutableTransaction,
{
    /// Build the interpreter
    pub fn build(&mut self) -> Self {
        self.clone()
    }
}

impl<S, Tx> Default for Interpreter<S, Tx>
where
    S: Default,
    Tx: ExecutableTransaction,
{
    fn default() -> Self {
        Self::with_storage(Default::default(), Default::default(), Default::default())
    }
}

impl<Tx> Interpreter<(), Tx>
where
    Tx: ExecutableTransaction,
{
    /// Create a new interpreter without a storage backend.
    ///
    /// It will have restricted capabilities.
    pub fn without_storage() -> Self {
        Self::default()
    }
}

impl<Tx> Interpreter<MemoryStorage, Tx>
where
    Tx: ExecutableTransaction,
{
    /// Create a new storage with a provided in-memory storage.
    ///
    /// It will have full capabilities.
    pub fn with_memory_storage() -> Self {
        Self::default()
    }
}<|MERGE_RESOLUTION|>--- conflicted
+++ resolved
@@ -26,11 +26,7 @@
     pub fn with_storage(storage: S, params: ConsensusParameters, gas_costs: GasCosts) -> Self {
         Self {
             registers: [0; VM_REGISTER_COUNT],
-<<<<<<< HEAD
-            memory: vec![0; MEM_SIZE].try_into().expect("Falied to allocate memory"),
-=======
             memory: vec![0; MEM_SIZE].try_into().expect("Failed to allocate memory"),
->>>>>>> 3b0bb21b
             frames: vec![],
             receipts: vec![],
             tx: Default::default(),
