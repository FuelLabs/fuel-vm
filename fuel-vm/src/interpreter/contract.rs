use super::{
    internal::{
        append_receipt,
        external_asset_id_balance_sub,
        inc_pc,
        internal_contract,
        set_variable_output,
        AppendReceipt,
    },
    memory::read_bytes,
    ExecutableTransaction,
    Interpreter,
    RuntimeBalances,
};
use crate::{
    constraints::{
        reg_key::*,
        CheckedMemConstLen,
    },
    consts::*,
    context::Context,
    error::RuntimeError,
    interpreter::{
        receipts::ReceiptsCtx,
        InputContracts,
        PanicContext,
    },
    storage::{
        ContractsAssets,
        ContractsAssetsStorage,
        ContractsRawCode,
        InterpreterStorage,
    },
};
use fuel_asm::{
    PanicReason,
    RegisterId,
    Word,
};
use fuel_storage::{
    StorageInspect,
    StorageSize,
};
use fuel_tx::{
    Contract,
    Output,
    Receipt,
};
use fuel_types::{
    Address,
    AssetId,
    ContractId,
};

use crate::interpreter::memory::read_bytes;
use std::borrow::Cow;

#[cfg(test)]
mod tests;

impl<S, Tx> Interpreter<S, Tx>
where
    S: InterpreterStorage,
    Tx: ExecutableTransaction,
{
    pub(crate) fn contract_balance(
        &mut self,
        ra: RegisterId,
        b: Word,
        c: Word,
    ) -> Result<(), RuntimeError> {
        let (SystemRegisters { pc, .. }, mut w) = split_registers(&mut self.registers);
        let result = &mut w[WriteRegKey::try_from(ra)?];
        let input = ContractBalanceCtx {
            storage: &self.storage,
            memory: &mut self.memory,
            pc,
            input_contracts: InputContracts::new(
                self.tx.input_contracts(),
                &mut self.panic_context,
            ),
        };
        input.contract_balance(result, b, c)
    }

    pub(crate) fn transfer(
        &mut self,
        a: Word,
        b: Word,
        c: Word,
    ) -> Result<(), RuntimeError> {
        let tx_offset = self.tx_offset();
        let (SystemRegisters { fp, is, pc, .. }, _) =
            split_registers(&mut self.registers);
        let input = TransferCtx {
            storage: &mut self.storage,
            memory: &mut self.memory,
            context: &self.context,
            balances: &mut self.balances,
            receipts: &mut self.receipts,
            tx: &mut self.tx,
            tx_offset,
            fp: fp.as_ref(),
            is: is.as_ref(),
            pc,
        };
        input.transfer(&mut self.panic_context, a, b, c)
    }

    pub(crate) fn transfer_output(
        &mut self,
        a: Word,
        b: Word,
        c: Word,
        d: Word,
    ) -> Result<(), RuntimeError> {
        let tx_offset = self.tx_offset();
        let (SystemRegisters { fp, is, pc, .. }, _) =
            split_registers(&mut self.registers);
        let input = TransferCtx {
            storage: &mut self.storage,
            memory: &mut self.memory,
            context: &self.context,
            balances: &mut self.balances,
            receipts: &mut self.receipts,
            tx: &mut self.tx,
            tx_offset,
            fp: fp.as_ref(),
            is: is.as_ref(),
            pc,
        };
        input.transfer_output(a, b, c, d)
    }

    pub(crate) fn check_contract_exists(
        &self,
        contract: &ContractId,
    ) -> Result<bool, RuntimeError> {
        self.storage
            .storage_contract_exists(contract)
            .map_err(RuntimeError::from_io)
    }
}

pub(crate) fn contract<'s, S>(
    storage: &'s S,
    contract: &ContractId,
) -> Result<Cow<'s, Contract>, RuntimeError>
where
    S: InterpreterStorage,
{
    storage
        .storage_contract(contract)
        .map_err(RuntimeError::from_io)?
        .ok_or_else(|| PanicReason::ContractNotFound.into())
}

struct ContractBalanceCtx<'vm, S, I> {
    storage: &'vm S,
    memory: &'vm mut [u8; MEM_SIZE],
    pc: RegMut<'vm, PC>,
    input_contracts: InputContracts<'vm, I>,
}

impl<'vm, S, I> ContractBalanceCtx<'vm, S, I> {
    pub(crate) fn contract_balance(
        mut self,
        result: &mut Word,
        b: Word,
        c: Word,
    ) -> Result<(), RuntimeError>
    where
        I: Iterator<Item = &'vm ContractId>,
        S: ContractsAssetsStorage,
        <S as StorageInspect<ContractsAssets>>::Error: Into<std::io::Error>,
    {
        let asset_id = CheckedMemConstLen::<{ AssetId::LEN }>::new(b)?;
        let contract = CheckedMemConstLen::<{ ContractId::LEN }>::new(c)?;

        let asset_id = AssetId::from_bytes_ref(asset_id.read(self.memory));
        let contract = ContractId::from_bytes_ref(contract.read(self.memory));

        self.input_contracts.check(contract)?;

        let balance = balance(self.storage, contract, asset_id)?;

        *result = balance;

        inc_pc(self.pc)
    }
}
struct TransferCtx<'vm, S, Tx> {
    storage: &'vm mut S,
    memory: &'vm mut [u8; MEM_SIZE],
    context: &'vm Context,
    balances: &'vm mut RuntimeBalances,
    receipts: &'vm mut ReceiptsCtx,
    tx: &'vm mut Tx,
    tx_offset: usize,
    fp: Reg<'vm, FP>,
    is: Reg<'vm, IS>,
    pc: RegMut<'vm, PC>,
}

impl<'vm, S, Tx> TransferCtx<'vm, S, Tx> {
    /// In Fuel specs:
    /// Transfer $rB coins with asset ID at $rC to contract with ID at $rA.
    /// $rA -> recipient_contract_id_offset
    /// $rB -> transfer_amount
    /// $rC -> asset_id_offset
    pub(crate) fn transfer(
        self,
        panic_context: &mut PanicContext,
        recipient_contract_id_offset: Word,
        transfer_amount: Word,
        asset_id_offset: Word,
    ) -> Result<(), RuntimeError>
    where
        Tx: ExecutableTransaction,
        S: ContractsAssetsStorage,
        <S as StorageInspect<ContractsAssets>>::Error: Into<std::io::Error>,
    {
<<<<<<< HEAD
        let destination = ContractId::from(read_bytes(self.memory, a)?);
        let amount = b;
        let asset_id = AssetId::from(read_bytes(self.memory, c)?);
=======
        let amount = transfer_amount;
        let destination =
            ContractId::from(read_bytes(self.memory, recipient_contract_id_offset)?);
        let asset_id = AssetId::from(read_bytes(self.memory, asset_id_offset)?);
>>>>>>> 75022cb3

        InputContracts::new(self.tx.input_contracts(), panic_context)
            .check(&destination)?;

        if amount == 0 {
            return Err(PanicReason::TransferZeroCoins.into())
        }

        let internal_context = match internal_contract(self.context, self.fp, self.memory)
        {
            // optimistically attempt to load the internal contract id
            Ok(source_contract) => Some(*source_contract),
            // revert to external context if no internal contract is set
            Err(RuntimeError::Recoverable(PanicReason::ExpectedInternalContext)) => None,
            // bubble up any other kind of errors
            Err(e) => return Err(e),
        };

        if let Some(source_contract) = internal_context {
            // debit funding source (source contract balance)
            balance_decrease(self.storage, &source_contract, &asset_id, amount)?;
        } else {
            // debit external funding source (i.e. free balance)
            external_asset_id_balance_sub(self.balances, self.memory, &asset_id, amount)?;
        }
        // credit destination contract
        balance_increase(self.storage, &destination, &asset_id, amount)?;

        let receipt = Receipt::transfer(
            internal_context.unwrap_or_default(),
            destination,
            amount,
            asset_id,
            *self.pc,
            *self.is,
        );

        append_receipt(
            AppendReceipt {
                receipts: self.receipts,
                script: self.tx.as_script_mut(),
                tx_offset: self.tx_offset,
                memory: self.memory,
            },
            receipt,
        );

        inc_pc(self.pc)
    }

    /// In Fuel specs:
    /// Transfer $rC coins with asset ID at $rD to address at $rA, with output $rB.
    /// $rA -> recipient_offset
    /// $rB -> output_index
    /// $rC -> transfer_amount
    /// $rD -> asset_id_offset
    pub(crate) fn transfer_output(
        self,
        recipient_offset: Word,
        output_index: Word,
        transfer_amount: Word,
        asset_id_offset: Word,
    ) -> Result<(), RuntimeError>
    where
        Tx: ExecutableTransaction,
        S: ContractsAssetsStorage,
        <S as StorageInspect<ContractsAssets>>::Error: Into<std::io::Error>,
    {
<<<<<<< HEAD
        let to = Address::from(read_bytes(self.memory, a)?);
        let out_idx = b as usize;
        let amount = c;
        let asset_id = AssetId::from(read_bytes(self.memory, d)?);
=======
        let out_idx = output_index as usize;
        let to = Address::from(read_bytes(self.memory, recipient_offset)?);
        let asset_id = AssetId::from(read_bytes(self.memory, asset_id_offset)?);
        let amount = transfer_amount;
>>>>>>> 75022cb3

        if amount == 0 {
            return Err(PanicReason::TransferZeroCoins.into())
        }

        let internal_context = match internal_contract(self.context, self.fp, self.memory)
        {
            // optimistically attempt to load the internal contract id
            Ok(source_contract) => Some(*source_contract),
            // revert to external context if no internal contract is set
            Err(RuntimeError::Recoverable(PanicReason::ExpectedInternalContext)) => None,
            // bubble up any other kind of errors
            Err(e) => return Err(e),
        };

        if let Some(source_contract) = internal_context {
            // debit funding source (source contract balance)
            balance_decrease(self.storage, &source_contract, &asset_id, amount)?;
        } else {
            // debit external funding source (i.e. UTXOs)
            external_asset_id_balance_sub(self.balances, self.memory, &asset_id, amount)?;
        }

        // credit variable output
        let variable = Output::variable(to, amount, asset_id);

        set_variable_output(self.tx, self.memory, self.tx_offset, out_idx, variable)?;

        let receipt = Receipt::transfer_out(
            internal_context.unwrap_or_default(),
            to,
            amount,
            asset_id,
            *self.pc,
            *self.is,
        );

        append_receipt(
            AppendReceipt {
                receipts: self.receipts,
                script: self.tx.as_script_mut(),
                tx_offset: self.tx_offset,
                memory: self.memory,
            },
            receipt,
        );

        inc_pc(self.pc)
    }
}

pub(crate) fn contract_size<S>(
    storage: &S,
    contract: &ContractId,
) -> Result<Word, RuntimeError>
where
    S: StorageSize<ContractsRawCode> + ?Sized,
    <S as StorageInspect<ContractsRawCode>>::Error: Into<std::io::Error>,
{
    Ok(storage
        .size_of_value(contract)
        .map_err(RuntimeError::from_io)?
        .ok_or(PanicReason::ContractNotFound)? as Word)
}

pub(crate) fn balance<S>(
    storage: &S,
    contract: &ContractId,
    asset_id: &AssetId,
) -> Result<Word, RuntimeError>
where
    S: ContractsAssetsStorage + ?Sized,
    <S as StorageInspect<ContractsAssets>>::Error: Into<std::io::Error>,
{
    Ok(storage
        .merkle_contract_asset_id_balance(contract, asset_id)
        .map_err(RuntimeError::from_io)?
        .unwrap_or_default())
}

/// Increase the asset balance for a contract
pub(crate) fn balance_increase<S>(
    storage: &mut S,
    contract: &ContractId,
    asset_id: &AssetId,
    amount: Word,
) -> Result<Word, RuntimeError>
where
    S: ContractsAssetsStorage + ?Sized,
    <S as StorageInspect<ContractsAssets>>::Error: Into<std::io::Error>,
{
    let balance = balance(storage, contract, asset_id)?;
    let balance = balance
        .checked_add(amount)
        .ok_or(PanicReason::ArithmeticOverflow)?;
    storage
        .merkle_contract_asset_id_balance_insert(contract, asset_id, balance)
        .map_err(RuntimeError::from_io)?;
    Ok(balance)
}

/// Decrease the asset balance for a contract
pub(crate) fn balance_decrease<S>(
    storage: &mut S,
    contract: &ContractId,
    asset_id: &AssetId,
    amount: Word,
) -> Result<Word, RuntimeError>
where
    S: ContractsAssetsStorage + ?Sized,
    <S as StorageInspect<ContractsAssets>>::Error: Into<std::io::Error>,
{
    let balance = balance(storage, contract, asset_id)?;
    let balance = balance
        .checked_sub(amount)
        .ok_or(PanicReason::NotEnoughBalance)?;
    storage
        .merkle_contract_asset_id_balance_insert(contract, asset_id, balance)
        .map_err(RuntimeError::from_io)?;
    Ok(balance)
}<|MERGE_RESOLUTION|>--- conflicted
+++ resolved
@@ -220,16 +220,10 @@
         S: ContractsAssetsStorage,
         <S as StorageInspect<ContractsAssets>>::Error: Into<std::io::Error>,
     {
-<<<<<<< HEAD
-        let destination = ContractId::from(read_bytes(self.memory, a)?);
-        let amount = b;
-        let asset_id = AssetId::from(read_bytes(self.memory, c)?);
-=======
         let amount = transfer_amount;
         let destination =
             ContractId::from(read_bytes(self.memory, recipient_contract_id_offset)?);
         let asset_id = AssetId::from(read_bytes(self.memory, asset_id_offset)?);
->>>>>>> 75022cb3
 
         InputContracts::new(self.tx.input_contracts(), panic_context)
             .check(&destination)?;
@@ -298,17 +292,10 @@
         S: ContractsAssetsStorage,
         <S as StorageInspect<ContractsAssets>>::Error: Into<std::io::Error>,
     {
-<<<<<<< HEAD
-        let to = Address::from(read_bytes(self.memory, a)?);
-        let out_idx = b as usize;
-        let amount = c;
-        let asset_id = AssetId::from(read_bytes(self.memory, d)?);
-=======
         let out_idx = output_index as usize;
         let to = Address::from(read_bytes(self.memory, recipient_offset)?);
         let asset_id = AssetId::from(read_bytes(self.memory, asset_id_offset)?);
         let amount = transfer_amount;
->>>>>>> 75022cb3
 
         if amount == 0 {
             return Err(PanicReason::TransferZeroCoins.into())
