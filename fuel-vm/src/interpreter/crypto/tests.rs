--- conflicted
+++ resolved
@@ -8,11 +8,6 @@
 };
 
 use super::*;
-<<<<<<< HEAD
-use crate::interpreter::memory::Memory;
-=======
-use crate::context::Context;
->>>>>>> 34f6ea5f
 use fuel_vm::consts::*;
 
 #[cfg(feature = "random")]
