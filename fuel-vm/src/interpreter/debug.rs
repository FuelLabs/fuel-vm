--- conflicted
+++ resolved
@@ -57,23 +57,13 @@
     let height = 0;
     let params = ConsensusParameters::default();
 
-<<<<<<< HEAD
-    let script = vec![
+    let script = [
         op::addi(0x10, REG_ZERO.into(), 8),
         op::addi(0x11, REG_ZERO.into(), 16),
         op::addi(0x12, REG_ZERO.into(), 32),
         op::addi(0x13, REG_ZERO.into(), 64),
         op::addi(0x14, REG_ZERO.into(), 128),
         op::ret(0x10),
-=======
-    let script = [
-        Opcode::ADDI(0x10, REG_ZERO, 8),
-        Opcode::ADDI(0x11, REG_ZERO, 16),
-        Opcode::ADDI(0x12, REG_ZERO, 32),
-        Opcode::ADDI(0x13, REG_ZERO, 64),
-        Opcode::ADDI(0x14, REG_ZERO, 128),
-        Opcode::RET(0x10),
->>>>>>> bd02ab86
     ]
     .into_iter()
     .collect();
@@ -133,19 +123,11 @@
     let params = ConsensusParameters::default();
 
     // Repeats the middle two instructions five times
-<<<<<<< HEAD
-    let script = vec![
+    let script = [
         op::addi(0x10, REG_ZERO.into(), 5),
         op::addi(0x11, 0x11, 1),
         op::jnei(0x10, 0x11, 1),
         op::ret(0x10),
-=======
-    let script = [
-        Opcode::ADDI(0x10, REG_ZERO, 5),
-        Opcode::ADDI(0x11, 0x11, 1),
-        Opcode::JNEI(0x10, 0x11, 1),
-        Opcode::RET(0x10),
->>>>>>> bd02ab86
     ]
     .into_iter()
     .collect();
