use core::fmt::Debug;
use hashbrown::HashMap;

use fuel_storage::{
    StorageRead,
    StorageSize,
};
use fuel_tx::StorageData;
use fuel_types::{
    BlockHeight,
    Bytes32,
    ContractId,
};

use crate::storage::{
    ContractsAssetKey,
    ContractsAssetsStorage,
    ContractsStateKey,
    InterpreterStorage,
};

use super::{
    ExecutableTransaction,
    Interpreter,
    *,
};

#[derive(Debug)]
/// The set of state changes that are recorded.
pub(super) enum StorageDelta {
    State(MappableDelta<ContractsStateKey, StorageData>),
    Assets(MappableDelta<ContractsAssetKey, u64>),
    RawCode(MappableDelta<ContractId, Contract>),
}

/// The set of states that are recorded.
#[derive(Debug, Clone)]
pub(super) enum StorageState {
    State(MappableState<ContractsStateKey, StorageData>),
    Assets(MappableState<ContractsAssetKey, u64>),
    RawCode(MappableState<ContractId, Contract>),
}

#[derive(Debug)]
/// A [`Mappable`] type that has changed.
pub(super) enum MappableDelta<Key, Value> {
    Insert(Key, Value, Option<Value>),
    Remove(Key, Value),
}

/// The state of a [`Mappable`] type.
#[derive(Debug, Clone)]
pub(super) struct MappableState<Key, Value> {
    pub key: Key,
    pub value: Option<Value>,
}

/// Records state changes of any [`Mappable`] type.
pub(super) trait StorageType: Mappable {
    /// Records an insert state change.
    fn record_insert(
        key: &Self::Key,
        value: &Self::Value,
        existing: Option<Self::OwnedValue>,
    ) -> StorageDelta;

    /// Records a remove state change.
    fn record_remove(key: &Self::Key, value: Self::OwnedValue) -> StorageDelta;
}

#[derive(Debug)]
pub struct Record<S>(pub(super) S, pub(super) Vec<StorageDelta>)
where
    S: InterpreterStorage;

impl<S, Tx, Ecal> Interpreter<Record<S>, Tx, Ecal>
where
    S: InterpreterStorage,
    Tx: ExecutableTransaction,
{
    /// Remove the [`Recording`] wrapper from the storage.
    /// Recording storage changes has an overhead so it's
    /// useful to be able to remove it once the diff is generated.
    pub fn remove_recording(self) -> Interpreter<S, Tx, Ecal> {
        Interpreter {
            registers: self.registers,
            memory: self.memory,
            frames: self.frames,
            receipts: self.receipts,
            tx: self.tx,
            initial_balances: self.initial_balances,
            storage: self.storage.0,
            debugger: self.debugger,
            context: self.context,
            balances: self.balances,
            panic_context: self.panic_context,
            profiler: self.profiler,
            interpreter_params: self.interpreter_params,
            ecal_state: self.ecal_state,
        }
    }

    /// Get the diff of changes to this VMs storage.
    pub fn storage_diff(&self) -> Diff<Deltas> {
        let mut diff = Diff {
            changes: Vec::new(),
        };
        let mut contracts_state = Delta {
            from: HashMap::new(),
            to: HashMap::new(),
        };
        let mut contracts_assets = Delta {
            from: HashMap::new(),
            to: HashMap::new(),
        };
        let mut contracts_raw_code = Delta {
            from: HashMap::new(),
            to: HashMap::new(),
        };

        for delta in self.storage.1.iter() {
            match delta {
                StorageDelta::State(delta) => {
                    mappable_delta_to_hashmap(&mut contracts_state, delta)
                }
                StorageDelta::Assets(delta) => {
                    mappable_delta_to_hashmap(&mut contracts_assets, delta)
                }
                StorageDelta::RawCode(delta) => {
                    mappable_delta_to_hashmap(&mut contracts_raw_code, delta)
                }
            }
        }
        storage_state_to_changes(&mut diff, contracts_state, StorageState::State);
        storage_state_to_changes(&mut diff, contracts_assets, StorageState::Assets);
        storage_state_to_changes(&mut diff, contracts_raw_code, StorageState::RawCode);
        diff
    }
}

impl<S, Tx, Ecal> Interpreter<S, Tx, Ecal>
where
    S: InterpreterStorage,
    Tx: ExecutableTransaction,
{
    /// Add a [`Recording`] wrapper around the storage to
    /// record any changes this VM makes to it's storage.
    /// Recording storage changes has an overhead so should
    /// be used in production.
    pub fn add_recording(self) -> Interpreter<Record<S>, Tx, Ecal> {
        Interpreter {
            registers: self.registers,
            memory: self.memory,
            frames: self.frames,
            receipts: self.receipts,
            tx: self.tx,
            initial_balances: self.initial_balances,
            storage: Record::new(self.storage),
            debugger: self.debugger,
            context: self.context,
            balances: self.balances,
            panic_context: self.panic_context,
            profiler: self.profiler,
            interpreter_params: self.interpreter_params,
            ecal_state: self.ecal_state,
        }
    }

    /// Change this VMs internal state to match the initial state from this diff.
    pub fn reset_vm_state(&mut self, diff: &Diff<InitialVmState>)
    where
        Tx: Clone + 'static,
    {
        for change in &diff.changes {
            self.inverse_inner(change);
            if let Change::Storage(Previous(from)) = change {
                match from {
                    StorageState::State(MappableState { key, value }) => {
                        if let Some(value) = value {
                            StorageMutate::<ContractsState>::insert(
                                &mut self.storage,
                                key,
                                value.as_ref(),
                            )
                            .unwrap();
                        }
                    }
                    StorageState::Assets(MappableState { key, value }) => {
                        if let Some(value) = value {
                            StorageMutate::<ContractsAssets>::insert(
                                &mut self.storage,
                                key,
                                value,
                            )
                            .unwrap();
                        }
                    }
                    StorageState::RawCode(MappableState { key, value }) => {
                        if let Some(value) = value {
                            StorageMutate::<ContractsRawCode>::insert(
                                &mut self.storage,
                                key,
                                value.as_ref(),
                            )
                            .unwrap();
                        }
                    }
                }
            }
        }
    }
}

fn mappable_delta_to_hashmap<'value, K, V>(
    state: &mut Delta<HashMap<K, &'value V>>,
    delta: &'value MappableDelta<K, V>,
) where
    K: Copy + PartialEq + Eq + core::hash::Hash + 'static,
    V: Clone + 'static,
{
    match delta {
        MappableDelta::Insert(key, value, Some(existing)) => {
            state.from.entry(*key).or_insert(existing);
            state.to.insert(*key, value);
        }
        MappableDelta::Insert(key, value, None) => {
            state.to.insert(*key, value);
        }
        MappableDelta::Remove(key, existing) => {
            state.from.entry(*key).or_insert(existing);
            state.to.remove(key);
        }
    }
}

fn storage_state_to_changes<K, V>(
    diff: &mut Diff<Deltas>,
    state: Delta<HashMap<K, &V>>,
    f: fn(MappableState<K, V>) -> StorageState,
) where
    K: Copy + PartialEq + Eq + Hash + 'static,
    V: Clone + 'static,
{
    let Delta { mut from, to } = state;
    let iter = to.into_iter().map(|(k, v)| {
        Change::Storage(Delta {
            from: f(MappableState {
                key: k,
                value: from.remove(&k).cloned(),
            }),
            to: f(MappableState {
                key: k,
                value: Some(v.clone()),
            }),
        })
    });
    diff.changes.extend(iter);
    let iter = from.into_iter().map(|(k, v)| {
        Change::Storage(Delta {
            from: f(MappableState {
                key: k,
                value: Some(v.clone()),
            }),
            to: f(MappableState {
                key: k,
                value: None,
            }),
        })
    });
    diff.changes.extend(iter);
}

impl<Type: Mappable, S> StorageInspect<Type> for Record<S>
where
    S: StorageInspect<Type>,
    S: InterpreterStorage,
{
    type Error = <S as StorageInspect<Type>>::Error;

    fn get(
        &self,
        key: &<Type as Mappable>::Key,
    ) -> Result<Option<alloc::borrow::Cow<<Type as Mappable>::OwnedValue>>, Self::Error>
    {
        <S as StorageInspect<Type>>::get(&self.0, key)
    }

    fn contains_key(&self, key: &<Type as Mappable>::Key) -> Result<bool, Self::Error> {
        <S as StorageInspect<Type>>::contains_key(&self.0, key)
    }
}

impl<Type: Mappable, S> StorageSize<Type> for Record<S>
where
    S: StorageSize<Type>,
    S: InterpreterStorage,
{
    fn size_of_value(
        &self,
        key: &<Type as Mappable>::Key,
    ) -> Result<Option<usize>, Self::Error> {
        <S as StorageSize<Type>>::size_of_value(&self.0, key)
    }
}

impl<Type: Mappable, S> StorageRead<Type> for Record<S>
where
    S: StorageRead<Type>,
    S: InterpreterStorage,
{
    fn read(
        &self,
        key: &<Type as Mappable>::Key,
        buf: &mut [u8],
    ) -> Result<Option<usize>, Self::Error> {
        <S as StorageRead<Type>>::read(&self.0, key, buf)
    }

    fn read_alloc(
        &self,
        key: &<Type as Mappable>::Key,
    ) -> Result<Option<Vec<u8>>, Self::Error> {
        <S as StorageRead<Type>>::read_alloc(&self.0, key)
    }
}

impl<Type: StorageType, S> StorageMutate<Type> for Record<S>
where
    S: InterpreterStorage,
    S: StorageInspect<Type>,
    S: StorageMutate<Type>,
{
    fn insert(
        &mut self,
        key: &<Type as Mappable>::Key,
        value: &<Type as Mappable>::Value,
    ) -> Result<Option<<Type as Mappable>::OwnedValue>, Self::Error> {
        let existing = <S as StorageMutate<Type>>::insert(&mut self.0, key, value)?;
        self.1.push(<Type as StorageType>::record_insert(
            key,
            value,
            existing.clone(),
        ));
        Ok(existing)
    }

    fn remove(
        &mut self,
        key: &<Type as Mappable>::Key,
    ) -> Result<Option<<Type as Mappable>::OwnedValue>, Self::Error> {
        let existing = <S as StorageMutate<Type>>::remove(&mut self.0, key)?;
        if let Some(existing) = &existing {
            self.1
                .push(<Type as StorageType>::record_remove(key, existing.clone()));
        }
        Ok(existing)
    }
}

impl<S: ContractsAssetsStorage + InterpreterStorage> ContractsAssetsStorage
    for Record<S>
{
}

impl<S> InterpreterStorage for Record<S>
where
    S: InterpreterStorage,
{
    type DataError = <S as InterpreterStorage>::DataError;

    fn block_height(&self) -> Result<BlockHeight, Self::DataError> {
        self.0.block_height()
    }

    fn timestamp(&self, height: BlockHeight) -> Result<Word, Self::DataError> {
        self.0.timestamp(height)
    }

    fn block_hash(&self, block_height: BlockHeight) -> Result<Bytes32, Self::DataError> {
        self.0.block_hash(block_height)
    }

    fn coinbase(&self) -> Result<fuel_types::ContractId, Self::DataError> {
        self.0.coinbase()
    }

    fn contract_state_range(
        &self,
        id: &ContractId,
        start_key: &Bytes32,
        range: usize,
<<<<<<< HEAD
    ) -> Result<Vec<Option<alloc::borrow::Cow<StorageData>>>, Self::DataError> {
        self.0.merkle_contract_state_range(id, start_key, range)
=======
    ) -> Result<Vec<Option<alloc::borrow::Cow<Bytes32>>>, Self::DataError> {
        self.0.contract_state_range(id, start_key, range)
>>>>>>> 166db564
    }

    fn contract_state_insert_range(
        &mut self,
        contract: &ContractId,
        start_key: &Bytes32,
        values: &[StorageData],
    ) -> Result<usize, Self::DataError> {
        self.0
            .contract_state_insert_range(contract, start_key, values)
    }

    fn contract_state_remove_range(
        &mut self,
        contract: &ContractId,
        start_key: &Bytes32,
        range: usize,
    ) -> Result<Option<()>, S::DataError> {
        self.0
            .contract_state_remove_range(contract, start_key, range)
    }
}

impl StorageType for ContractsState {
    fn record_insert(
        key: &Self::Key,
        value: &[u8],
        existing: Option<StorageData>,
    ) -> StorageDelta {
        StorageDelta::State(MappableDelta::Insert(*key, value.into(), existing))
    }

    fn record_remove(key: &Self::Key, value: StorageData) -> StorageDelta {
        StorageDelta::State(MappableDelta::Remove(*key, value))
    }
}

impl StorageType for ContractsAssets {
    fn record_insert(
        key: &Self::Key,
        value: &u64,
        existing: Option<u64>,
    ) -> StorageDelta {
        StorageDelta::Assets(MappableDelta::Insert(*key, *value, existing))
    }

    fn record_remove(key: &Self::Key, value: u64) -> StorageDelta {
        StorageDelta::Assets(MappableDelta::Remove(*key, value))
    }
}

impl StorageType for ContractsRawCode {
    fn record_insert(
        key: &ContractId,
        value: &[u8],
        existing: Option<Contract>,
    ) -> StorageDelta {
        StorageDelta::RawCode(MappableDelta::Insert(*key, value.into(), existing))
    }

    fn record_remove(key: &ContractId, value: Contract) -> StorageDelta {
        StorageDelta::RawCode(MappableDelta::Remove(*key, value))
    }
}

impl<S> Record<S>
where
    S: InterpreterStorage,
{
    pub fn new(s: S) -> Self {
        Self(s, Vec::new())
    }
}<|MERGE_RESOLUTION|>--- conflicted
+++ resolved
@@ -389,13 +389,8 @@
         id: &ContractId,
         start_key: &Bytes32,
         range: usize,
-<<<<<<< HEAD
     ) -> Result<Vec<Option<alloc::borrow::Cow<StorageData>>>, Self::DataError> {
-        self.0.merkle_contract_state_range(id, start_key, range)
-=======
-    ) -> Result<Vec<Option<alloc::borrow::Cow<Bytes32>>>, Self::DataError> {
         self.0.contract_state_range(id, start_key, range)
->>>>>>> 166db564
     }
 
     fn contract_state_insert_range(
