--- conflicted
+++ resolved
@@ -66,7 +66,6 @@
             return Err(PanicReason::TransactionValidity.into());
         }
 
-<<<<<<< HEAD
         // Short-hand for retrieving the value from the register with the given ID.
         // We use a macro to "close over" `self.registers` without taking ownership of it.
         macro_rules! r {
@@ -77,139 +76,79 @@
 
         match instruction {
             Instruction::ADD(add) => {
-                self.gas_charge(GAS_ADD)?;
+                self.gas_charge(self.gas_costs.add)?;
                 let (a, b, c) = add.unpack();
                 self.alu_capture_overflow(a.into(), u128::overflowing_add, r!(b).into(), r!(c).into())?;
             }
 
             Instruction::ADDI(addi) => {
-                self.gas_charge(GAS_ADDI)?;
+                self.gas_charge(self.gas_costs.addi)?;
                 let (a, b, imm) = addi.unpack();
                 self.alu_capture_overflow(a.into(), u128::overflowing_add, r!(b).into(), imm.into())?;
             }
 
             Instruction::AND(and) => {
-                self.gas_charge(GAS_AND)?;
+                self.gas_charge(self.gas_costs.and)?;
                 let (a, b, c) = and.unpack();
                 self.alu_set(a.into(), r!(b) & r!(c))?;
             }
 
             Instruction::ANDI(andi) => {
-                self.gas_charge(GAS_ANDI)?;
+                self.gas_charge(self.gas_costs.andi)?;
                 let (a, b, imm) = andi.unpack();
                 self.alu_set(a.into(), r!(b) & Word::from(imm))?;
             }
 
             Instruction::DIV(div) => {
-                self.gas_charge(GAS_DIV)?;
+                self.gas_charge(self.gas_costs.div)?;
                 let (a, b, c) = div.unpack();
                 let c = r!(c);
                 self.alu_error(a.into(), Word::div, r!(b), c, c == 0)?;
             }
 
             Instruction::DIVI(divi) => {
-                self.gas_charge(GAS_DIVI)?;
+                self.gas_charge(self.gas_costs.divi)?;
                 let (a, b, imm) = divi.unpack();
                 let imm = Word::from(imm);
                 self.alu_error(a.into(), Word::div, r!(b), imm, imm == 0)?;
             }
 
             Instruction::EQ(eq) => {
-                self.gas_charge(GAS_EQ)?;
+                self.gas_charge(self.gas_costs.eq)?;
                 let (a, b, c) = eq.unpack();
                 self.alu_set(a.into(), (r!(b) == r!(c)) as Word)?;
             }
 
             Instruction::EXP(exp) => {
-                self.gas_charge(GAS_EXP)?;
+                self.gas_charge(self.gas_costs.exp)?;
                 let (a, b, c) = exp.unpack();
                 let expo = u32::try_from(r!(c)).expect("value out of range");
                 self.alu_boolean_overflow(a.into(), Word::overflowing_pow, r!(b), expo)?;
             }
 
             Instruction::EXPI(expi) => {
-                self.gas_charge(GAS_EXPI)?;
+                self.gas_charge(self.gas_costs.expi)?;
                 let (a, b, imm) = expi.unpack();
                 let expo = u32::from(imm);
                 self.alu_boolean_overflow(a.into(), Word::overflowing_pow, r!(b), expo)?;
             }
 
             Instruction::GT(gt) => {
-                self.gas_charge(GAS_GT)?;
+                self.gas_charge(self.gas_costs.gt)?;
                 let (a, b, c) = gt.unpack();
                 self.alu_set(a.into(), (r!(b) > r!(c)) as Word)?;
             }
 
             Instruction::LT(lt) => {
-                self.gas_charge(GAS_LT)?;
+                self.gas_charge(self.gas_costs.lt)?;
                 let (a, b, c) = lt.unpack();
                 self.alu_set(a.into(), (r!(b) < r!(c)) as Word)?;
             }
 
             Instruction::MLOG(mlog) => {
-                self.gas_charge(GAS_MLOG)?;
+                self.gas_charge(self.gas_costs.mlog)?;
                 let (a, b, c) = mlog.unpack();
                 let (lhs, rhs) = (r!(b), r!(c));
-=======
-        match op {
-            OpcodeRepr::ADD => {
-                self.gas_charge(self.gas_costs.add)?;
-                self.alu_capture_overflow(ra, u128::overflowing_add, b.into(), c.into())?;
-            }
-
-            OpcodeRepr::ADDI => {
-                self.gas_charge(self.gas_costs.addi)?;
-                self.alu_capture_overflow(ra, u128::overflowing_add, b.into(), imm.into())?;
-            }
-
-            OpcodeRepr::AND => {
-                self.gas_charge(self.gas_costs.and)?;
-                self.alu_set(ra, b & c)?;
-            }
-
-            OpcodeRepr::ANDI => {
-                self.gas_charge(self.gas_costs.andi)?;
-                self.alu_set(ra, b & imm)?;
-            }
-
-            OpcodeRepr::DIV => {
-                self.gas_charge(self.gas_costs.div)?;
-                self.alu_error(ra, Word::div, b, c, c == 0)?;
-            }
-
-            OpcodeRepr::DIVI => {
-                self.gas_charge(self.gas_costs.divi)?;
-                self.alu_error(ra, Word::div, b, imm, imm == 0)?;
-            }
-
-            OpcodeRepr::EQ => {
-                self.gas_charge(self.gas_costs.eq)?;
-                self.alu_set(ra, (b == c) as Word)?;
-            }
-
-            OpcodeRepr::EXP => {
-                self.gas_charge(self.gas_costs.exp)?;
-                self.alu_boolean_overflow(ra, Word::overflowing_pow, b, c as u32)?;
-            }
-
-            OpcodeRepr::EXPI => {
-                self.gas_charge(self.gas_costs.expi)?;
-                self.alu_boolean_overflow(ra, Word::overflowing_pow, b, imm as u32)?;
-            }
-
-            OpcodeRepr::GT => {
-                self.gas_charge(self.gas_costs.gt)?;
-                self.alu_set(ra, (b > c) as Word)?;
-            }
-
-            OpcodeRepr::LT => {
-                self.gas_charge(self.gas_costs.lt)?;
-                self.alu_set(ra, (b < c) as Word)?;
-            }
-
-            OpcodeRepr::MLOG => {
-                self.gas_charge(self.gas_costs.mlog)?;
->>>>>>> 16403f23
                 self.alu_error(
                     a.into(),
                     |l, r| checked_ilog(l, r).expect("checked_ilog returned None for valid values") as Word,
@@ -219,61 +158,36 @@
                 )?;
             }
 
-<<<<<<< HEAD
             Instruction::MOD(mod_) => {
-                self.gas_charge(GAS_MOD)?;
+                self.gas_charge(self.gas_costs.mod_op)?;
                 let (a, b, c) = mod_.unpack();
                 let rhs = r!(c);
                 self.alu_error(a.into(), Word::wrapping_rem, r!(b), rhs, rhs == 0)?;
             }
 
             Instruction::MODI(modi) => {
-                self.gas_charge(GAS_MODI)?;
+                self.gas_charge(self.gas_costs.modi)?;
                 let (a, b, imm) = modi.unpack();
                 let rhs = Word::from(imm);
                 self.alu_error(a.into(), Word::wrapping_rem, r!(b), rhs, rhs == 0)?;
             }
 
             Instruction::MOVE(move_) => {
-                self.gas_charge(GAS_MOVE)?;
+                self.gas_charge(self.gas_costs.move_op)?;
                 let (a, b) = move_.unpack();
                 self.alu_set(a.into(), r!(b))?;
             }
 
             Instruction::MOVI(movi) => {
-                self.gas_charge(GAS_MOVI)?;
+                self.gas_charge(self.gas_costs.movi)?;
                 let (a, imm) = movi.unpack();
                 self.alu_set(a.into(), Word::from(imm))?;
             }
 
             Instruction::MROO(mroo) => {
-                self.gas_charge(GAS_MROO)?;
+                self.gas_charge(self.gas_costs.mroo)?;
                 let (a, b, c) = mroo.unpack();
                 let (lhs, rhs) = (r!(b), r!(c));
-=======
-            OpcodeRepr::MOD => {
-                self.gas_charge(self.gas_costs.mod_op)?;
-                self.alu_error(ra, Word::wrapping_rem, b, c, c == 0)?;
-            }
-
-            OpcodeRepr::MODI => {
-                self.gas_charge(self.gas_costs.modi)?;
-                self.alu_error(ra, Word::wrapping_rem, b, imm, imm == 0)?;
-            }
-
-            OpcodeRepr::MOVE => {
-                self.gas_charge(self.gas_costs.move_op)?;
-                self.alu_set(ra, b)?;
-            }
-
-            OpcodeRepr::MOVI => {
-                self.gas_charge(self.gas_costs.movi)?;
-                self.alu_set(ra, imm)?;
-            }
-
-            OpcodeRepr::MROO => {
-                self.gas_charge(self.gas_costs.mroo)?;
->>>>>>> 16403f23
                 self.alu_error(
                     a.into(),
                     |l, r| checked_nth_root(l, r).expect("checked_nth_root returned None for valid values") as Word,
@@ -283,126 +197,125 @@
                 )?;
             }
 
-<<<<<<< HEAD
             Instruction::MUL(mul) => {
-                self.gas_charge(GAS_MUL)?;
+                self.gas_charge(self.gas_costs.mul)?;
                 let (a, b, c) = mul.unpack();
                 self.alu_capture_overflow(a.into(), u128::overflowing_mul, r!(b).into(), r!(c).into())?;
             }
 
             Instruction::MULI(muli) => {
-                self.gas_charge(GAS_MULI)?;
+                self.gas_charge(self.gas_costs.muli)?;
                 let (a, b, imm) = muli.unpack();
                 self.alu_capture_overflow(a.into(), u128::overflowing_mul, r!(b).into(), imm.into())?;
             }
 
             Instruction::NOOP(_noop) => {
-                self.gas_charge(GAS_NOOP)?;
+                self.gas_charge(self.gas_costs.noop)?;
                 self.alu_clear()?;
             }
 
             Instruction::NOT(not) => {
-                self.gas_charge(GAS_NOT)?;
+                self.gas_charge(self.gas_costs.not)?;
                 let (a, b) = not.unpack();
                 self.alu_set(a.into(), !r!(b))?;
             }
 
             Instruction::OR(or) => {
-                self.gas_charge(GAS_OR)?;
+                self.gas_charge(self.gas_costs.or)?;
                 let (a, b, c) = or.unpack();
                 self.alu_set(a.into(), r!(b) | r!(c))?;
             }
 
             Instruction::ORI(ori) => {
-                self.gas_charge(GAS_ORI)?;
+                self.gas_charge(self.gas_costs.ori)?;
                 let (a, b, imm) = ori.unpack();
                 self.alu_set(a.into(), r!(b) | Word::from(imm))?;
             }
 
             Instruction::SLL(sll) => {
-                self.gas_charge(GAS_SLL)?;
+                self.gas_charge(self.gas_costs.sll)?;
                 let (a, b, c) = sll.unpack();
                 let rhs = u32::try_from(r!(c)).expect("value out of range");
                 self.alu_set(a.into(), r!(b).checked_shl(rhs).unwrap_or_default())?;
             }
 
             Instruction::SLLI(slli) => {
-                self.gas_charge(GAS_SLLI)?;
+                self.gas_charge(self.gas_costs.slli)?;
                 let (a, b, imm) = slli.unpack();
                 let rhs = u32::from(imm);
                 self.alu_set(a.into(), r!(b).checked_shl(rhs).unwrap_or_default())?;
             }
 
             Instruction::SRL(srl) => {
-                self.gas_charge(GAS_SRL)?;
+                self.gas_charge(self.gas_costs.srl)?;
                 let (a, b, c) = srl.unpack();
                 let rhs = u32::try_from(r!(c)).expect("value out of range");
                 self.alu_set(a.into(), r!(b).checked_shr(rhs).unwrap_or_default())?;
             }
 
             Instruction::SRLI(srli) => {
-                self.gas_charge(GAS_SRLI)?;
+                self.gas_charge(self.gas_costs.srli)?;
                 let (a, b, imm) = srli.unpack();
                 let rhs = u32::from(imm);
                 self.alu_set(a.into(), r!(b).checked_shr(rhs).unwrap_or_default())?;
             }
 
             Instruction::SUB(sub) => {
-                self.gas_charge(GAS_SUB)?;
+                self.gas_charge(self.gas_costs.sub)?;
                 let (a, b, c) = sub.unpack();
                 self.alu_capture_overflow(a.into(), u128::overflowing_sub, r!(b).into(), r!(c).into())?;
             }
 
             Instruction::SUBI(subi) => {
-                self.gas_charge(GAS_SUBI)?;
+                self.gas_charge(self.gas_costs.subi)?;
                 let (a, b, imm) = subi.unpack();
                 self.alu_capture_overflow(a.into(), u128::overflowing_sub, r!(b).into(), imm.into())?;
             }
 
             Instruction::XOR(xor) => {
-                self.gas_charge(GAS_XOR)?;
+                self.gas_charge(self.gas_costs.xor)?;
                 let (a, b, c) = xor.unpack();
                 self.alu_set(a.into(), r!(b) ^ r!(c))?;
             }
 
             Instruction::XORI(xori) => {
-                self.gas_charge(GAS_XORI)?;
+                self.gas_charge(self.gas_costs.xori)?;
                 let (a, b, imm) = xori.unpack();
                 self.alu_set(a.into(), r!(b) ^ Word::from(imm))?;
             }
 
             Instruction::JI(ji) => {
-                self.gas_charge(GAS_JI)?;
+                self.gas_charge(self.gas_costs.ji)?;
                 let imm = ji.unpack();
                 self.jump(imm.into())?;
             }
 
             Instruction::JNEI(jnei) => {
-                self.gas_charge(GAS_JNEI)?;
+                self.gas_charge(self.gas_costs.jnei)?;
                 let (a, b, imm) = jnei.unpack();
                 self.jump_not_equal(r!(a), r!(b), imm.into())?;
             }
 
             Instruction::JNZI(jnzi) => {
-                self.gas_charge(GAS_JNZI)?;
+                self.gas_charge(self.gas_costs.jnzi)?;
                 let (a, imm) = jnzi.unpack();
                 self.jump_not_zero(r!(a), imm.into())?;
             }
 
             Instruction::JMP(jmp) => {
-                self.gas_charge(GAS_JMP)?;
+                self.gas_charge(self.gas_costs.jmp)?;
                 let a = jmp.unpack();
                 self.jump(r!(a))?;
             }
 
             Instruction::JNE(jne) => {
-                self.gas_charge(GAS_JNE)?;
+                self.gas_charge(self.gas_costs.jne)?;
                 let (a, b, c) = jne.unpack();
                 self.jump_not_equal(r!(a), r!(b), r!(c))?;
             }
 
             Instruction::RET(ret) => {
-                self.gas_charge(GAS_RET)?;
+                self.gas_charge(self.gas_costs.ret)?;
                 let a = ret.unpack();
                 let ra = r!(a);
                 self.ret(ra)?;
@@ -410,13 +323,14 @@
             }
 
             Instruction::RETD(retd) => {
-                self.gas_charge(GAS_RETD)?;
                 let (a, b) = retd.unpack();
-                return self.ret_data(r!(a), r!(b)).map(ExecuteState::ReturnData);
+                let len = r!(b);
+                self.dependent_gas_charge(self.gas_costs.retd, len)?;
+                return self.ret_data(r!(a), len).map(ExecuteState::ReturnData);
             }
 
             Instruction::RVRT(rvrt) => {
-                self.gas_charge(GAS_RVRT)?;
+                self.gas_charge(self.gas_costs.rvrt)?;
                 let a = rvrt.unpack();
                 let ra = r!(a);
                 self.revert(ra);
@@ -424,37 +338,37 @@
             }
 
             Instruction::SMO(smo) => {
-                self.gas_charge(GAS_SMO)?;
                 let (a, b, c, d) = smo.unpack();
+                self.dependent_gas_charge(self.gas_costs.smo, r!(b))?;
                 self.message_output(r!(a), r!(b), r!(c), r!(d))?;
             }
 
             Instruction::ALOC(aloc) => {
-                self.gas_charge(GAS_ALOC)?;
+                self.gas_charge(self.gas_costs.aloc)?;
                 let a = aloc.unpack();
                 self.malloc(r!(a))?;
             }
 
             Instruction::CFEI(cfei) => {
-                self.gas_charge(GAS_CFEI)?;
+                self.gas_charge(self.gas_costs.cfei)?;
                 let imm = cfei.unpack();
                 self.stack_pointer_overflow(Word::overflowing_add, imm.into())?;
             }
 
             Instruction::CFSI(cfsi) => {
-                self.gas_charge(GAS_CFSI)?;
+                self.gas_charge(self.gas_costs.cfsi)?;
                 let imm = cfsi.unpack();
                 self.stack_pointer_overflow(Word::overflowing_sub, imm.into())?;
             }
 
             Instruction::LB(lb) => {
-                self.gas_charge(GAS_LB)?;
+                self.gas_charge(self.gas_costs.lb)?;
                 let (a, b, imm) = lb.unpack();
                 self.load_byte(a.into(), r!(b), imm.into())?;
             }
 
             Instruction::LW(lw) => {
-                self.gas_charge(GAS_LW)?;
+                self.gas_charge(self.gas_costs.lw)?;
                 let (a, b, imm) = lw.unpack();
                 self.load_word(a.into(), r!(b), imm.into())?;
             }
@@ -462,291 +376,85 @@
             Instruction::MCL(mcl) => {
                 let (a, b) = mcl.unpack();
                 let len = r!(b);
-                self.gas_charge_monad(GAS_MCL, len)?;
+                self.dependent_gas_charge(self.gas_costs.mcl, len)?;
                 self.memclear(r!(a), len)?;
             }
 
             Instruction::MCLI(mcli) => {
                 let (a, imm) = mcli.unpack();
                 let len = Word::from(imm);
-                self.gas_charge_monad(GAS_MCLI, len)?;
+                self.dependent_gas_charge(self.gas_costs.mcli, len)?;
                 self.memclear(r!(a), len)?;
             }
 
             Instruction::MCP(mcp) => {
                 let (a, b, c) = mcp.unpack();
                 let len = r!(c);
-                self.gas_charge_monad(GAS_MCP, len)?;
+                self.dependent_gas_charge(self.gas_costs.mcp, len)?;
                 self.memcopy(r!(a), r!(b), len)?;
             }
 
             Instruction::MCPI(mcpi) => {
+                self.gas_charge(self.gas_costs.mcpi)?;
                 let (a, b, imm) = mcpi.unpack();
                 let len = imm.into();
-                self.gas_charge_monad(GAS_MCPI, len)?;
                 self.memcopy(r!(a), r!(b), len)?;
             }
 
             Instruction::MEQ(meq) => {
                 let (a, b, c, d) = meq.unpack();
                 let len = r!(d);
-                self.gas_charge_monad(GAS_MEQ, len)?;
+                self.dependent_gas_charge(self.gas_costs.meq, len)?;
                 self.memeq(a.into(), r!(b), r!(c), len)?;
             }
 
             Instruction::SB(sb) => {
-                self.gas_charge(GAS_SB)?;
+                self.gas_charge(self.gas_costs.sb)?;
                 let (a, b, imm) = sb.unpack();
                 self.store_byte(r!(a), r!(b), imm.into())?;
             }
 
             Instruction::SW(sw) => {
-                self.gas_charge(GAS_SW)?;
+                self.gas_charge(self.gas_costs.sw)?;
                 let (a, b, imm) = sw.unpack();
                 self.store_word(r!(a), r!(b), imm.into())?;
             }
 
             Instruction::BAL(bal) => {
-                self.gas_charge(GAS_BAL)?;
+                self.gas_charge(self.gas_costs.bal)?;
                 let (a, b, c) = bal.unpack();
                 self.contract_balance(a.into(), r!(b), r!(c))?;
             }
 
             Instruction::BHEI(bhei) => {
-                self.gas_charge(GAS_BHEI)?;
+                self.gas_charge(self.gas_costs.bhei)?;
                 let a = bhei.unpack();
                 self.set_block_height(a.into())?;
             }
 
             Instruction::BHSH(bhsh) => {
-                self.gas_charge(GAS_BHSH)?;
+                self.gas_charge(self.gas_costs.bhsh)?;
                 let (a, b) = bhsh.unpack();
                 self.block_hash(r!(a), r!(b))?;
             }
 
             Instruction::BURN(burn) => {
-                self.gas_charge(GAS_BURN)?;
+                self.gas_charge(self.gas_costs.burn)?;
                 let a = burn.unpack();
                 self.burn(r!(a))?;
             }
 
             Instruction::CALL(call) => {
-                self.gas_charge(GAS_CALL)?;
                 let (a, b, c, d) = call.unpack();
                 let state = self.call(r!(a), r!(b), r!(c), r!(d))?;
-=======
-            OpcodeRepr::MUL => {
-                self.gas_charge(self.gas_costs.mul)?;
-                self.alu_capture_overflow(ra, u128::overflowing_mul, b.into(), c.into())?;
-            }
-
-            OpcodeRepr::MULI => {
-                self.gas_charge(self.gas_costs.muli)?;
-                self.alu_capture_overflow(ra, u128::overflowing_mul, b.into(), imm.into())?;
-            }
-
-            OpcodeRepr::NOOP => {
-                self.gas_charge(self.gas_costs.noop)?;
-                self.alu_clear()?;
-            }
-
-            OpcodeRepr::NOT => {
-                self.gas_charge(self.gas_costs.not)?;
-                self.alu_set(ra, !b)?;
-            }
-
-            OpcodeRepr::OR => {
-                self.gas_charge(self.gas_costs.or)?;
-                self.alu_set(ra, b | c)?;
-            }
-
-            OpcodeRepr::ORI => {
-                self.gas_charge(self.gas_costs.ori)?;
-                self.alu_set(ra, b | imm)?;
-            }
-
-            OpcodeRepr::SLL => {
-                self.gas_charge(self.gas_costs.sll)?;
-                self.alu_set(ra, b.checked_shl(c as u32).unwrap_or_default())?;
-            }
-
-            OpcodeRepr::SLLI => {
-                self.gas_charge(self.gas_costs.slli)?;
-                self.alu_set(ra, b.checked_shl(imm as u32).unwrap_or_default())?;
-            }
-
-            OpcodeRepr::SRL => {
-                self.gas_charge(self.gas_costs.srl)?;
-                self.alu_set(ra, b.checked_shr(c as u32).unwrap_or_default())?;
-            }
-
-            OpcodeRepr::SRLI => {
-                self.gas_charge(self.gas_costs.srli)?;
-                self.alu_set(ra, b.checked_shr(imm as u32).unwrap_or_default())?;
-            }
-
-            OpcodeRepr::SUB => {
-                self.gas_charge(self.gas_costs.sub)?;
-                self.alu_capture_overflow(ra, u128::overflowing_sub, b.into(), c.into())?;
-            }
-
-            OpcodeRepr::SUBI => {
-                self.gas_charge(self.gas_costs.subi)?;
-                self.alu_capture_overflow(ra, u128::overflowing_sub, b.into(), imm.into())?;
-            }
-
-            OpcodeRepr::XOR => {
-                self.gas_charge(self.gas_costs.xor)?;
-                self.alu_set(ra, b ^ c)?;
-            }
-
-            OpcodeRepr::XORI => {
-                self.gas_charge(self.gas_costs.xori)?;
-                self.alu_set(ra, b ^ imm)?;
-            }
-
-            OpcodeRepr::JI => {
-                self.gas_charge(self.gas_costs.ji)?;
-                self.jump(imm)?;
-            }
-
-            OpcodeRepr::JNEI => {
-                self.gas_charge(self.gas_costs.jnei)?;
-                self.jump_not_equal(a, b, imm)?;
-            }
-
-            OpcodeRepr::JNZI => {
-                self.gas_charge(self.gas_costs.jnzi)?;
-                self.jump_not_zero(a, imm)?;
-            }
-
-            OpcodeRepr::JMP => {
-                self.gas_charge(self.gas_costs.jmp)?;
-                self.jump(a)?;
-            }
-
-            OpcodeRepr::JNE => {
-                self.gas_charge(self.gas_costs.jne)?;
-                self.jump_not_equal(a, b, c)?;
-            }
-
-            OpcodeRepr::RET => {
-                self.gas_charge(self.gas_costs.ret)?;
-                self.ret(a)?;
-
-                return Ok(ExecuteState::Return(a));
-            }
-
-            OpcodeRepr::RETD => {
-                self.dependent_gas_charge(self.gas_costs.retd, b)?;
-
-                return self.ret_data(a, b).map(ExecuteState::ReturnData);
-            }
-
-            OpcodeRepr::RVRT => {
-                self.gas_charge(self.gas_costs.rvrt)?;
-                self.revert(a);
-
-                return Ok(ExecuteState::Revert(a));
-            }
-
-            OpcodeRepr::SMO => {
-                self.dependent_gas_charge(self.gas_costs.smo, b)?;
-                self.message_output(a, b, c, d)?;
-            }
-
-            OpcodeRepr::ALOC => {
-                self.gas_charge(self.gas_costs.aloc)?;
-                self.malloc(a)?;
-            }
-
-            OpcodeRepr::CFEI => {
-                self.gas_charge(self.gas_costs.cfei)?;
-                self.stack_pointer_overflow(Word::overflowing_add, imm)?;
-            }
-
-            OpcodeRepr::CFSI => {
-                self.gas_charge(self.gas_costs.cfsi)?;
-                self.stack_pointer_overflow(Word::overflowing_sub, imm)?;
-            }
-
-            OpcodeRepr::LB => {
-                self.gas_charge(self.gas_costs.lb)?;
-                self.load_byte(ra, b, imm)?;
-            }
-
-            OpcodeRepr::LW => {
-                self.gas_charge(self.gas_costs.lw)?;
-                self.load_word(ra, b, imm)?;
-            }
-
-            OpcodeRepr::MCL => {
-                self.dependent_gas_charge(self.gas_costs.mcl, b)?;
-                self.memclear(a, b)?;
-            }
-
-            OpcodeRepr::MCLI => {
-                self.dependent_gas_charge(self.gas_costs.mcli, b)?;
-                self.memclear(a, imm)?;
-            }
-
-            OpcodeRepr::MCP => {
-                self.dependent_gas_charge(self.gas_costs.mcp, c)?;
-                self.memcopy(a, b, c)?;
-            }
-
-            OpcodeRepr::MCPI => {
-                self.gas_charge(self.gas_costs.mcpi)?;
-                self.memcopy(a, b, imm)?;
-            }
-
-            OpcodeRepr::MEQ => {
-                self.dependent_gas_charge(self.gas_costs.meq, d)?;
-                self.memeq(ra, b, c, d)?;
-            }
-
-            OpcodeRepr::SB => {
-                self.gas_charge(self.gas_costs.sb)?;
-                self.store_byte(a, b, imm)?;
-            }
-
-            OpcodeRepr::SW => {
-                self.gas_charge(self.gas_costs.sw)?;
-                self.store_word(a, b, imm)?;
-            }
-
-            OpcodeRepr::BAL => {
-                self.gas_charge(self.gas_costs.bal)?;
-                self.contract_balance(ra, b, c)?;
-            }
-
-            OpcodeRepr::BHEI => {
-                self.gas_charge(self.gas_costs.bhei)?;
-                self.set_block_height(ra)?;
-            }
-
-            OpcodeRepr::BHSH => {
-                self.gas_charge(self.gas_costs.bhsh)?;
-                self.block_hash(a, b)?;
-            }
-
-            OpcodeRepr::BURN => {
-                self.gas_charge(self.gas_costs.burn)?;
-                self.burn(a)?;
-            }
-
-            OpcodeRepr::CALL => {
-                let state = self.call(a, b, c, d)?;
->>>>>>> 16403f23
                 // raise revert state to halt execution for the callee
                 if let ProgramState::Revert(ra) = state {
                     return Ok(ExecuteState::Revert(ra));
                 }
             }
 
-<<<<<<< HEAD
             Instruction::CB(cb) => {
-                self.gas_charge(GAS_CB)?;
+                self.gas_charge(self.gas_costs.cb)?;
                 let a = cb.unpack();
                 self.block_proposer(r!(a))?;
             }
@@ -754,242 +462,127 @@
             Instruction::CCP(ccp) => {
                 let (a, b, c, d) = ccp.unpack();
                 let len = r!(d);
-                self.gas_charge_monad(GAS_CCP, len)?;
+                self.dependent_gas_charge(self.gas_costs.ccp, len)?;
                 self.code_copy(r!(a), r!(b), r!(c), len)?;
             }
 
             Instruction::CROO(croo) => {
-                self.gas_charge(GAS_CROO)?;
+                self.gas_charge(self.gas_costs.croo)?;
                 let (a, b) = croo.unpack();
                 self.code_root(r!(a), r!(b))?;
             }
 
             Instruction::CSIZ(csiz) => {
-                self.gas_charge(GAS_CSIZ)?;
                 let (a, b) = csiz.unpack();
                 self.code_size(a.into(), r!(b))?;
             }
 
             Instruction::LDC(ldc) => {
-                self.gas_charge(GAS_LDC)?;
                 let (a, b, c) = ldc.unpack();
+                self.dependent_gas_charge(self.gas_costs.ldc, r!(c))?;
                 self.load_contract_code(r!(a), r!(b), r!(c))?;
             }
 
             Instruction::LOG(log) => {
-                self.gas_charge(GAS_LOG)?;
+                self.gas_charge(self.gas_costs.log)?;
                 let (a, b, c, d) = log.unpack();
                 self.log(r!(a), r!(b), r!(c), r!(d))?;
             }
 
             Instruction::LOGD(logd) => {
-                self.gas_charge(GAS_LOGD)?;
                 let (a, b, c, d) = logd.unpack();
+                self.dependent_gas_charge(self.gas_costs.logd, r!(d))?;
                 self.log_data(r!(a), r!(b), r!(c), r!(d))?;
             }
 
             Instruction::MINT(mint) => {
-                self.gas_charge(GAS_MINT)?;
+                self.gas_charge(self.gas_costs.mint)?;
                 let a = mint.unpack();
                 self.mint(r!(a))?;
             }
 
             Instruction::SCWQ(scwq) => {
-                self.gas_charge(GAS_SCWQ)?;
+                self.gas_charge(self.gas_costs.scwq)?;
                 let (a, b, c) = scwq.unpack();
                 self.state_clear_qword(r!(a), b.into(), r!(c))?;
             }
 
             Instruction::SRW(srw) => {
-                self.gas_charge(GAS_SRW)?;
+                self.gas_charge(self.gas_costs.srw)?;
                 let (a, b, c) = srw.unpack();
                 self.state_read_word(a.into(), b.into(), r!(c))?;
             }
 
             Instruction::SRWQ(srwq) => {
-                self.gas_charge(GAS_SRWQ)?;
                 let (a, b, c, d) = srwq.unpack();
+                self.dependent_gas_charge(self.gas_costs.srwq, r!(d))?;
                 self.state_read_qword(r!(a), b.into(), r!(c), r!(d))?;
             }
 
             Instruction::SWW(sww) => {
-                self.gas_charge(GAS_SWW)?;
+                self.gas_charge(self.gas_costs.sww)?;
                 let (a, b, c) = sww.unpack();
                 self.state_write_word(r!(a), b.into(), r!(c))?;
             }
 
             Instruction::SWWQ(swwq) => {
-                self.gas_charge(GAS_SWWQ)?;
+                self.gas_charge(self.gas_costs.swwq)?;
                 let (a, b, c, d) = swwq.unpack();
                 self.state_write_qword(r!(a), b.into(), r!(c), r!(d))?;
             }
 
             Instruction::TIME(time) => {
-                self.gas_charge(GAS_TIME)?;
+                self.gas_charge(self.gas_costs.time)?;
                 let (a, b) = time.unpack();
                 self.timestamp(a.into(), r!(b))?;
             }
 
             Instruction::ECR(ecr) => {
-                self.gas_charge(GAS_ECR)?;
+                self.gas_charge(self.gas_costs.ecr)?;
                 let (a, b, c) = ecr.unpack();
                 self.ecrecover(r!(a), r!(b), r!(c))?;
             }
 
             Instruction::K256(k256) => {
-                self.gas_charge(GAS_K256)?;
+                self.gas_charge(self.gas_costs.k256)?;
                 let (a, b, c) = k256.unpack();
                 self.keccak256(r!(a), r!(b), r!(c))?;
             }
 
             Instruction::S256(s256) => {
-                self.gas_charge(GAS_S256)?;
+                self.gas_charge(self.gas_costs.s256)?;
                 let (a, b, c) = s256.unpack();
                 self.sha256(r!(a), r!(b), r!(c))?;
             }
 
             Instruction::FLAG(flag) => {
-                self.gas_charge(GAS_FLAG)?;
+                self.gas_charge(self.gas_costs.flag)?;
                 let a = flag.unpack();
                 self.set_flag(r!(a))?;
             }
 
             Instruction::GM(gm) => {
-                self.gas_charge(GAS_GM)?;
+                self.gas_charge(self.gas_costs.gm)?;
                 let (a, imm) = gm.unpack();
                 self.metadata(a.into(), imm.into())?;
             }
 
             Instruction::GTF(gtf) => {
-                self.gas_charge(GAS_GTF)?;
+                self.gas_charge(self.gas_costs.gtf)?;
                 let (a, b, imm) = gtf.unpack();
                 self.get_transaction_field(a.into(), r!(b), imm.into())?;
             }
 
             Instruction::TR(tr) => {
-                self.gas_charge(GAS_TR)?;
+                self.gas_charge(self.gas_costs.tr)?;
                 let (a, b, c) = tr.unpack();
                 self.transfer(r!(a), r!(b), r!(c))?;
             }
 
             Instruction::TRO(tro) => {
-                self.gas_charge(GAS_TRO)?;
+                self.gas_charge(self.gas_costs.tro)?;
                 let (a, b, c, d) = tro.unpack();
                 self.transfer_output(r!(a), r!(b), r!(c), r!(d))?;
-=======
-            OpcodeRepr::CB => {
-                self.gas_charge(self.gas_costs.cb)?;
-                self.block_proposer(a)?;
-            }
-
-            OpcodeRepr::CCP => {
-                self.dependent_gas_charge(self.gas_costs.ccp, d)?;
-                self.code_copy(a, b, c, d)?;
-            }
-
-            OpcodeRepr::CROO => {
-                self.gas_charge(self.gas_costs.croo)?;
-                self.code_root(a, b)?;
-            }
-
-            OpcodeRepr::CSIZ => {
-                self.code_size(ra, self.registers[rb])?;
-            }
-
-            OpcodeRepr::LDC => {
-                self.dependent_gas_charge(self.gas_costs.ldc, c)?;
-                self.load_contract_code(a, b, c)?;
-            }
-
-            OpcodeRepr::LOG => {
-                self.gas_charge(self.gas_costs.log)?;
-                self.log(a, b, c, d)?;
-            }
-
-            OpcodeRepr::LOGD => {
-                self.dependent_gas_charge(self.gas_costs.logd, d)?;
-                self.log_data(a, b, c, d)?;
-            }
-
-            OpcodeRepr::MINT => {
-                self.gas_charge(self.gas_costs.mint)?;
-                self.mint(a)?;
-            }
-
-            OpcodeRepr::SCWQ => {
-                self.gas_charge(self.gas_costs.scwq)?;
-                self.state_clear_qword(a, rb, c)?;
-            }
-
-            OpcodeRepr::SRW => {
-                self.gas_charge(self.gas_costs.srw)?;
-                self.state_read_word(ra, rb, c)?;
-            }
-
-            OpcodeRepr::SRWQ => {
-                self.dependent_gas_charge(self.gas_costs.srwq, d)?;
-                self.state_read_qword(a, rb, c, d)?;
-            }
-
-            OpcodeRepr::SWW => {
-                self.gas_charge(self.gas_costs.sww)?;
-                self.state_write_word(a, rb, c)?;
-            }
-
-            OpcodeRepr::SWWQ => {
-                self.gas_charge(self.gas_costs.swwq)?;
-                self.state_write_qword(a, rb, c, d)?;
-            }
-
-            OpcodeRepr::TIME => {
-                self.gas_charge(self.gas_costs.time)?;
-                self.timestamp(ra, b)?;
-            }
-
-            OpcodeRepr::ECR => {
-                self.gas_charge(self.gas_costs.ecr)?;
-                self.ecrecover(a, b, c)?;
-            }
-
-            OpcodeRepr::K256 => {
-                self.gas_charge(self.gas_costs.k256)?;
-                self.keccak256(a, b, c)?;
-            }
-
-            OpcodeRepr::S256 => {
-                self.gas_charge(self.gas_costs.s256)?;
-                self.sha256(a, b, c)?;
-            }
-
-            OpcodeRepr::FLAG => {
-                self.gas_charge(self.gas_costs.flag)?;
-                self.set_flag(a)?;
-            }
-
-            OpcodeRepr::GM => {
-                self.gas_charge(self.gas_costs.gm)?;
-                self.metadata(ra, imm as Immediate18)?;
-            }
-
-            OpcodeRepr::GTF => {
-                self.gas_charge(self.gas_costs.gtf)?;
-                self.get_transaction_field(ra, b, imm as Immediate12)?;
-            }
-
-            OpcodeRepr::TR => {
-                self.gas_charge(self.gas_costs.tr)?;
-                self.transfer(a, b, c)?;
-            }
-
-            OpcodeRepr::TRO => {
-                self.gas_charge(self.gas_costs.tro)?;
-                self.transfer_output(a, b, c, d)?;
-            }
-
-            // list of currently unimplemented opcodes
-            _ => {
-                return Err(PanicReason::ErrorFlag.into());
->>>>>>> 16403f23
             }
         }
 
