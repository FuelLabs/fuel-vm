--- conflicted
+++ resolved
@@ -61,7 +61,6 @@
         Tx: ExecutableTransaction,
         <Tx as IntoChecked>::Metadata: CheckedMetadata,
     {
-<<<<<<< HEAD
         let tx = checked.transaction();
         let balances = checked.metadata().balances();
         Self::run_predicate(PredicateRunKind::Verifying(tx), balances, params, gas_costs)
@@ -94,10 +93,7 @@
     where
         Tx: ExecutableTransaction,
     {
-        if !kind.tx().check_predicate_owners(&params) {
-=======
-        if !checked.transaction().check_predicate_owners(&params.chain_id) {
->>>>>>> e78648b7
+        if !kind.tx().check_predicate_owners(&params.chain_id) {
             return Err(PredicateVerificationFailed::InvalidOwner);
         }
 
