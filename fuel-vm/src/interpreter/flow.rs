--- conflicted
+++ resolved
@@ -208,9 +208,8 @@
         self.registers[RegId::SP] += len;
         self.registers[RegId::SSP] = self.registers[RegId::SP];
 
-<<<<<<< HEAD
-        let fpx = arith::add_word(self.registers[REG_FP], frame_bytes.len() as Word)?;
-        self.memory[self.registers[REG_FP] as usize..fpx as usize].copy_from_slice(frame_bytes.as_slice());
+        let fpx = arith::add_word(self.registers[RegId::FP], frame_bytes.len() as Word)?;
+        self.memory[self.registers[RegId::FP] as usize..fpx as usize].copy_from_slice(frame_bytes.as_slice());
 
         let code_range = (fpx as usize)..arith::add_usize(fpx as usize, code_size as usize);
         let bytes_read = self
@@ -222,19 +221,10 @@
             return Err(PanicReason::ContractNotFound.into());
         }
 
-        self.registers[REG_BAL] = b;
-        self.registers[REG_PC] = fpx;
-        self.registers[REG_IS] = self.registers[REG_PC];
-        self.registers[REG_CGAS] = forward_gas_amount;
-=======
-        self.memory[self.registers[RegId::FP] as usize..self.registers[RegId::SP] as usize]
-            .copy_from_slice(stack.as_slice());
-
         self.registers[RegId::BAL] = b;
-        self.registers[RegId::PC] = self.registers[RegId::FP].saturating_add(CallFrame::code_offset() as Word);
+        self.registers[RegId::PC] = fpx;
         self.registers[RegId::IS] = self.registers[RegId::PC];
         self.registers[RegId::CGAS] = forward_gas_amount;
->>>>>>> 224f64fc
 
         let receipt = Receipt::call(
             id,
