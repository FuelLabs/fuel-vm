use crate::{
    call::{
        Call,
        CallFrame,
    },
    constraints::reg_key::*,
    consts::*,
    context::Context,
    error::{
        IoResult,
        RuntimeError,
        SimpleResult,
    },
    interpreter::{
        contract::{
            balance_decrease,
            balance_increase,
            contract_size,
        },
        gas::{
            dependent_gas_charge_without_base,
            gas_charge,
            ProfileGas,
        },
        internal::{
            current_contract,
            external_asset_id_balance_sub,
            inc_pc,
            internal_contract,
            set_frame_pointer,
        },
        receipts::ReceiptsCtx,
        ExecutableTransaction,
        InputContracts,
        Interpreter,
        Memory,
        MemoryInstance,
        PanicContext,
        RuntimeBalances,
    },
    prelude::{
        Bug,
        BugVariant,
    },
    profiler::Profiler,
    storage::{
        ContractsAssetsStorage,
        ContractsRawCode,
        InterpreterStorage,
    },
};
use alloc::vec::Vec;
use core::cmp;
use fuel_asm::{
    Instruction,
    PanicInstruction,
    RegId,
};
use fuel_storage::{
    StorageAsRef,
    StorageRead,
    StorageSize,
};
use fuel_tx::{
    DependentCost,
    PanicReason,
    Receipt,
};
use fuel_types::{
    bytes::padded_len_usize,
    canonical::Serialize,
    AssetId,
    Bytes32,
    ContractId,
    Word,
};

#[cfg(test)]
mod jump_tests;
#[cfg(test)]
mod ret_tests;
#[cfg(test)]
mod tests;

impl<M, S, Tx, Ecal> Interpreter<M, S, Tx, Ecal>
where
    M: Memory,
    Tx: ExecutableTransaction,
{
    pub(crate) fn jump(&mut self, args: JumpArgs) -> SimpleResult<()> {
        let (SystemRegisters { pc, is, .. }, _) = split_registers(&mut self.registers);
        args.jump(is.as_ref(), pc)
    }

    pub(crate) fn ret(&mut self, a: Word) -> SimpleResult<()> {
        let current_contract =
            current_contract(&self.context, self.registers.fp(), self.memory.as_ref())?;
        let input = RetCtx {
            receipts: &mut self.receipts,
            frames: &mut self.frames,
            registers: &mut self.registers,
            memory: self.memory.as_ref(),
            context: &mut self.context,
            current_contract,
        };
        input.ret(a)
    }

    pub(crate) fn ret_data(&mut self, a: Word, b: Word) -> SimpleResult<Bytes32> {
        let current_contract =
            current_contract(&self.context, self.registers.fp(), self.memory.as_ref())?;
        let input = RetCtx {
            frames: &mut self.frames,
            registers: &mut self.registers,
            memory: self.memory.as_mut(),
            receipts: &mut self.receipts,
            context: &mut self.context,
            current_contract,
        };
        input.ret_data(a, b)
    }

    pub(crate) fn revert(&mut self, a: Word) -> SimpleResult<()> {
        let current_contract =
            current_contract(&self.context, self.registers.fp(), self.memory.as_ref())
                .unwrap_or(Some(ContractId::zeroed()));
        revert(
            &mut self.receipts,
            current_contract,
            self.registers.pc(),
            self.registers.is(),
            a,
        )
    }

    pub(crate) fn append_panic_receipt(&mut self, result: PanicInstruction) {
        let pc = self.registers[RegId::PC];
        let is = self.registers[RegId::IS];

        let mut receipt =
            Receipt::panic(self.internal_contract().unwrap_or_default(), result, pc, is);

        match self.panic_context {
            PanicContext::None => {}
            PanicContext::ContractId(contract_id) => {
                receipt = receipt.with_panic_contract_id(Some(contract_id));
            }
        };
        self.panic_context = PanicContext::None;

        self.receipts
            .push(receipt)
            .expect("Appending a panic receipt cannot fail");
    }
}

struct RetCtx<'vm> {
    frames: &'vm mut Vec<CallFrame>,
    registers: &'vm mut [Word; VM_REGISTER_COUNT],
    memory: &'vm MemoryInstance,
    receipts: &'vm mut ReceiptsCtx,
    context: &'vm mut Context,
    current_contract: Option<ContractId>,
}

impl RetCtx<'_> {
    pub(crate) fn ret(self, a: Word) -> SimpleResult<()> {
        let receipt = Receipt::ret(
            self.current_contract.unwrap_or_else(ContractId::zeroed),
            a,
            self.registers[RegId::PC],
            self.registers[RegId::IS],
        );

        self.registers[RegId::RET] = a;
        self.registers[RegId::RETL] = 0;

        // TODO if ret instruction is in memory boundary, inc_pc shouldn't fail
        self.return_from_context(receipt)
    }

    pub(crate) fn return_from_context(mut self, receipt: Receipt) -> SimpleResult<()> {
        if let Some(frame) = self.frames.pop() {
            let registers = &mut self.registers;
            let context = &mut self.context;

            registers[RegId::CGAS] = registers[RegId::CGAS]
                .checked_add(frame.context_gas())
                .ok_or_else(|| Bug::new(BugVariant::ContextGasOverflow))?;

            let cgas = registers[RegId::CGAS];
            let ggas = registers[RegId::GGAS];
            let ret = registers[RegId::RET];
            let retl = registers[RegId::RETL];
            let hp = registers[RegId::HP];

            registers.copy_from_slice(frame.registers());

            registers[RegId::CGAS] = cgas;
            registers[RegId::GGAS] = ggas;
            registers[RegId::RET] = ret;
            registers[RegId::RETL] = retl;
            registers[RegId::HP] = hp;

            let fp = registers[RegId::FP];
            set_frame_pointer(context, registers.fp_mut(), fp);
        }

        self.receipts.push(receipt)?;

        Ok(inc_pc(self.registers.pc_mut())?)
    }

    pub(crate) fn ret_data(self, a: Word, b: Word) -> SimpleResult<Bytes32> {
        let data = self.memory.read(a, b)?.to_vec();

        let receipt = Receipt::return_data(
            self.current_contract.unwrap_or_else(ContractId::zeroed),
            a,
            self.registers[RegId::PC],
            self.registers[RegId::IS],
            data,
        );
        let digest = *receipt
            .digest()
            .expect("Receipt is created above and `digest` should exist");

        self.registers[RegId::RET] = a;
        self.registers[RegId::RETL] = b;

        self.return_from_context(receipt)?;

        Ok(digest)
    }
}

pub(crate) fn revert(
    receipts: &mut ReceiptsCtx,
    current_contract: Option<ContractId>,
    pc: Reg<PC>,
    is: Reg<IS>,
    a: Word,
) -> SimpleResult<()> {
    let receipt = Receipt::revert(
        current_contract.unwrap_or_else(ContractId::zeroed),
        a,
        *pc,
        *is,
    );

    receipts.push(receipt)
}

#[derive(Debug, Clone, Copy, PartialEq, Eq, Hash)]
pub enum JumpMode {
    /// `$pc = $is + address`
    Absolute,
    /// `$pc = $pc + address`
    RelativeForwards,
    /// `$pc = $pc - address`
    RelativeBackwards,
}

#[derive(Debug, Clone, Copy, PartialEq, Eq, Hash)]
pub struct JumpArgs {
    /// Condition. The jump is performed only if this is true.
    condition: bool,
    /// The kind of jump performed
    mode: JumpMode,
    /// Dynamic part of the jump target, i.e. register value
    dynamic: Word,
    /// Fixed part of the jump target, i.e. immediate value
    fixed: Word,
}

impl JumpArgs {
    pub(crate) fn new(mode: JumpMode) -> Self {
        Self {
            condition: true,
            mode,
            dynamic: 0,
            fixed: 0,
        }
    }

    pub(crate) fn with_condition(mut self, condition: bool) -> Self {
        self.condition = condition;
        self
    }

    pub(crate) fn to_address(mut self, addr: Word) -> Self {
        self.dynamic = addr;
        self
    }

    pub(crate) fn plus_fixed(mut self, addr: Word) -> Self {
        self.fixed = addr;
        self
    }

    pub(crate) fn jump(&self, is: Reg<IS>, mut pc: RegMut<PC>) -> SimpleResult<()> {
        if !self.condition {
            return Ok(inc_pc(pc)?)
        }

        let offset_instructions = match self.mode {
            JumpMode::Absolute => self.dynamic.saturating_add(self.fixed),
            // Here +1 is added since jumping to the jump instruction itself doesn't make
            // sense
            JumpMode::RelativeForwards | JumpMode::RelativeBackwards => {
                self.dynamic.saturating_add(self.fixed).saturating_add(1)
            }
        };

        let offset_bytes = offset_instructions.saturating_mul(Instruction::SIZE as Word);

        let target_addr = match self.mode {
            JumpMode::Absolute => is.saturating_add(offset_bytes),
            JumpMode::RelativeForwards => pc.saturating_add(offset_bytes),
            JumpMode::RelativeBackwards => pc
                .checked_sub(offset_bytes)
                .ok_or(PanicReason::MemoryOverflow)?,
        };

        if target_addr >= VM_MAX_RAM {
            return Err(PanicReason::MemoryOverflow.into())
        }

        *pc = target_addr;
        Ok(())
    }
}

impl<M, S, Tx, Ecal> Interpreter<M, S, Tx, Ecal>
where
    M: Memory,
    S: InterpreterStorage,
    Tx: ExecutableTransaction,
{
    /// Prepare a call instruction for execution
    pub fn prepare_call(
        &mut self,
        ra: RegId,
        rb: RegId,
        rc: RegId,
        rd: RegId,
    ) -> IoResult<(), S::DataError> {
        self.prepare_call_inner(
            self.registers[ra],
            self.registers[rb],
            self.registers[rc],
            self.registers[rd],
        )
    }

    /// Prepare a call instruction for execution
    fn prepare_call_inner(
        &mut self,
        call_params_pointer: Word,
        amount_of_coins_to_forward: Word,
        asset_id_pointer: Word,
        amount_of_gas_to_forward: Word,
    ) -> IoResult<(), S::DataError> {
        let params = PrepareCallParams {
            call_params_pointer,
            asset_id_pointer,
            amount_of_coins_to_forward,
            amount_of_gas_to_forward,
        };
        let gas_cost = self.gas_costs().call();
        let new_storage_gas_per_byte = self.gas_costs().new_storage_per_byte();
        // Charge only for the `base` execution.
        // We will charge for the frame size in the `prepare_call`.
        self.gas_charge(gas_cost.base())?;
        let current_contract =
            current_contract(&self.context, self.registers.fp(), self.memory.as_ref())?;
        let input_contracts = self.tx.input_contracts().copied().collect::<Vec<_>>();

        PrepareCallCtx {
            params,
            registers: (&mut self.registers).into(),
            memory: self.memory.as_mut(),
            context: &mut self.context,
            gas_cost,
            runtime_balances: &mut self.balances,
            storage: &mut self.storage,
            input_contracts: InputContracts::new(
                input_contracts.iter(),
                &mut self.panic_context,
            ),
            new_storage_gas_per_byte,
            receipts: &mut self.receipts,
            frames: &mut self.frames,
            current_contract,
            profiler: &mut self.profiler,
        }
        .prepare_call()
    }
}

#[cfg_attr(test, derive(Default))]
struct PrepareCallParams {
    /// Register A of input
    pub call_params_pointer: Word,
    /// Register B of input
    pub amount_of_coins_to_forward: Word,
    /// Register C of input
    pub asset_id_pointer: Word,
    /// Register D of input
    pub amount_of_gas_to_forward: Word,
}

struct PrepareCallSystemRegisters<'a> {
    hp: Reg<'a, HP>,
    sp: RegMut<'a, SP>,
    ssp: RegMut<'a, SSP>,
    fp: RegMut<'a, FP>,
    pc: RegMut<'a, PC>,
    is: RegMut<'a, IS>,
    bal: RegMut<'a, BAL>,
    cgas: RegMut<'a, CGAS>,
    ggas: RegMut<'a, GGAS>,
}

struct PrepareCallRegisters<'a> {
    system_registers: PrepareCallSystemRegisters<'a>,
    program_registers: ProgramRegistersRef<'a>,
    unused_registers: PrepareCallUnusedRegisters<'a>,
}

struct PrepareCallUnusedRegisters<'a> {
    zero: Reg<'a, ZERO>,
    one: Reg<'a, ONE>,
    of: Reg<'a, OF>,
    err: Reg<'a, ERR>,
    ret: Reg<'a, RET>,
    retl: Reg<'a, RETL>,
    flag: Reg<'a, FLAG>,
}

impl<'a> PrepareCallRegisters<'a> {
    fn copy_registers(&self) -> [Word; VM_REGISTER_COUNT] {
        copy_registers(&self.into(), &self.program_registers)
    }
}

struct PrepareCallCtx<'vm, S, I> {
    params: PrepareCallParams,
    registers: PrepareCallRegisters<'vm>,
    memory: &'vm mut MemoryInstance,
    context: &'vm mut Context,
    gas_cost: DependentCost,
    runtime_balances: &'vm mut RuntimeBalances,
    new_storage_gas_per_byte: Word,
    storage: &'vm mut S,
    input_contracts: InputContracts<'vm, I>,
    receipts: &'vm mut ReceiptsCtx,
    frames: &'vm mut Vec<CallFrame>,
    current_contract: Option<ContractId>,
    profiler: &'vm mut Profiler,
}

impl<'vm, S, I> PrepareCallCtx<'vm, S, I>
where
    S: InterpreterStorage,
    I: Iterator<Item = &'vm ContractId>,
{
    fn prepare_call(mut self) -> IoResult<(), S::DataError>
    where
        S: StorageSize<ContractsRawCode>
            + ContractsAssetsStorage
            + StorageRead<ContractsRawCode>
            + StorageAsRef,
    {
        let call_bytes = self
            .memory
            .read(self.params.call_params_pointer, Call::LEN)?;
        let call = Call::try_from(call_bytes)?;
        let asset_id =
            AssetId::new(self.memory.read_bytes(self.params.asset_id_pointer)?);

        let code_size = contract_size(&self.storage, call.to())?;
        let code_size_padded =
            padded_len_usize(code_size).expect("code_size cannot overflow with padding");

        let total_size_in_stack = CallFrame::serialized_size()
            .checked_add(code_size_padded)
            .ok_or_else(|| Bug::new(BugVariant::CodeSizeOverflow))?;

        let profiler = ProfileGas {
            pc: self.registers.system_registers.pc.as_ref(),
            is: self.registers.system_registers.is.as_ref(),
            current_contract: self.current_contract,
            profiler: self.profiler,
        };
        dependent_gas_charge_without_base(
            self.registers.system_registers.cgas.as_mut(),
            self.registers.system_registers.ggas.as_mut(),
            profiler,
            self.gas_cost,
            code_size_padded as Word,
        )?;

        if let Some(source_contract) = self.current_contract {
            balance_decrease(
                self.storage,
                &source_contract,
                &asset_id,
                self.params.amount_of_coins_to_forward,
            )?;
        } else {
            let amount = self.params.amount_of_coins_to_forward;
            external_asset_id_balance_sub(
                self.runtime_balances,
                self.memory,
                &asset_id,
                amount,
            )?;
        }

        self.input_contracts.check(call.to())?;

        // credit contract asset_id balance
        let (_, created_new_entry) = balance_increase(
            self.storage,
            call.to(),
            &asset_id,
            self.params.amount_of_coins_to_forward,
        )?;

        if created_new_entry {
            // If a new entry was created, we must charge gas for it
            let profiler = ProfileGas {
                pc: self.registers.system_registers.pc.as_ref(),
                is: self.registers.system_registers.is.as_ref(),
                current_contract: self.current_contract,
                profiler: self.profiler,
            };
            gas_charge(
                self.registers.system_registers.cgas.as_mut(),
                self.registers.system_registers.ggas.as_mut(),
                profiler,
                ((Bytes32::LEN + WORD_SIZE) as u64)
                    .saturating_mul(self.new_storage_gas_per_byte),
            )?;
        }

        let forward_gas_amount = cmp::min(
            *self.registers.system_registers.cgas,
            self.params.amount_of_gas_to_forward,
        );

        // subtract gas
        *self.registers.system_registers.cgas = (*self.registers.system_registers.cgas)
            .checked_sub(forward_gas_amount)
            .ok_or_else(|| Bug::new(BugVariant::ContextGasUnderflow))?;

        // Construct frame
        let mut frame = CallFrame::new(
            *call.to(),
            asset_id,
            self.registers.copy_registers(),
            code_size_padded,
            call.a(),
            call.b(),
        );
        *frame.context_gas_mut() = *self.registers.system_registers.cgas;
        *frame.global_gas_mut() = *self.registers.system_registers.ggas;

        // Allocate stack memory
        let old_sp = *self.registers.system_registers.sp;
        let new_sp = old_sp.saturating_add(total_size_in_stack as Word);
        self.memory.grow_stack(new_sp)?;
        *self.registers.system_registers.sp = new_sp;
        *self.registers.system_registers.ssp = new_sp;

        let id = internal_contract(
            self.context,
            self.registers.system_registers.fp.as_ref(),
            self.memory,
        )
        .unwrap_or_default();

        set_frame_pointer(
            self.context,
            self.registers.system_registers.fp.as_mut(),
            old_sp,
        );

        // Write the frame to memory
        // Ownership checks are disabled because we just allocated the memory above.
        let dst = self.memory.write_noownerchecks(
            *self.registers.system_registers.fp,
            total_size_in_stack,
        )?;
        let (mem_frame, mem_code) = dst.split_at_mut(CallFrame::serialized_size());
        mem_frame.copy_from_slice(&frame.to_bytes());
        let (mem_code, mem_code_padding) = mem_code.split_at_mut(code_size);
        read_contract(call.to(), self.storage, mem_code)?;
        mem_code_padding.fill(0);

        #[allow(clippy::arithmetic_side_effects)] // Checked above
        let code_start =
            (*self.registers.system_registers.fp) + CallFrame::serialized_size() as Word;

        *self.registers.system_registers.pc = code_start;
        *self.registers.system_registers.bal = self.params.amount_of_coins_to_forward;
        *self.registers.system_registers.is = *self.registers.system_registers.pc;
        *self.registers.system_registers.cgas = forward_gas_amount;

        let receipt = Receipt::call(
            id,
            *call.to(),
            self.params.amount_of_coins_to_forward,
            asset_id,
            forward_gas_amount,
            call.a(),
            call.b(),
            *self.registers.system_registers.pc,
            *self.registers.system_registers.is,
        );

        self.receipts.push(receipt)?;

        self.frames.push(frame);

        Ok(())
    }
}

<<<<<<< HEAD
fn write_call_to_memory<S>(
    frame: &CallFrame,
    frame_bytes: Vec<u8>,
    fp: Reg<FP>,
    len: usize,
    memory: &mut MemoryInstance,
=======
fn read_contract<S>(
    contract: &ContractId,
>>>>>>> a72f84b3
    storage: &S,
    dst: &mut [u8],
) -> IoResult<(), S::Error>
where
    S: StorageSize<ContractsRawCode> + StorageRead<ContractsRawCode> + StorageAsRef,
{
    let bytes_read = storage
        .storage::<ContractsRawCode>()
        .read(contract, dst)
        .map_err(RuntimeError::Storage)?
        .ok_or(PanicReason::ContractNotFound)?;
    if bytes_read != dst.len() {
        return Err(PanicReason::ContractMismatch.into())
    }
    Ok(())
}

impl<'a> From<&'a PrepareCallRegisters<'_>> for SystemRegistersRef<'a> {
    fn from(registers: &'a PrepareCallRegisters) -> Self {
        Self {
            hp: registers.system_registers.hp,
            sp: registers.system_registers.sp.as_ref(),
            ssp: registers.system_registers.ssp.as_ref(),
            fp: registers.system_registers.fp.as_ref(),
            pc: registers.system_registers.pc.as_ref(),
            is: registers.system_registers.is.as_ref(),
            bal: registers.system_registers.bal.as_ref(),
            cgas: registers.system_registers.cgas.as_ref(),
            ggas: registers.system_registers.ggas.as_ref(),
            zero: registers.unused_registers.zero,
            one: registers.unused_registers.one,
            of: registers.unused_registers.of,
            err: registers.unused_registers.err,
            ret: registers.unused_registers.ret,
            retl: registers.unused_registers.retl,
            flag: registers.unused_registers.flag,
        }
    }
}

impl<'reg> From<&'reg mut [Word; VM_REGISTER_COUNT]> for PrepareCallRegisters<'reg> {
    fn from(registers: &'reg mut [Word; VM_REGISTER_COUNT]) -> Self {
        let (r, w) = split_registers(registers);
        let (r, u) = r.into();
        Self {
            system_registers: r,
            program_registers: w.into(),
            unused_registers: u,
        }
    }
}

impl<'reg> From<SystemRegisters<'reg>>
    for (
        PrepareCallSystemRegisters<'reg>,
        PrepareCallUnusedRegisters<'reg>,
    )
{
    fn from(registers: SystemRegisters<'reg>) -> Self {
        let read = PrepareCallSystemRegisters {
            hp: registers.hp.into(),
            sp: registers.sp,
            ssp: registers.ssp,
            fp: registers.fp,
            pc: registers.pc,
            is: registers.is,
            bal: registers.bal,
            cgas: registers.cgas,
            ggas: registers.ggas,
        };

        (
            read,
            PrepareCallUnusedRegisters {
                zero: registers.zero.into(),
                one: registers.one.into(),
                of: registers.of.into(),
                err: registers.err.into(),
                ret: registers.ret.into(),
                retl: registers.retl.into(),
                flag: registers.flag.into(),
            },
        )
    }
}<|MERGE_RESOLUTION|>--- conflicted
+++ resolved
@@ -628,17 +628,8 @@
     }
 }
 
-<<<<<<< HEAD
-fn write_call_to_memory<S>(
-    frame: &CallFrame,
-    frame_bytes: Vec<u8>,
-    fp: Reg<FP>,
-    len: usize,
-    memory: &mut MemoryInstance,
-=======
 fn read_contract<S>(
     contract: &ContractId,
->>>>>>> a72f84b3
     storage: &S,
     dst: &mut [u8],
 ) -> IoResult<(), S::Error>
