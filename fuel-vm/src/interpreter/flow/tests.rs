use crate::{
    interpreter::memory::Memory,
    storage::MemoryStorage,
};

use super::*;
use crate::crypto;
use fuel_storage::StorageAsMut;
use fuel_tx::{
    field::ReceiptsRoot,
    TxParameters,
};
use fuel_types::{
    canonical::Serialize,
    ContractId,
};
use test_case::test_case;

struct Input {
    params: PrepareCallParams,
    reg: RegInput,
    context: Context,
    balance: Vec<(AssetId, Word)>,
    input_contracts: Vec<ContractId>,
    storage_balance: Vec<(AssetId, Word)>,
    memory: Memory<MEM_SIZE>,
    gas_cost: DependentCost,
    storage_contract: Vec<(ContractId, Vec<u8>)>,
    script: Option<Script>,
}

impl Default for Input {
    fn default() -> Self {
        Self {
            params: Default::default(),
            reg: RegInput {
                cgas: 20,
                ggas: 40,
                ..Default::default()
            },
            context: Context::Script {
                block_height: Default::default(),
            },
            balance: Default::default(),
            input_contracts: vec![Default::default()],
            storage_balance: Default::default(),
            memory: vec![0u8; MEM_SIZE].try_into().unwrap(),
            gas_cost: DependentCost {
                base: 10,
                dep_per_unit: 10,
            },
            storage_contract: vec![(ContractId::default(), vec![0u8; 10])],
            script: None,
        }
    }
}

#[derive(Default, PartialEq, Eq, Debug, Clone)]
struct RegInput {
    hp: u64,
    sp: u64,
    ssp: u64,
    fp: u64,
    pc: u64,
    is: u64,
    bal: u64,
    cgas: u64,
    ggas: u64,
}

#[derive(PartialEq, Eq)]
enum CheckMem {
    Check(Vec<(usize, Vec<u8>)>),
    Mem(Memory<MEM_SIZE>),
}

#[derive(PartialEq, Eq)]
struct Output {
    reg: RegInput,
    memory: CheckMem,
    frames: Vec<CallFrame>,
    receipts: ReceiptsCtx,
    context: Context,
    script: Option<Script>,
}

impl std::fmt::Debug for Output {
    fn fmt(&self, f: &mut std::fmt::Formatter<'_>) -> std::fmt::Result {
        f.debug_struct("Output")
            .field("reg", &self.reg)
            .field("memory", &"[..]")
            .field("frames", &self.frames)
            .field("receipts", &self.receipts)
            .field("context", &self.context)
            .finish()
    }
}

fn make_reg(changes: &[(u8, u64)]) -> [Word; VM_REGISTER_COUNT] {
    let mut registers = [0u64; VM_REGISTER_COUNT];
    for (reg, val) in changes {
        registers[*reg as usize] = *val;
    }
    registers
}

impl Default for Output {
    fn default() -> Self {
        Self {
            reg: Default::default(),
            memory: CheckMem::Check(vec![]),
            frames: vec![CallFrame::new(
                Default::default(),
                Default::default(),
                make_reg(&[(HP, 1000), (SP, 100), (SSP, 100), (CGAS, 10), (GGAS, 10)]),
                10,
                0,
                0,
            )],
            receipts: vec![Receipt::call(
                Default::default(),
                Default::default(),
                0,
                Default::default(),
                0,
                0,
                0,
                700,
                700,
            )]
            .into(),
            context: Context::Call {
                block_height: Default::default(),
            },
            script: None,
        }
    }
}

fn mem(set: &[(usize, Vec<u8>)]) -> Memory<MEM_SIZE> {
    let mut memory: Memory<MEM_SIZE> = vec![0u8; MEM_SIZE].try_into().unwrap();
    for (addr, data) in set {
        memory[*addr..*addr + data.len()].copy_from_slice(data);
    }
    memory
}

#[test_case(
    Input{
        params: PrepareCallParams {
            call_params_mem_address: 0,
            amount_of_coins_to_forward: 0,
            asset_id_mem_address: 0,
            amount_of_gas_to_forward: 0,
        },
        reg: RegInput{hp: 1000, sp: 100, ssp: 100, fp: 0, pc: 0, is: 0, bal: 0, cgas: 21, ggas: 21 },
        context: Context::Script{ block_height: Default::default() },
        ..Default::default()
    } => using check_output(Ok(Output{
        reg: RegInput{hp: 1000, sp: 716, ssp: 716, fp: 100, pc: 700, is: 700, bal: 0, cgas: 0, ggas: 10 },
        ..Default::default()
    })); "basic call working"
)]
#[test_case(
    Input{
        params: PrepareCallParams {
            call_params_mem_address: 2032,
            amount_of_coins_to_forward: 20,
            asset_id_mem_address: 2000,
            amount_of_gas_to_forward: 30,
        },
        reg: RegInput{hp: 1000, sp: 200, ssp: 200, fp: 0, pc: 0, is: 0, bal: 0, cgas: 201, ggas: 201 },
        context: Context::Script{ block_height: Default::default() },
        input_contracts: vec![ContractId::from([1u8; 32])],
        memory: mem(&[(2000, vec![2; 32]), (2032, Call::new(ContractId::from([1u8; 32]), 4, 5).into())]),
        storage_contract: vec![(ContractId::from([1u8; 32]), vec![0u8; 100])],
        balance: [(AssetId::from([2u8; 32]), 30)].into_iter().collect(),
        script: Some(Default::default()),
        ..Default::default()
    } => using check_output({
<<<<<<< HEAD
        let frame = CallFrame::new(ContractId::from([1u8; 32]), AssetId::from([2u8; 32]), make_reg(&[(HP, 1000), (SP, 200), (SSP, 200), (CGAS, 0), (GGAS, 100)]), 100, 4, 5);
        let receipt = Receipt::call(ContractId::zeroed(), ContractId::from([1u8; 32]), 20, AssetId::from([2u8; 32]), 30, 4, 5, 800, 800);
=======
        let frame = CallFrame::new(ContractId::from([1u8; 32]), AssetId::from([2u8; 32]), make_reg(&[(HP, 1000), (SP, 200), (SSP, 200), (CGAS, 151), (GGAS, 181)]), 100, 4, 5);
        let mut receipt = Receipt::call(ContractId::zeroed(), ContractId::from([1u8; 32]), 20, AssetId::from([2u8; 32]), 30, 4, 5, 800, 800);
>>>>>>> 731a187a
        let mut script = Script::default();
        *script.receipts_root_mut() = crypto::ephemeral_merkle_root([receipt.to_bytes()].into_iter());
        Ok(Output{
            reg: RegInput{hp: 1000, sp: 904, ssp: 904, fp: 200, pc: 800, is: 800, bal: 20, cgas: 30, ggas: 181 },
            receipts: vec![receipt].into(),
            frames: vec![frame.clone()],
            memory: CheckMem::Check(vec![(200, frame.into()), (2000, vec![2; 32]), (2032, Call::new(ContractId::from([1u8; 32]), 4, 5).into())]),
            script: Some(script),
            ..Default::default()
        })
    }); "call working with real memory settings"
)]
#[test_case(
    Input{
        params: PrepareCallParams {
            call_params_mem_address: 0,
            amount_of_coins_to_forward: 20,
            asset_id_mem_address: 0,
            amount_of_gas_to_forward: 0,
        },
        reg: RegInput{hp: 1000, sp: 100, ssp: 100, fp: 0, pc: 0, is: 0, bal: 0, cgas: 11, ggas: 11 },
        context: Context::Script{ block_height: Default::default() },
        balance: [(AssetId::default(), 30)].into_iter().collect(),
        ..Default::default()
    } => using check_output(Ok(Output{
        reg: RegInput{hp: 1000, sp: 716, ssp: 716, fp: 100, pc: 700, is: 700, bal: 20, cgas: 0, ggas: 0 },
        receipts: vec![Receipt::call(Default::default(), Default::default(), 20, Default::default(), 0, 0, 0, 700, 700)].into(),
        frames: vec![CallFrame::new(Default::default(), Default::default(), make_reg(&[(HP, 1000), (SP, 100), (SSP, 100), (CGAS, 0), (GGAS, 0)]), 10, 0, 0)],
        ..Default::default()
    })); "transfers with enough balance external"
)]
#[test_case(
    Input{
        params: PrepareCallParams {
            call_params_mem_address: 0,
            amount_of_coins_to_forward: 20,
            asset_id_mem_address: 0,
            amount_of_gas_to_forward: 10,
        },
        reg: RegInput{hp: 1000, sp: 100, ssp: 100, fp: 0, pc: 0, is: 0, bal: 0, cgas: 40, ggas: 80 },
        context: Context::Script{ block_height: Default::default() },
        balance: [(AssetId::default(), 30)].into_iter().collect(),
        ..Default::default()
    } => using check_output(Ok(Output{
        reg: RegInput{hp: 1000, sp: 716, ssp: 716, fp: 100, pc: 700, is: 700, bal: 20, cgas: 10, ggas: 69 },
        receipts: vec![Receipt::call(Default::default(), Default::default(), 20, Default::default(), 10, 0, 0, 700, 700)].into(),
        frames: vec![CallFrame::new(Default::default(), Default::default(), make_reg(&[(HP, 1000), (SP, 100), (SSP, 100), (CGAS, 19), (GGAS, 69)]), 10, 0, 0)],
        ..Default::default()
    })); "forwards gas"
)]
#[test_case(
    Input{
        params: PrepareCallParams {
            call_params_mem_address: 0,
            amount_of_coins_to_forward: 20,
            asset_id_mem_address: 0,
            amount_of_gas_to_forward: 100,
        },
        reg: RegInput{hp: 1000, sp: 100, ssp: 100, fp: 0, pc: 0, is: 0, bal: 0, cgas: 40, ggas: 80 },
        context: Context::Script{ block_height: Default::default() },
        balance: [(AssetId::default(), 30)].into_iter().collect(),
        ..Default::default()
    } => using check_output(Ok(Output{
        reg: RegInput{hp: 1000, sp: 716, ssp: 716, fp: 100, pc: 700, is: 700, bal: 20, cgas: 29, ggas: 69 },
        receipts: vec![Receipt::call(Default::default(), Default::default(), 20, Default::default(), 29, 0, 0, 700, 700)].into(),
        frames: vec![CallFrame::new(Default::default(), Default::default(), make_reg(&[(HP, 1000), (SP, 100), (SSP, 100), (CGAS, 0), (GGAS, 69)]), 10, 0, 0)],
        ..Default::default()
    })); "the receipt shows forwarded gas correctly when limited by available gas"
)]
#[test_case(
    Input{
        params: PrepareCallParams {
            call_params_mem_address: 0,
            amount_of_coins_to_forward: 20,
            asset_id_mem_address: 0,
            amount_of_gas_to_forward: 0,
        },
        reg: RegInput{hp: 1000, sp: 100, ssp: 100, fp: 0, pc: 0, is: 0, bal: 0, cgas: 11, ggas: 11 },
        context: Context::Call{ block_height: Default::default() },
        storage_balance: [(AssetId::default(), 30)].into_iter().collect(),
        ..Default::default()
    } => using check_output(Ok(Output{
        reg: RegInput{hp: 1000, sp: 716, ssp: 716, fp: 100, pc: 700, is: 700, bal: 20, cgas: 0, ggas: 0 },
        receipts: vec![Receipt::call(Default::default(), Default::default(), 20, Default::default(), 0, 0, 0, 700, 700)].into(),
        frames: vec![CallFrame::new(Default::default(), Default::default(), make_reg(&[(HP, 1000), (SP, 100), (SSP, 100), (CGAS, 0), (GGAS, 0)]), 10, 0, 0)],
        ..Default::default()
    })); "transfers with enough balance internal"
)]
#[test_case(
    Input{
        params: PrepareCallParams {
            call_params_mem_address: 0,
            amount_of_coins_to_forward: 20,
            asset_id_mem_address: 0,
            amount_of_gas_to_forward: 0,
        },
        reg: RegInput{hp: 1000, sp: 0, ssp: 0, fp: 0, pc: 0, is: 0, bal: 0, cgas: 11, ggas: 11 },
        context: Context::Script{ block_height: Default::default() },
        ..Default::default()
    } => using check_output(Err(RuntimeError::Recoverable(PanicReason::NotEnoughBalance))); "Tries to forward more coins than the contract has"
)]
#[test_case(
    Input{
        params: PrepareCallParams {
            call_params_mem_address: VM_MAX_RAM - 40,
            amount_of_coins_to_forward: 0,
            asset_id_mem_address: 0,
            amount_of_gas_to_forward: 0,
        },
        reg: RegInput{hp: 1000, sp: 0, ssp: 0, fp: 0, pc: 0, is: 0, bal: 0, cgas: 11, ggas: 11 },
        context: Context::Script{ block_height: Default::default() },
        ..Default::default()
    } => using check_output(Err(RuntimeError::Recoverable(PanicReason::MemoryOverflow))); "call_params_mem_address overflow"
)]
#[test_case(
    Input{
        params: PrepareCallParams {
            call_params_mem_address: 0,
            amount_of_coins_to_forward: 0,
            asset_id_mem_address: VM_MAX_RAM - 31,
            amount_of_gas_to_forward: 0,
        },
        reg: RegInput{hp: 1000, sp: 0, ssp: 0, fp: 0, pc: 0, is: 0, bal: 0, cgas: 11, ggas: 11 },
        context: Context::Script{ block_height: Default::default() },
        ..Default::default()
    } => using check_output(Err(RuntimeError::Recoverable(PanicReason::MemoryOverflow))); "asset_id_mem_address overflow"
)]
#[test_case(
    Input{
        params: PrepareCallParams {
            call_params_mem_address: 0,
            amount_of_coins_to_forward: 10,
            asset_id_mem_address: 0,
            amount_of_gas_to_forward: 0,
        },
        reg: RegInput{hp: 1000, sp: 0, ssp: 0, fp: 0, pc: 0, is: 0, bal: 0, cgas: 11, ggas: 11 },
        context: Context::Call{ block_height: Default::default() },
        balance: [(AssetId::default(), 30)].into_iter().collect(),
        ..Default::default()
    } => using check_output(Err(RuntimeError::Recoverable(PanicReason::NotEnoughBalance))); "Transfer too many coins internally"
)]
fn test_prepare_call(input: Input) -> Result<Output, RuntimeError> {
    let Input {
        params,
        mut reg,
        mut context,
        balance,
        storage_balance,
        input_contracts,
        memory: mut mem,
        gas_cost,
        storage_contract,
        mut script,
    } = input;
    let mut registers = [0; VM_REGISTER_COUNT];
    let mut registers: PrepareCallRegisters = (&mut registers).into();
    registers.system_registers.hp = Reg::new(&reg.hp);
    registers.system_registers.sp = RegMut::new(&mut reg.sp);
    registers.system_registers.ssp = RegMut::new(&mut reg.ssp);
    registers.system_registers.fp = RegMut::new(&mut reg.fp);
    registers.system_registers.pc = RegMut::new(&mut reg.pc);
    registers.system_registers.is = RegMut::new(&mut reg.is);
    registers.system_registers.bal = RegMut::new(&mut reg.bal);
    registers.system_registers.cgas = RegMut::new(&mut reg.cgas);
    registers.system_registers.ggas = RegMut::new(&mut reg.ggas);
    let memory = PrepareCallMemory::try_from((mem.as_mut(), &params))?;
    let mut runtime_balances =
        RuntimeBalances::try_from_iter(balance).expect("Balance should be valid");
    let mut storage = MemoryStorage::new(Default::default(), Default::default());
    for (id, code) in storage_contract {
        StorageAsMut::storage::<ContractsRawCode>(&mut storage)
            .write(&id, code)
            .unwrap();
    }
    for (a, n) in storage_balance.iter() {
        storage
            .merkle_contract_asset_id_balance_insert(&ContractId::default(), a, *n)
            .unwrap();
    }
    let mut panic_context = PanicContext::None;
    let mut receipts = Default::default();
    let mut frames = Vec::default();
    let current_contract = context.is_internal().then_some(ContractId::default());

    let input = PrepareCallCtx {
        params,
        registers,
        memory,
        context: &mut context,
        gas_cost,
        runtime_balances: &mut runtime_balances,
        storage: &mut storage,
        input_contracts: InputContracts::new(input_contracts.iter(), &mut panic_context),
        receipts: &mut receipts,
        script: script.as_mut(),
        tx_offset: TxParameters::DEFAULT.tx_offset(),
        frames: &mut frames,
        current_contract,
        profiler: &mut Profiler::default(),
    };
    input.prepare_call().map(|_| Output {
        reg,
        frames,
        memory: CheckMem::Mem(mem),
        receipts,
        context,
        script,
    })
}

fn check_output(
    expected: Result<Output, RuntimeError>,
) -> impl FnOnce(Result<Output, RuntimeError>) {
    move |result| match (expected, result) {
        (Ok(e), Ok(r)) => {
            assert_eq!(e.reg, r.reg);
            assert_eq!(e.receipts, r.receipts);
            assert_eq!(e.frames, r.frames);
            assert_eq!(e.context, r.context);
            assert_eq!(e.script, r.script);
            match (e.memory, r.memory) {
                (CheckMem::Check(e), CheckMem::Mem(r)) => {
                    for (i, bytes) in e {
                        assert_eq!(
                            r[i..i + bytes.len()],
                            bytes,
                            "memory mismatch at {i}"
                        );
                    }
                }
                _ => unreachable!(),
            }
        }
        t => assert_eq!(t.0, t.1),
    }
}

#[test_case(
    CallFrame::new(
        ContractId::from([1u8; 32]),
        AssetId::from([2u8; 32]),
        [1; VM_REGISTER_COUNT],
        40,
        4,
        5,
    ),
    MemoryRange::new(0, 640).unwrap()
    => Ok(600); "call"
)]
fn test_write_call_to_memory(
    mut call_frame: CallFrame,
    code_mem_range: MemoryRange,
) -> Result<Word, RuntimeError> {
    let frame_bytes = call_frame.to_bytes();
    let mut storage = MemoryStorage::new(Default::default(), Default::default());
    let code = vec![6u8; call_frame.code_size() as usize];
    StorageAsMut::storage::<ContractsRawCode>(&mut storage)
        .insert(call_frame.to(), &code)
        .unwrap();
    let mut memory: Memory<MEM_SIZE> = vec![0u8; MEM_SIZE].try_into().unwrap();
    let end = write_call_to_memory(
        &call_frame,
        frame_bytes,
        code_mem_range,
        memory.as_mut(),
        &storage,
    )?;
    check_memory(memory, call_frame, code);
    Ok(end)
}

fn check_memory(result: Memory<MEM_SIZE>, expected: CallFrame, code: Vec<u8>) {
    let frame = CheckedMemValue::<CallFrame>::new::<{ CallFrame::serialized_size() }>(0)
        .unwrap()
        .inspect(&result);
    assert_eq!(frame, expected);
    assert_eq!(
        &result[CallFrame::serialized_size()
            ..(CallFrame::serialized_size() + frame.total_code_size() as usize)],
        &code[..]
    );
}<|MERGE_RESOLUTION|>--- conflicted
+++ resolved
@@ -178,13 +178,8 @@
         script: Some(Default::default()),
         ..Default::default()
     } => using check_output({
-<<<<<<< HEAD
-        let frame = CallFrame::new(ContractId::from([1u8; 32]), AssetId::from([2u8; 32]), make_reg(&[(HP, 1000), (SP, 200), (SSP, 200), (CGAS, 0), (GGAS, 100)]), 100, 4, 5);
-        let receipt = Receipt::call(ContractId::zeroed(), ContractId::from([1u8; 32]), 20, AssetId::from([2u8; 32]), 30, 4, 5, 800, 800);
-=======
         let frame = CallFrame::new(ContractId::from([1u8; 32]), AssetId::from([2u8; 32]), make_reg(&[(HP, 1000), (SP, 200), (SSP, 200), (CGAS, 151), (GGAS, 181)]), 100, 4, 5);
         let mut receipt = Receipt::call(ContractId::zeroed(), ContractId::from([1u8; 32]), 20, AssetId::from([2u8; 32]), 30, 4, 5, 800, 800);
->>>>>>> 731a187a
         let mut script = Script::default();
         *script.receipts_root_mut() = crypto::ephemeral_merkle_root([receipt.to_bytes()].into_iter());
         Ok(Output{
