#![allow(clippy::arithmetic_side_effects, clippy::cast_possible_truncation)]

use core::convert::Infallible;

use alloc::{
    vec,
    vec::Vec,
};

use crate::storage::MemoryStorage;

use super::*;
use crate::crypto;
use fuel_storage::StorageAsMut;
use fuel_tx::{
    field::ReceiptsRoot,
    Script,
};
use fuel_types::{
    canonical::Serialize,
    ContractId,
};
use test_case::test_case;

struct Input {
    params: PrepareCallParams,
    reg: RegInput,
    context: Context,
    balance: Vec<(AssetId, Word)>,
    input_contracts: Vec<ContractId>,
    storage_balance: Vec<(AssetId, Word)>,
    memory: MemoryInstance,
    gas_cost: DependentCost,
    storage_contract: Vec<(ContractId, Vec<u8>)>,
    script: Option<Script>,
}

impl Default for Input {
    fn default() -> Self {
        Self {
            params: Default::default(),
            reg: RegInput {
                cgas: 20,
                ggas: 40,
                ..Default::default()
            },
            context: Context::Script {
                block_height: Default::default(),
            },
            balance: Default::default(),
            input_contracts: vec![Default::default()],
            storage_balance: Default::default(),
            memory: vec![0u8; MEM_SIZE].try_into().unwrap(),
            gas_cost: DependentCost::from_units_per_gas(10, 10),
            storage_contract: vec![(ContractId::default(), vec![0u8; 10])],
            script: None,
        }
    }
}

#[derive(Default, PartialEq, Eq, Debug, Clone)]
struct RegInput {
    hp: u64,
    sp: u64,
    ssp: u64,
    fp: u64,
    pc: u64,
    is: u64,
    bal: u64,
    cgas: u64,
    ggas: u64,
}

#[derive(PartialEq, Eq)]
enum CheckMem {
    Check(Vec<(usize, Vec<u8>)>),
    Mem(MemoryInstance),
}

#[derive(PartialEq, Eq)]
struct Output {
    reg: RegInput,
    memory: CheckMem,
    frames: Vec<CallFrame>,
    receipts: ReceiptsCtx,
    context: Context,
    script: Option<Script>,
}

impl core::fmt::Debug for Output {
    fn fmt(&self, f: &mut core::fmt::Formatter<'_>) -> core::fmt::Result {
        f.debug_struct("Output")
            .field("reg", &self.reg)
            .field("memory", &"[..]")
            .field("frames", &self.frames)
            .field("receipts", &self.receipts)
            .field("context", &self.context)
            .finish()
    }
}

fn make_reg(changes: &[(u8, u64)]) -> [Word; VM_REGISTER_COUNT] {
    let mut registers = [0u64; VM_REGISTER_COUNT];
    for (reg, val) in changes {
        registers[*reg as usize] = *val;
    }
    registers
}

impl Default for Output {
    fn default() -> Self {
        Self {
            reg: Default::default(),
            memory: CheckMem::Check(vec![]),
            frames: vec![CallFrame::new(
                Default::default(),
                Default::default(),
                make_reg(&[(HP, 1000), (SP, 100), (SSP, 100), (CGAS, 20), (GGAS, 20)]),
                16,
                0,
                0,
            )],
            receipts: vec![Receipt::call(
                Default::default(),
                Default::default(),
                0,
                Default::default(),
                0,
                0,
                0,
                700,
                700,
            )]
            .into(),
            context: Context::Call {
                block_height: Default::default(),
            },
            script: None,
        }
    }
}

fn mem(set: &[(usize, Vec<u8>)]) -> MemoryInstance {
    let mut memory: MemoryInstance = vec![0u8; MEM_SIZE].try_into().unwrap();
    for (addr, data) in set {
        memory[*addr..*addr + data.len()].copy_from_slice(data);
    }
    memory
}

#[test_case(
    Input{
        params: PrepareCallParams {
            call_params_pointer: 0,
            amount_of_coins_to_forward: 0,
            asset_id_pointer: 0,
            amount_of_gas_to_forward: 0,
        },
        reg: RegInput{hp: 1000, sp: 100, ssp: 100, fp: 0, pc: 0, is: 0, bal: 0, cgas: 21, ggas: 21 },
        context: Context::Script{ block_height: Default::default() },
        ..Default::default()
    } => using check_output(Ok(Output{
        reg: RegInput{hp: 1000, sp: 716, ssp: 716, fp: 100, pc: 700, is: 700, bal: 0, cgas: 0, ggas: 20 },
        ..Default::default()
    })); "basic call working"
)]
#[test_case(
    Input{
        params: PrepareCallParams {
            call_params_pointer: 2032,
            amount_of_coins_to_forward: 20,
            asset_id_pointer: 2000,
            amount_of_gas_to_forward: 30,
        },
        reg: RegInput{hp: 1000, sp: 200, ssp: 200, fp: 0, pc: 0, is: 0, bal: 0, cgas: 201, ggas: 201 },
        context: Context::Script{ block_height: Default::default() },
        input_contracts: vec![ContractId::from([1u8; 32])],
        memory: mem(&[(2000, vec![2; 32]), (2032, Call::new(ContractId::from([1u8; 32]), 4, 5).into())]),
        storage_contract: vec![(ContractId::from([1u8; 32]), vec![0u8; 100])],
        balance: [(AssetId::from([2u8; 32]), 30)].into_iter().collect(),
        script: Some(Default::default()),
        ..Default::default()
    } => using check_output({
        let frame = CallFrame::new(ContractId::from([1u8; 32]), AssetId::from([2u8; 32]), make_reg(&[(HP, 1000), (SP, 200), (SSP, 200), (CGAS, 161), (GGAS, 191)]), 104, 4, 5);
        let receipt = Receipt::call(ContractId::zeroed(), ContractId::from([1u8; 32]), 20, AssetId::from([2u8; 32]), 30, 4, 5, 800, 800);
        let mut script = Script::default();
        *script.receipts_root_mut() = crypto::ephemeral_merkle_root([receipt.to_bytes()].into_iter());
        Ok(Output{
            reg: RegInput{hp: 1000, sp: 904, ssp: 904, fp: 200, pc: 800, is: 800, bal: 20, cgas: 30, ggas: 191 },
            receipts: vec![receipt].into(),
            frames: vec![frame.clone()],
            memory: CheckMem::Check(vec![(200, frame.into()), (2000, vec![2; 32]), (2032, Call::new(ContractId::from([1u8; 32]), 4, 5).into())]),
            script: Some(script),
            ..Default::default()
        })
    }); "call working with real memory settings"
)]
#[test_case(
    Input{
        params: PrepareCallParams {
            call_params_pointer: 0,
            amount_of_coins_to_forward: 20,
            asset_id_pointer: 0,
            amount_of_gas_to_forward: 0,
        },
        reg: RegInput{hp: 1000, sp: 100, ssp: 100, fp: 0, pc: 0, is: 0, bal: 0, cgas: 11, ggas: 11 },
        context: Context::Script{ block_height: Default::default() },
        balance: [(AssetId::default(), 30)].into_iter().collect(),
        ..Default::default()
    } => using check_output(Ok(Output{
        reg: RegInput{hp: 1000, sp: 716, ssp: 716, fp: 100, pc: 700, is: 700, bal: 20, cgas: 0, ggas: 10 },
        receipts: vec![Receipt::call(Default::default(), Default::default(), 20, Default::default(), 0, 0, 0, 700, 700)].into(),
        frames: vec![CallFrame::new(Default::default(), Default::default(), make_reg(&[(HP, 1000), (SP, 100), (SSP, 100), (CGAS, 10), (GGAS, 10)]), 16, 0, 0)],
        ..Default::default()
    })); "transfers with enough balance external"
)]
#[test_case(
    Input{
        params: PrepareCallParams {
            call_params_pointer: 0,
            amount_of_coins_to_forward: 20,
            asset_id_pointer: 0,
            amount_of_gas_to_forward: 10,
        },
        reg: RegInput{hp: 1000, sp: 100, ssp: 100, fp: 0, pc: 0, is: 0, bal: 0, cgas: 40, ggas: 80 },
        context: Context::Script{ block_height: Default::default() },
        balance: [(AssetId::default(), 30)].into_iter().collect(),
        ..Default::default()
    } => using check_output(Ok(Output{
        reg: RegInput{hp: 1000, sp: 716, ssp: 716, fp: 100, pc: 700, is: 700, bal: 20, cgas: 10, ggas: 79 },
        receipts: vec![Receipt::call(Default::default(), Default::default(), 20, Default::default(), 10, 0, 0, 700, 700)].into(),
        frames: vec![CallFrame::new(Default::default(), Default::default(), make_reg(&[(HP, 1000), (SP, 100), (SSP, 100), (CGAS, 29), (GGAS, 79)]), 16, 0, 0)],
        ..Default::default()
    })); "forwards gas"
)]
#[test_case(
    Input{
        params: PrepareCallParams {
            call_params_pointer: 0,
            amount_of_coins_to_forward: 20,
            asset_id_pointer: 0,
            amount_of_gas_to_forward: 100,
        },
        reg: RegInput{hp: 1000, sp: 100, ssp: 100, fp: 0, pc: 0, is: 0, bal: 0, cgas: 40, ggas: 80 },
        context: Context::Script{ block_height: Default::default() },
        balance: [(AssetId::default(), 30)].into_iter().collect(),
        ..Default::default()
    } => using check_output(Ok(Output{
        reg: RegInput{hp: 1000, sp: 716, ssp: 716, fp: 100, pc: 700, is: 700, bal: 20, cgas: 39, ggas: 79 },
        receipts: vec![Receipt::call(Default::default(), Default::default(), 20, Default::default(), 39, 0, 0, 700, 700)].into(),
        frames: vec![CallFrame::new(Default::default(), Default::default(), make_reg(&[(HP, 1000), (SP, 100), (SSP, 100), (CGAS, 0), (GGAS, 79)]), 16, 0, 0)],
        ..Default::default()
    })); "the receipt shows forwarded gas correctly when limited by available gas"
)]
#[test_case(
    Input{
        params: PrepareCallParams {
            call_params_pointer: 0,
            amount_of_coins_to_forward: 20,
            asset_id_pointer: 0,
            amount_of_gas_to_forward: 0,
        },
        reg: RegInput{hp: 1000, sp: 100, ssp: 100, fp: 0, pc: 0, is: 0, bal: 0, cgas: 11, ggas: 11 },
        context: Context::Call{ block_height: Default::default() },
        storage_balance: [(AssetId::default(), 30)].into_iter().collect(),
        ..Default::default()
    } => using check_output(Ok(Output{
        reg: RegInput{hp: 1000, sp: 716, ssp: 716, fp: 100, pc: 700, is: 700, bal: 20, cgas: 0, ggas: 10 },
        receipts: vec![Receipt::call(Default::default(), Default::default(), 20, Default::default(), 0, 0, 0, 700, 700)].into(),
        frames: vec![CallFrame::new(Default::default(), Default::default(), make_reg(&[(HP, 1000), (SP, 100), (SSP, 100), (CGAS, 10), (GGAS, 10)]), 16, 0, 0)],
        ..Default::default()
    })); "transfers with enough balance internal"
)]
#[test_case(
    Input{
        params: PrepareCallParams {
            call_params_pointer: 0,
            amount_of_coins_to_forward: 20,
            asset_id_pointer: 0,
            amount_of_gas_to_forward: 0,
        },
        reg: RegInput{hp: 1000, sp: 0, ssp: 0, fp: 0, pc: 0, is: 0, bal: 0, cgas: 11, ggas: 11 },
        context: Context::Script{ block_height: Default::default() },
        ..Default::default()
    } => using check_output(Err(RuntimeError::Recoverable(PanicReason::NotEnoughBalance))); "Tries to forward more coins than the contract has"
)]
#[test_case(
    Input{
        params: PrepareCallParams {
            call_params_pointer: VM_MAX_RAM - 40,
            amount_of_coins_to_forward: 0,
            asset_id_pointer: 0,
            amount_of_gas_to_forward: 0,
        },
        reg: RegInput{hp: 1000, sp: 0, ssp: 0, fp: 0, pc: 0, is: 0, bal: 0, cgas: 11, ggas: 11 },
        context: Context::Script{ block_height: Default::default() },
        ..Default::default()
    } => using check_output(Err(RuntimeError::Recoverable(PanicReason::MemoryOverflow))); "call_params_pointer overflow"
)]
#[test_case(
    Input{
        params: PrepareCallParams {
            call_params_pointer: 0,
            amount_of_coins_to_forward: 0,
            asset_id_pointer: VM_MAX_RAM - 31,
            amount_of_gas_to_forward: 0,
        },
        reg: RegInput{hp: 1000, sp: 0, ssp: 0, fp: 0, pc: 0, is: 0, bal: 0, cgas: 11, ggas: 11 },
        context: Context::Script{ block_height: Default::default() },
        ..Default::default()
    } => using check_output(Err(RuntimeError::Recoverable(PanicReason::MemoryOverflow))); "asset_id_pointer overflow"
)]
#[test_case(
    Input{
        params: PrepareCallParams {
            call_params_pointer: 0,
            amount_of_coins_to_forward: 10,
            asset_id_pointer: 0,
            amount_of_gas_to_forward: 0,
        },
        reg: RegInput{hp: 1000, sp: 0, ssp: 0, fp: 0, pc: 0, is: 0, bal: 0, cgas: 11, ggas: 11 },
        context: Context::Call{ block_height: Default::default() },
        balance: [(AssetId::default(), 30)].into_iter().collect(),
        ..Default::default()
    } => using check_output(Err(RuntimeError::Recoverable(PanicReason::NotEnoughBalance))); "Transfer too many coins internally"
)]
fn test_prepare_call(input: Input) -> Result<Output, RuntimeError<Infallible>> {
    let Input {
        params,
        mut reg,
        mut context,
        balance,
        storage_balance,
        input_contracts,
        mut memory,
        gas_cost,
        storage_contract,
        script,
    } = input;
    let mut registers = [0; VM_REGISTER_COUNT];
    let mut registers: PrepareCallRegisters = (&mut registers).into();
    registers.system_registers.hp = Reg::new(&reg.hp);
    registers.system_registers.sp = RegMut::new(&mut reg.sp);
    registers.system_registers.ssp = RegMut::new(&mut reg.ssp);
    registers.system_registers.fp = RegMut::new(&mut reg.fp);
    registers.system_registers.pc = RegMut::new(&mut reg.pc);
    registers.system_registers.is = RegMut::new(&mut reg.is);
    registers.system_registers.bal = RegMut::new(&mut reg.bal);
    registers.system_registers.cgas = RegMut::new(&mut reg.cgas);
    registers.system_registers.ggas = RegMut::new(&mut reg.ggas);
    let mut runtime_balances =
        RuntimeBalances::try_from_iter(balance).expect("Balance should be valid");
    let mut storage = MemoryStorage::default();
    for (id, code) in storage_contract {
        StorageAsMut::storage::<ContractsRawCode>(&mut storage)
            .write(&id, code.as_ref())
            .unwrap();
    }
    for (a, n) in storage_balance.iter() {
        let old_balance = storage
            .contract_asset_id_balance_insert(&ContractId::default(), a, *n)
            .unwrap();
        assert!(old_balance.is_none());
    }
    let mut panic_context = PanicContext::None;
    let mut receipts = Default::default();
    let mut frames = Vec::default();
    let current_contract = context.is_internal().then_some(ContractId::default());

    let input = PrepareCallCtx {
        params,
        registers,
        memory: &mut memory,
        context: &mut context,
        gas_cost,
        runtime_balances: &mut runtime_balances,
        storage: &mut storage,
        input_contracts: InputContracts::new(input_contracts.iter(), &mut panic_context),
        new_storage_gas_per_byte: 0,
        receipts: &mut receipts,
        frames: &mut frames,
        current_contract,
        profiler: &mut Profiler::default(),
    };
    input.prepare_call().map(|_| Output {
        reg,
        frames,
        memory: CheckMem::Mem(memory),
        receipts,
        context,
        script,
    })
}

fn check_output(
    expected: Result<Output, RuntimeError<Infallible>>,
) -> impl FnOnce(Result<Output, RuntimeError<Infallible>>) {
    move |result| match (expected, result) {
        (Ok(e), Ok(r)) => {
            assert_eq!(e.reg, r.reg);
            assert_eq!(e.receipts, r.receipts);
            assert_eq!(e.frames, r.frames);
            assert_eq!(e.context, r.context);
            match (e.memory, r.memory) {
                (CheckMem::Check(e), CheckMem::Mem(r)) => {
                    for (i, bytes) in e {
                        assert_eq!(
                            r[i..i + bytes.len()],
                            bytes,
                            "memory mismatch at {i}"
                        );
                    }
                }
                _ => unreachable!(),
            }
        }
        t => assert_eq!(t.0, t.1),
    }
<<<<<<< HEAD
}

#[test_case(
    CallFrame::new(
        ContractId::from([1u8; 32]),
        AssetId::from([2u8; 32]),
        [1; VM_REGISTER_COUNT],
        40,
        4,
        5,
    ),
    Reg::<FP>::new(&0),
    640
    => Ok(600); "call"
)]
fn test_write_call_to_memory(
    call_frame: CallFrame,
    fp: Reg<FP>,
    len: usize,
) -> IoResult<Word, Infallible> {
    let frame_bytes = call_frame.to_bytes();
    let mut storage = MemoryStorage::default();
    let code = vec![6u8; call_frame.code_size()];
    StorageAsMut::storage::<ContractsRawCode>(&mut storage)
        .insert(call_frame.to(), &code)
        .unwrap();
    let mut memory: MemoryInstance = vec![0u8; MEM_SIZE].try_into().unwrap();
    let end =
        write_call_to_memory(&call_frame, frame_bytes, fp, len, &mut memory, &storage)?;
    check_memory(memory, call_frame, code);
    Ok(end)
}

fn check_memory(memory: MemoryInstance, expected: CallFrame, code: Vec<u8>) {
    let frame =
        CallFrame::from_bytes(memory.read(0, CallFrame::serialized_size()).unwrap())
            .unwrap();
    assert_eq!(frame, expected);
    assert_eq!(
        &memory[CallFrame::serialized_size()
            ..(CallFrame::serialized_size() + frame.total_code_size())],
        &code[..]
    );
=======
>>>>>>> a72f84b3
}<|MERGE_RESOLUTION|>--- conflicted
+++ resolved
@@ -416,50 +416,4 @@
         }
         t => assert_eq!(t.0, t.1),
     }
-<<<<<<< HEAD
-}
-
-#[test_case(
-    CallFrame::new(
-        ContractId::from([1u8; 32]),
-        AssetId::from([2u8; 32]),
-        [1; VM_REGISTER_COUNT],
-        40,
-        4,
-        5,
-    ),
-    Reg::<FP>::new(&0),
-    640
-    => Ok(600); "call"
-)]
-fn test_write_call_to_memory(
-    call_frame: CallFrame,
-    fp: Reg<FP>,
-    len: usize,
-) -> IoResult<Word, Infallible> {
-    let frame_bytes = call_frame.to_bytes();
-    let mut storage = MemoryStorage::default();
-    let code = vec![6u8; call_frame.code_size()];
-    StorageAsMut::storage::<ContractsRawCode>(&mut storage)
-        .insert(call_frame.to(), &code)
-        .unwrap();
-    let mut memory: MemoryInstance = vec![0u8; MEM_SIZE].try_into().unwrap();
-    let end =
-        write_call_to_memory(&call_frame, frame_bytes, fp, len, &mut memory, &storage)?;
-    check_memory(memory, call_frame, code);
-    Ok(end)
-}
-
-fn check_memory(memory: MemoryInstance, expected: CallFrame, code: Vec<u8>) {
-    let frame =
-        CallFrame::from_bytes(memory.read(0, CallFrame::serialized_size()).unwrap())
-            .unwrap();
-    assert_eq!(frame, expected);
-    assert_eq!(
-        &memory[CallFrame::serialized_size()
-            ..(CallFrame::serialized_size() + frame.total_code_size())],
-        &code[..]
-    );
-=======
->>>>>>> a72f84b3
 }