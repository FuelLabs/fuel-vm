--- conflicted
+++ resolved
@@ -4,11 +4,7 @@
 use crate::error::RuntimeError;
 use crate::gas::DependentCost;
 
-<<<<<<< HEAD
 use fuel_asm::{Opcode, PanicReason};
-=======
-use fuel_asm::PanicReason;
->>>>>>> 16403f23
 use fuel_types::Word;
 
 impl<S, Tx> Interpreter<S, Tx> {
@@ -16,155 +12,6 @@
         self.registers[REG_GGAS]
     }
 
-<<<<<<< HEAD
-    /// Maps [`Opcode`] to a [`GasUnit`] price.
-    ///
-    /// # Panic
-    /// This function panics for codes that do not have an assigned price.
-    /// This function should only be used in a const context to avoid
-    /// runtime panics.
-    pub(crate) const fn gas_cost_const(op: Opcode) -> Word {
-        use GasUnit::*;
-        use Opcode::*;
-
-        match op {
-            ADD | MUL | SLL | SRL | SUB | ADDI | MULI | SLLI | SRLI | SUBI => Arithmetic(1).join(RegisterWrite(3)),
-
-            EXP | EXPI | MLOG => ArithmeticExpensive(1).join(RegisterWrite(3)),
-
-            MROO => ArithmeticExpensive(1).join(Branching(1)).join(RegisterWrite(3)),
-
-            AND | EQ | OR | XOR | NOT | ANDI | ORI | XORI => Arithmetic(1).join(RegisterWrite(3)),
-
-            GT | LT | MOVE | MOVI => RegisterWrite(3),
-
-            DIV | MOD | DIVI | MODI | JMP | JI | JNE | JNEI | JNZI => Arithmetic(1).join(Branching(1)),
-
-            NOOP => Atom(1),
-
-            ALOC | LB => Arithmetic(1).join(Branching(1)).join(RegisterWrite(1)),
-
-            RET | RVRT => Arithmetic(3).join(RegisterWrite(VM_REGISTER_COUNT as Word)),
-            RETD => Arithmetic(3)
-                .join(RegisterWrite(VM_REGISTER_COUNT as Word))
-                .join(Hash(1)),
-
-            // Output message size
-            SMO => Arithmetic(3)
-                .join(Branching(2))
-                .join(MemoryWrite(3 * 48))
-                .join(StorageWriteWord(1)),
-
-            CFEI | CFSI => Arithmetic(1).join(RegisterWrite(1)).join(Branching(1)),
-
-            LW => Arithmetic(1).join(Branching(1)).join(RegisterWrite(8)),
-
-            SB => Arithmetic(1).join(MemoryOwnership(1)).join(MemoryWrite(1)),
-
-            SW => Arithmetic(1).join(MemoryOwnership(1)).join(MemoryWrite(8)),
-
-            BAL => Arithmetic(2).join(Branching(1)).join(StorageReadTree(1)),
-
-            BHEI => Branching(1).join(StorageWriteWord(1)),
-
-            BHSH => Branching(1)
-                .join(StorageReadTree(1))
-                .join(MemoryOwnership(1))
-                .join(MemoryWrite(32)),
-
-            BURN => Branching(1)
-                .join(Arithmetic(1))
-                .join(StorageReadTree(1))
-                .join(StorageWriteTree(1)),
-
-            CALL => Arithmetic(5).join(Branching(2)).join(MemoryWrite(64)),
-
-            CB => Branching(1).join(StorageReadTree(1)).join(MemoryWrite(32)),
-
-            CROO => Branching(2)
-                .join(StorageReadTree(1))
-                .join(MemoryOwnership(1))
-                .join(MemoryWrite(32)),
-
-            CSIZ => Arithmetic(1).join(Branching(2)).join(StorageReadTree(1)),
-
-            LDC => Arithmetic(6)
-                .join(Branching(3))
-                .join(MemoryOwnership(1))
-                .join(MemoryWrite(64)),
-
-            LOG => MemoryWrite(32),
-
-            LOGD => MemoryWrite(32).join(Hash(1)),
-
-            MINT => Arithmetic(1).join(Branching(2)).join(StorageWriteTree(2)),
-
-            SCWQ => Arithmetic(1)
-                .join(Branching(2))
-                .join(StorageWriteTree(4))
-                .join(RegisterWrite(1)),
-
-            SRW => Arithmetic(1)
-                .join(Branching(2))
-                .join(StorageReadTree(1))
-                .join(RegisterWrite(1)),
-
-            SRWQ => Arithmetic(1)
-                .join(Branching(2))
-                .join(StorageReadTree(4))
-                .join(RegisterWrite(1)),
-
-            SWW => Arithmetic(1)
-                .join(Branching(2))
-                .join(StorageWriteTree(1))
-                .join(RegisterWrite(1)),
-
-            SWWQ => Arithmetic(1)
-                .join(Branching(2))
-                .join(StorageWriteTree(4))
-                .join(RegisterWrite(1)),
-
-            TIME => Arithmetic(1).join(Branching(2)).join(StorageReadTree(4)),
-
-            ECR => Arithmetic(2).join(Branching(2)).join(Recover(1)).join(MemoryWrite(64)),
-
-            K256 | S256 => Arithmetic(2).join(Branching(2)).join(Hash(1)).join(MemoryWrite(32)),
-
-            FLAG => RegisterWrite(1),
-
-            GM => Arithmetic(3).join(Branching(3)),
-
-            GTF => Arithmetic(3).join(Branching(32)),
-
-            TR => Arithmetic(3).join(Branching(6)).join(StorageWriteWord(2)),
-
-            TRO => Arithmetic(3).join(Branching(4)).join(StorageWriteWord(2)),
-
-            _ => panic!("Opcode is not gas constant"),
-        }
-        .join(Atom(1))
-        .cost()
-    }
-
-    /// Return the constant term of a variable gas instruction
-    // TODO Rust support for const fn pointers didn't land in stable yet
-    // This fn should return both the base and the variable fn
-    // https://github.com/rust-lang/rust/issues/57563
-    pub(crate) const fn gas_cost_monad_base(op: Opcode) -> Word {
-        use GasUnit::*;
-        use Opcode::*;
-
-        match op {
-            MCL | MCLI => Arithmetic(1).join(MemoryOwnership(1)),
-
-            MCP | MCPI => Arithmetic(2).join(MemoryOwnership(1)),
-
-            MEQ => Arithmetic(3).join(Branching(2)).join(RegisterWrite(1)),
-
-            CCP => Branching(2).join(StorageReadTree(1)),
-
-            _ => panic!("Opcode is not variable gas"),
-=======
     /// Sets the remaining amout of gas to both CGAS and GGAS.
     /// Only useful in contexts where CGAS and GGAS are the same,
     /// i.e. predicates and testing.
@@ -178,7 +25,6 @@
             self.gas_charge(gas_cost.base)
         } else {
             self.gas_charge(gas_cost.base.saturating_add(arg.saturating_div(gas_cost.dep_per_unit)))
->>>>>>> 16403f23
         }
     }
 
