--- conflicted
+++ resolved
@@ -35,11 +35,7 @@
         .gas_limit(gas_limit)
         .gas_limit(100)
         .maturity(maturity)
-<<<<<<< HEAD
-        .finalize_checked(height as Word, &Default::default());
-=======
-        .finalize_checked(height, &Default::default(), &Default::default());
->>>>>>> 0f381bbb
+        .finalize_checked(height, &Default::default());
 
     vm.init_script(tx).expect("Failed to init VM!");
 
