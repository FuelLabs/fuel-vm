use super::internal::inc_pc;
use super::{ExecutableTransaction, Interpreter};
use crate::constraints::reg_key::*;
use crate::error::RuntimeError;
use crate::{consts::*, context::Context};

use fuel_asm::{PanicReason, RegId};
use fuel_types::{RegisterId, Word};

use std::ops;
use std::ops::Range;

pub type Memory<const SIZE: usize> = Box<[u8; SIZE]>;

#[cfg(test)]
mod tests;

#[cfg(test)]
mod allocation_tests;

/// Used to handle `Word` to `usize` conversions for memory addresses,
/// as well as checking that the resulting value is withing the VM ram boundaries.
pub trait ToAddr {
    /// Converts a value to `usize` used for memory addresses.
    /// Returns `Err` with `MemoryOverflow` if the resulting value does't fit in the VM memory.
    /// This can be used for both addresses and offsets.
    fn to_addr(self) -> Result<usize, RuntimeError>;
}

impl ToAddr for usize {
    fn to_addr(self) -> Result<usize, RuntimeError> {
        if self >= MEM_SIZE {
            return Err(PanicReason::MemoryOverflow.into());
        }
        Ok(self)
    }
}

impl ToAddr for Word {
    fn to_addr(self) -> Result<usize, RuntimeError> {
        let value = usize::try_from(self).map_err(|_| PanicReason::MemoryOverflow)?;
        value.to_addr()
    }
}

#[cfg(feature = "test-helpers")]
/// Implemented for `i32` to allow integer literals. Panics on negative values.
impl ToAddr for i32 {
    fn to_addr(self) -> Result<usize, RuntimeError> {
        if self < 0 {
            panic!("Negative memory address");
        }
        let value = usize::try_from(self).map_err(|_| PanicReason::MemoryOverflow)?;
        value.to_addr()
    }
}

/// Memory range representation for the VM, checked to be in-bounds on construction.
#[derive(Debug, Clone, PartialEq, Eq, Hash)]
#[cfg_attr(feature = "serde", derive(serde::Serialize, serde::Deserialize))]
pub struct MemoryRange(ops::Range<usize>);

impl Default for MemoryRange {
    fn default() -> Self {
        Self(0..0)
    }
}

impl ops::Deref for MemoryRange {
    type Target = ops::Range<usize>;

    fn deref(&self) -> &Self::Target {
        &self.0
    }
}

impl MemoryRange {
    /// Create a new memory range represented as `[address, address + size[`.
    pub fn new<A: ToAddr, B: ToAddr>(address: A, size: B) -> Result<Self, RuntimeError> {
        let start = address.to_addr()?;
        let size = size.to_addr()?;
        let end = start.checked_add(size).ok_or(PanicReason::MemoryOverflow)?;

        if end > MEM_SIZE {
            return Err(PanicReason::MemoryOverflow.into());
        }

        Ok(Self(start..end))
    }

    /// Create a new const sized memory range.
    pub fn new_const<A: ToAddr, const SIZE: usize>(address: A) -> Result<Self, RuntimeError> {
        Self::new(address, SIZE)
    }

    /// Return `true` if the length is `0`.
    pub fn is_empty(&self) -> bool {
        self.len() == 0
    }

    /// Convert to a raw `usize` range.
    pub fn usizes(&self) -> ops::Range<usize> {
        self.start..self.end
    }

    /// Convert to a raw `Word` range.
    pub fn words(&self) -> ops::Range<Word> {
        self.start as Word..self.end as Word
    }

    /// Return an owned memory slice with a relative address to the heap space
    /// defined in `r[$hp]`. Panics if the range is not within the heap space.
    #[cfg(test)]
    pub fn to_heap<S, Tx>(self, vm: &Interpreter<S, Tx>) -> Self
    where
        Tx: ExecutableTransaction,
    {
        let hp = vm.registers()[RegId::HP] as usize;
        let start = self.start.checked_add(hp).expect("Overflow");
        let end = self.end.checked_add(hp).expect("Overflow");
        if end > MEM_SIZE {
            panic!("Invalid heap range");
        }
        Self(start..end)
    }

    /// This function is safe because it is only used to shrink the range
    /// and worst case the range will be empty.
    pub fn shrink_end(&mut self, by: usize) {
        self.0 = self.0.start..self.0.end.saturating_sub(by);
    }

    /// This function is safe because it is only used to grow the range
    /// and worst case the range will be empty.
    pub fn grow_start(&mut self, by: usize) {
        self.0 = self.0.start.saturating_add(by)..self.0.end;
    }

    /// Get the memory slice for this range.
    pub fn read(self, memory: &[u8; MEM_SIZE]) -> &[u8] {
        &memory[self.0]
    }

    /// Get the mutable memory slice for this range.
    pub fn write(self, memory: &mut [u8; MEM_SIZE]) -> &mut [u8] {
        &mut memory[self.0]
    }
}

impl<S, Tx> Interpreter<S, Tx>
where
    Tx: ExecutableTransaction,
{
    /// Return the registers used to determine ownership.
    pub(crate) fn ownership_registers(&self) -> OwnershipRegisters {
        OwnershipRegisters::new(self)
    }

    pub(crate) fn stack_pointer_overflow<F>(&mut self, f: F, v: Word) -> Result<(), RuntimeError>
    where
        F: FnOnce(Word, Word) -> (Word, bool),
    {
        let (SystemRegisters { sp, ssp, hp, pc, .. }, _) = split_registers(&mut self.registers);
        stack_pointer_overflow(sp, ssp.as_ref(), hp.as_ref(), pc, f, v)
    }

    pub(crate) fn load_byte(&mut self, ra: RegisterId, b: Word, c: Word) -> Result<(), RuntimeError> {
        let (SystemRegisters { pc, .. }, mut w) = split_registers(&mut self.registers);
        let result = &mut w[WriteRegKey::try_from(ra)?];
        load_byte(&self.memory, pc, result, b, c)
    }

    pub(crate) fn load_word(&mut self, ra: RegisterId, b: Word, c: Word) -> Result<(), RuntimeError> {
        let (SystemRegisters { pc, .. }, mut w) = split_registers(&mut self.registers);
        let result = &mut w[WriteRegKey::try_from(ra)?];
        load_word(&self.memory, pc, result, b, c)
    }

    pub(crate) fn store_byte(&mut self, a: Word, b: Word, c: Word) -> Result<(), RuntimeError> {
        let owner = self.ownership_registers();
        store_byte(&mut self.memory, owner, self.registers.pc_mut(), a, b, c)
    }

    pub(crate) fn store_word(&mut self, a: Word, b: Word, c: Word) -> Result<(), RuntimeError> {
        let owner = self.ownership_registers();
        store_word(&mut self.memory, owner, self.registers.pc_mut(), a, b, c)
    }

    pub(crate) fn malloc(&mut self, a: Word) -> Result<(), RuntimeError> {
        let (SystemRegisters { hp, sp, pc, .. }, _) = split_registers(&mut self.registers);
        malloc(hp, sp.as_ref(), pc, a)
    }

    pub(crate) fn memclear(&mut self, a: Word, b: Word) -> Result<(), RuntimeError> {
        let owner = self.ownership_registers();
        memclear(&mut self.memory, owner, self.registers.pc_mut(), a, b)
    }

    pub(crate) fn memcopy(&mut self, a: Word, b: Word, c: Word) -> Result<(), RuntimeError> {
        let owner = self.ownership_registers();
        memcopy(&mut self.memory, owner, self.registers.pc_mut(), a, b, c)
    }

    pub(crate) fn memeq(&mut self, ra: RegisterId, b: Word, c: Word, d: Word) -> Result<(), RuntimeError> {
        let (SystemRegisters { pc, .. }, mut w) = split_registers(&mut self.registers);
        let result = &mut w[WriteRegKey::try_from(ra)?];
        memeq(&mut self.memory, result, pc, b, c, d)
    }
}

pub(crate) fn stack_pointer_overflow<F>(
    mut sp: RegMut<SP>,
    ssp: Reg<SSP>,
    hp: Reg<HP>,
    pc: RegMut<PC>,
    f: F,
    v: Word,
) -> Result<(), RuntimeError>
where
    F: FnOnce(Word, Word) -> (Word, bool),
{
    let (result, overflow) = f(*sp, v);

    if overflow || result >= *hp || result < *ssp {
        Err(PanicReason::MemoryOverflow.into())
    } else {
        *sp = result;

        inc_pc(pc)
    }
}

pub(crate) fn load_byte(
    memory: &[u8; MEM_SIZE],
    pc: RegMut<PC>,
    result: &mut Word,
    b: Word,
    c: Word,
) -> Result<(), RuntimeError> {
    let bc = b.saturating_add(c) as usize;

    if bc >= VM_MAX_RAM as RegisterId {
        Err(PanicReason::MemoryOverflow.into())
    } else {
        *result = memory[bc] as Word;

        inc_pc(pc)
    }
}

pub(crate) fn load_word(
    memory: &[u8; MEM_SIZE],
    pc: RegMut<PC>,
    result: &mut Word,
    b: Word,
    c: Word,
) -> Result<(), RuntimeError> {
    // C is expressed in words; mul by 8. This cannot overflow since it's a 12 bit immediate value.
    let addr = b.checked_add(c * 8).ok_or(PanicReason::MemoryOverflow)?;
    *result = Word::from_be_bytes(read_bytes(memory, addr)?);
    inc_pc(pc)
}

pub(crate) fn store_byte(
    memory: &mut [u8; MEM_SIZE],
    owner: OwnershipRegisters,
    pc: RegMut<PC>,
    a: Word,
    b: Word,
    c: Word,
) -> Result<(), RuntimeError> {
    let (ac, overflow) = a.overflowing_add(c);
    let range = ac..(ac + 1);
    if overflow || ac >= VM_MAX_RAM || !(owner.has_ownership_stack(&range) || owner.has_ownership_heap(&range)) {
        Err(PanicReason::MemoryOverflow.into())
    } else {
        memory[ac as usize] = b as u8;

        inc_pc(pc)
    }
}

pub(crate) fn store_word(
    memory: &mut [u8; MEM_SIZE],
    owner: OwnershipRegisters,
    pc: RegMut<PC>,
    a: Word,
    b: Word,
    c: Word,
) -> Result<(), RuntimeError> {
    // C is expressed in words; mul by 8. This cannot overflow since it's a 12 bit immediate value.
    let addr = a.checked_add(c * 8).ok_or(PanicReason::MemoryOverflow)?;
    write_bytes(memory, owner, addr, b.to_be_bytes())?;
    inc_pc(pc)
}

pub(crate) fn malloc(mut hp: RegMut<HP>, sp: Reg<SP>, pc: RegMut<PC>, a: Word) -> Result<(), RuntimeError> {
    let (result, overflow) = hp.overflowing_sub(a);

    if overflow || result < *sp {
        Err(PanicReason::MemoryOverflow.into())
    } else {
        *hp = result;

        inc_pc(pc)
    }
}

pub(crate) fn memclear(
    memory: &mut [u8; MEM_SIZE],
    owner: OwnershipRegisters,
    pc: RegMut<PC>,
    a: Word,
    b: Word,
) -> Result<(), RuntimeError> {
    let range = MemoryRange::new(a, b)?;
    if b > MEM_MAX_ACCESS_SIZE || !owner.has_ownership_range(&range) {
        Err(PanicReason::MemoryOverflow.into())
    } else {
<<<<<<< HEAD
        memory[a as usize..ab as usize].fill(0);
=======
        memory[range.usizes()].fill(0);
>>>>>>> a5d325aa
        inc_pc(pc)
    }
}

pub(crate) fn memcopy(
    memory: &mut [u8; MEM_SIZE],
    owner: OwnershipRegisters,
    pc: RegMut<PC>,
    a: Word,
    b: Word,
    c: Word,
) -> Result<(), RuntimeError> {
    let dst_range = MemoryRange::new(a, c)?;
    let src_range = MemoryRange::new(b, c)?;

    if c > MEM_MAX_ACCESS_SIZE {
        return Err(PanicReason::MemoryOverflow.into());
    }

    if !owner.has_ownership_range(&dst_range) {
        return Err(PanicReason::MemoryOwnership.into());
    }

    if dst_range.start <= src_range.start && src_range.start < dst_range.end
        || src_range.start <= dst_range.start && dst_range.start < src_range.end
        || dst_range.start < src_range.end && src_range.end <= dst_range.end
        || src_range.start < dst_range.end && dst_range.end <= src_range.end
    {
        return Err(PanicReason::MemoryWriteOverlap.into());
    }

    let len = src_range.len();
    if a <= b {
        let (dst, src) = memory.split_at_mut(src_range.start);
        dst[dst_range.usizes()].copy_from_slice(&src[..len]);
    } else {
        let (src, dst) = memory.split_at_mut(dst_range.start);
        dst[..len].copy_from_slice(&src[src_range.usizes()]);
    }

    inc_pc(pc)
}

pub(crate) fn memeq(
    memory: &mut [u8; MEM_SIZE],
    result: &mut Word,
    pc: RegMut<PC>,
    b: Word,
    c: Word,
    d: Word,
) -> Result<(), RuntimeError> {
    let (bd, overflow) = b.overflowing_add(d);
    let (cd, of) = c.overflowing_add(d);
    let overflow = overflow || of;

    if overflow || bd > VM_MAX_RAM || cd > VM_MAX_RAM || d > MEM_MAX_ACCESS_SIZE {
        Err(PanicReason::MemoryOverflow.into())
    } else {
        *result = (memory[b as usize..bd as usize] == memory[c as usize..cd as usize]) as Word;

        inc_pc(pc)
    }
}

#[derive(Debug)]
pub struct OwnershipRegisters {
    pub(crate) sp: u64,
    pub(crate) ssp: u64,
    pub(crate) hp: u64,
    pub(crate) prev_hp: u64,
    pub(crate) context: Context,
}

impl OwnershipRegisters {
    pub(crate) fn new<S, Tx>(vm: &Interpreter<S, Tx>) -> Self {
        OwnershipRegisters {
            sp: vm.registers[RegId::SP],
            ssp: vm.registers[RegId::SSP],
            hp: vm.registers[RegId::HP],
            prev_hp: vm.frames.last().map(|frame| frame.registers()[RegId::HP]).unwrap_or(0),
            context: vm.context.clone(),
        }
    }
    pub(crate) fn has_ownership_range(&self, range: &MemoryRange) -> bool {
        let range = range.words();
        self.has_ownership_stack(&range) || self.has_ownership_heap(&range)
    }

    /// Empty range is owned iff the range.start is owned
    pub(crate) fn has_ownership_stack(&self, range: &Range<Word>) -> bool {
        if range.is_empty() && range.start == self.ssp {
            return true;
        }

        if !(self.ssp..self.sp).contains(&range.start) {
            return false;
        }

        if range.end > VM_MAX_RAM {
            return false;
        }

        (self.ssp..=self.sp).contains(&range.end)
    }

    /// Empty range is owned iff the range.start is owned
    pub(crate) fn has_ownership_heap(&self, range: &Range<Word>) -> bool {
        // TODO implement fp->hp and (addr, size) validations
        // fp->hp
        // it means $hp from the previous context, i.e. what's saved in the
        // "Saved registers from previous context" of the call frame at
        // $fp`
        if range.start < self.hp {
            return false;
        }

        let heap_end = if self.context.is_external() {
            VM_MAX_RAM
        } else {
            self.prev_hp
        };

        self.hp != heap_end && range.end <= heap_end
    }
}

pub(crate) fn try_mem_write(
    addr: usize,
    data: &[u8],
    registers: OwnershipRegisters,
    memory: &mut [u8; MEM_SIZE],
) -> Result<(), RuntimeError> {
    let range = MemoryRange::new(addr, data.len())?;

    if !registers.has_ownership_range(&range) {
        return Err(PanicReason::MemoryOwnership.into());
    }

    memory[range.usizes()].copy_from_slice(data);
    Ok(())
}

pub(crate) fn try_zeroize(
    addr: usize,
    len: usize,
    registers: OwnershipRegisters,
    memory: &mut [u8; MEM_SIZE],
) -> Result<(), RuntimeError> {
    let range = MemoryRange::new(addr, len)?;

    if !registers.has_ownership_range(&range) {
        return Err(PanicReason::MemoryOwnership.into());
    }

    memory[range.usizes()].fill(0);
    Ok(())
}

/// Reads a constant-sized byte array from memory, performing overflow and memory range checks.
pub(crate) fn read_bytes<const COUNT: usize>(memory: &[u8; MEM_SIZE], addr: Word) -> Result<[u8; COUNT], RuntimeError> {
    let addr = addr as usize;
    let (end, overflow) = addr.overflowing_add(COUNT);

    if overflow || end > VM_MAX_RAM as RegisterId {
        return Err(PanicReason::MemoryOverflow.into());
    }

    Ok(<[u8; COUNT]>::try_from(&memory[addr..end]).unwrap_or_else(|_| unreachable!()))
}

/// Writes a constant-sized byte array to memory, performing overflow, memory range and ownership checks.
pub(crate) fn write_bytes<const COUNT: usize>(
    memory: &mut [u8; MEM_SIZE],
    owner: OwnershipRegisters,
    addr: Word,
    bytes: [u8; COUNT],
) -> Result<(), RuntimeError> {
    let range = MemoryRange::new_const::<_, COUNT>(addr)?;
    if !owner.has_ownership_range(&range) {
        return Err(PanicReason::MemoryOverflow.into());
    }

    memory[range.usizes()].copy_from_slice(&bytes);
    Ok(())
}<|MERGE_RESOLUTION|>--- conflicted
+++ resolved
@@ -317,11 +317,7 @@
     if b > MEM_MAX_ACCESS_SIZE || !owner.has_ownership_range(&range) {
         Err(PanicReason::MemoryOverflow.into())
     } else {
-<<<<<<< HEAD
-        memory[a as usize..ab as usize].fill(0);
-=======
         memory[range.usizes()].fill(0);
->>>>>>> a5d325aa
         inc_pc(pc)
     }
 }
