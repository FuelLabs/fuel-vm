use super::internal::inc_pc;
use super::{ExecutableTransaction, Interpreter};
use crate::constraints::reg_key::*;
use crate::error::RuntimeError;
use crate::{consts::*, context::Context};

use fuel_asm::{PanicReason, RegId};
use fuel_types::{RegisterId, Word};

<<<<<<< HEAD
use std::ops::Range;
use std::{ops, ptr};
=======
use std::ops;
>>>>>>> a47c236e

pub type Memory<const SIZE: usize> = Box<[u8; SIZE]>;

#[cfg(test)]
mod tests;

#[cfg(test)]
mod allocation_tests;
#[allow(clippy::derive_hash_xor_eq)]
#[derive(Debug, Clone, Eq, Hash)]
#[cfg_attr(feature = "serde", derive(serde::Serialize, serde::Deserialize))]
/// Memory range representation for the VM.
///
/// `start` is inclusive, and `end` is exclusive.
pub struct MemoryRange {
    start: ops::Bound<Word>,
    end: ops::Bound<Word>,
    len: Word,
}

impl Default for MemoryRange {
    fn default() -> Self {
        Self {
            start: ops::Bound::Included(0),
            end: ops::Bound::Excluded(0),
            len: 0,
        }
    }
}

impl MemoryRange {
    /// Create a new memory range represented as `[address, address + size[`.
    pub const fn new(address: Word, size: Word) -> Self {
        let start = ops::Bound::Included(address);
        let end = ops::Bound::Excluded(address.saturating_add(size));
        let len = size;

        Self { start, end, len }
    }

    /// Beginning of the memory range.
    pub const fn start(&self) -> Word {
        use ops::Bound::*;

        match self.start {
            Included(start) => start,
            Excluded(start) => start.saturating_add(1),
            Unbounded => 0,
        }
    }

    /// End of the memory range.
    pub const fn end(&self) -> Word {
        use ops::Bound::*;

        match self.end {
            Included(end) => end.saturating_add(1),
            Excluded(end) => end,
            Unbounded => VM_MAX_RAM,
        }
    }

    /// Bytes count of this memory range.
    pub const fn len(&self) -> Word {
        self.len
    }

    /// Return `true` if the length is `0`.
    pub const fn is_empty(&self) -> bool {
        self.len == 0
    }

    /// Return the boundaries of the slice with exclusive end `[a, b[`
    ///
    /// Remap the unbound boundaries to stack or heap when applicable.
    pub fn boundaries(&self, registers: &OwnershipRegisters) -> (Word, Word) {
        use ops::Bound::*;

        let stack = registers.sp;
        let heap = registers.hp.saturating_add(1);
        match (self.start, self.end) {
            (Included(start), Included(end)) => (start, end.saturating_add(1)),
            (Included(start), Excluded(end)) => (start, end),
            (Excluded(start), Included(end)) => (start.saturating_add(1), end.saturating_add(1)),
            (Excluded(start), Excluded(end)) => (start.saturating_add(1), end),
            (Unbounded, Unbounded) => (0, VM_MAX_RAM),

            (Included(start), Unbounded) if is_stack_address(&registers.sp, start) => (start, stack),
            (Included(start), Unbounded) => (start, VM_MAX_RAM),

            (Excluded(start), Unbounded) if is_stack_address(&registers.sp, start) => (start.saturating_add(1), stack),
            (Excluded(start), Unbounded) => (start.saturating_add(1), VM_MAX_RAM),

            (Unbounded, Included(end)) if is_stack_address(&registers.sp, end) => (0, end.saturating_add(1)),
            (Unbounded, Included(end)) => (heap, end),

            (Unbounded, Excluded(end)) if is_stack_address(&registers.sp, end) => (0, end),
            (Unbounded, Excluded(end)) => (heap, end),
        }
    }

    /// Return an owned memory slice with a relative address to the heap space
    /// defined in `r[$hp]`
    pub fn to_heap<S, Tx>(mut self, vm: &Interpreter<S, Tx>) -> Self
    where
        Tx: ExecutableTransaction,
    {
        use ops::Bound::*;

        let heap = vm.registers()[RegId::HP];

        self.start = match self.start {
            Included(start) => Included(heap.saturating_add(start)),
            Excluded(start) => Included(heap.saturating_add(start).saturating_add(1)),
            Unbounded => Included(heap),
        };

        self.end = match self.end {
            Included(end) => Excluded(heap.saturating_add(end).saturating_add(1)),
            Excluded(end) => Excluded(heap.saturating_add(end)),
            Unbounded => Excluded(VM_MAX_RAM),
        };

        let (start, end) = self.boundaries(&OwnershipRegisters::new(vm));
        self.len = end.saturating_sub(start);

        self
    }
}

impl<R> From<R> for MemoryRange
where
    R: ops::RangeBounds<Word>,
{
    fn from(range: R) -> MemoryRange {
        use ops::Bound::*;
        // Owned bounds are unstable
        // https://github.com/rust-lang/rust/issues/61356

        let (start, s) = match range.start_bound() {
            Included(start) => (Included(*start), *start),
            Excluded(start) => (Included(start.saturating_add(1)), start.saturating_add(1)),
            Unbounded => (Unbounded, 0),
        };

        let (end, e) = match range.end_bound() {
            Included(end) => (Excluded(end.saturating_add(1)), end.saturating_add(1)),
            Excluded(end) => (Excluded(*end), *end),
            Unbounded => (Unbounded, VM_MAX_RAM),
        };

        let len = e.saturating_sub(s);

        Self { start, end, len }
    }
}

// Memory bounds must be manually checked and cannot follow general PartialEq
// rules
impl PartialEq for MemoryRange {
    fn eq(&self, other: &MemoryRange) -> bool {
        use ops::Bound::*;

        let start = match (self.start, other.start) {
            (Included(a), Included(b)) => a == b,
            (Included(a), Excluded(b)) => a == b.saturating_add(1),
            (Included(a), Unbounded) => a == 0,
            (Excluded(a), Included(b)) => a.saturating_add(1) == b,
            (Excluded(a), Excluded(b)) => a == b,
            (Excluded(a), Unbounded) => a == 0,
            (Unbounded, Included(b)) => b == 0,
            (Unbounded, Excluded(b)) => b == 0,
            (Unbounded, Unbounded) => true,
        };

        let end = match (self.end, other.end) {
            (Included(a), Included(b)) => a == b,
            (Included(a), Excluded(b)) => a == b.saturating_sub(1),
            (Included(a), Unbounded) => a == VM_MAX_RAM - 1,
            (Excluded(a), Included(b)) => a.saturating_sub(1) == b,
            (Excluded(a), Excluded(b)) => a == b,
            (Excluded(a), Unbounded) => a == VM_MAX_RAM,
            (Unbounded, Included(b)) => b == VM_MAX_RAM - 1,
            (Unbounded, Excluded(b)) => b == VM_MAX_RAM,
            (Unbounded, Unbounded) => true,
        };

        start && end
    }
}

impl<S, Tx> Interpreter<S, Tx>
where
    Tx: ExecutableTransaction,
{
    /// Return the registers used to determine ownership.
    pub(crate) fn ownership_registers(&self) -> OwnershipRegisters {
        OwnershipRegisters::new(self)
    }

    pub(crate) fn stack_pointer_overflow<F>(&mut self, f: F, v: Word) -> Result<(), RuntimeError>
    where
        F: FnOnce(Word, Word) -> (Word, bool),
    {
        let (SystemRegisters { sp, hp, pc, .. }, _) = split_registers(&mut self.registers);
        stack_pointer_overflow(sp, hp.as_ref(), pc, f, v)
    }

    pub(crate) fn load_byte(&mut self, ra: RegisterId, b: Word, c: Word) -> Result<(), RuntimeError> {
        let (SystemRegisters { pc, .. }, mut w) = split_registers(&mut self.registers);
        let result = &mut w[WriteRegKey::try_from(ra)?];
        load_byte(&self.memory, pc, result, b, c)
    }

    pub(crate) fn load_word(&mut self, ra: RegisterId, b: Word, c: Word) -> Result<(), RuntimeError> {
        let (SystemRegisters { pc, .. }, mut w) = split_registers(&mut self.registers);
        let result = &mut w[WriteRegKey::try_from(ra)?];
        load_word(&self.memory, pc, result, b, c)
    }

    pub(crate) fn store_byte(&mut self, a: Word, b: Word, c: Word) -> Result<(), RuntimeError> {
        let owner = self.ownership_registers();
        store_byte(&mut self.memory, owner, self.registers.pc_mut(), a, b, c)
    }

    pub(crate) fn store_word(&mut self, a: Word, b: Word, c: Word) -> Result<(), RuntimeError> {
        let owner = self.ownership_registers();
        store_word(&mut self.memory, owner, self.registers.pc_mut(), a, b, c)
    }

    pub(crate) fn malloc(&mut self, a: Word) -> Result<(), RuntimeError> {
        let (SystemRegisters { hp, sp, pc, .. }, _) = split_registers(&mut self.registers);
        malloc(hp, sp.as_ref(), pc, a)
    }

    pub(crate) fn memclear(&mut self, a: Word, b: Word) -> Result<(), RuntimeError> {
        let owner = self.ownership_registers();
        memclear(&mut self.memory, owner, self.registers.pc_mut(), a, b)
    }

    pub(crate) fn memcopy(&mut self, a: Word, b: Word, c: Word) -> Result<(), RuntimeError> {
        let owner = self.ownership_registers();
        memcopy(&mut self.memory, owner, self.registers.pc_mut(), a, b, c)
    }

    pub(crate) fn memeq(&mut self, ra: RegisterId, b: Word, c: Word, d: Word) -> Result<(), RuntimeError> {
        let (SystemRegisters { pc, .. }, mut w) = split_registers(&mut self.registers);
        let result = &mut w[WriteRegKey::try_from(ra)?];
        memeq(&mut self.memory, result, pc, b, c, d)
    }
}

pub(crate) fn stack_pointer_overflow<F>(
    mut sp: RegMut<SP>,
    hp: Reg<HP>,
    pc: RegMut<PC>,
    f: F,
    v: Word,
) -> Result<(), RuntimeError>
where
    F: FnOnce(Word, Word) -> (Word, bool),
{
    let (result, overflow) = f(*sp, v);

    if overflow || result >= *hp {
        Err(PanicReason::MemoryOverflow.into())
    } else {
        *sp = result;

        inc_pc(pc)
    }
}

pub(crate) fn load_byte(
    memory: &[u8; MEM_SIZE],
    pc: RegMut<PC>,
    result: &mut Word,
    b: Word,
    c: Word,
) -> Result<(), RuntimeError> {
    let bc = b.saturating_add(c) as usize;

    if bc >= VM_MAX_RAM as RegisterId {
        Err(PanicReason::MemoryOverflow.into())
    } else {
        *result = memory[bc] as Word;

        inc_pc(pc)
    }
}

pub(crate) fn load_word(
    memory: &[u8; MEM_SIZE],
    pc: RegMut<PC>,
    result: &mut Word,
    b: Word,
    c: Word,
) -> Result<(), RuntimeError> {
    // C is expressed in words; mul by 8
    let (bc, overflow) = b.overflowing_add(c * 8);
    let (bcw, of) = bc.overflowing_add(8);
    let overflow = overflow || of;

    let bc = bc as usize;
    let bcw = bcw as usize;

    if overflow || bcw > VM_MAX_RAM as RegisterId {
        Err(PanicReason::MemoryOverflow.into())
    } else {
        // Safe conversion of sized slice
        *result = <[u8; 8]>::try_from(&memory[bc..bcw])
            .map(Word::from_be_bytes)
            .unwrap_or_else(|_| unreachable!());

        inc_pc(pc)
    }
}

pub(crate) fn store_byte(
    memory: &mut [u8; MEM_SIZE],
    owner: OwnershipRegisters,
    pc: RegMut<PC>,
    a: Word,
    b: Word,
    c: Word,
) -> Result<(), RuntimeError> {
    let (ac, overflow) = a.overflowing_add(c);
    let range = ac..(ac + 1);
    if overflow || ac >= VM_MAX_RAM || !(owner.has_ownership_stack(&range) || owner.has_ownership_heap(&range)) {
        Err(PanicReason::MemoryOverflow.into())
    } else {
        memory[ac as usize] = b as u8;

        inc_pc(pc)
    }
}

pub(crate) fn store_word(
    memory: &mut [u8; MEM_SIZE],
    owner: OwnershipRegisters,
    pc: RegMut<PC>,
    a: Word,
    b: Word,
    c: Word,
) -> Result<(), RuntimeError> {
    // C is expressed in words; mul by 8
    let (ac, overflow) = a.overflowing_add(c * 8);
    let (acw, of) = ac.overflowing_add(8);
    let overflow = overflow || of;

    let range = MemoryRange::new(ac, 8);
    if overflow || acw > VM_MAX_RAM || !owner.has_ownership_range(&range) {
        Err(PanicReason::MemoryOverflow.into())
    } else {
        memory[ac as usize..acw as usize].copy_from_slice(&b.to_be_bytes());

        inc_pc(pc)
    }
}

pub(crate) fn malloc(mut hp: RegMut<HP>, sp: Reg<SP>, pc: RegMut<PC>, a: Word) -> Result<(), RuntimeError> {
    let (result, overflow) = hp.overflowing_sub(a);

    if overflow || result < *sp {
        Err(PanicReason::MemoryOverflow.into())
    } else {
        *hp = result;

        inc_pc(pc)
    }
}

pub(crate) fn memclear(
    memory: &mut [u8; MEM_SIZE],
    owner: OwnershipRegisters,
    pc: RegMut<PC>,
    a: Word,
    b: Word,
) -> Result<(), RuntimeError> {
    let (ab, overflow) = a.overflowing_add(b);

    let range = MemoryRange::new(a, b);
    if overflow || ab > VM_MAX_RAM || b > MEM_MAX_ACCESS_SIZE || !owner.has_ownership_range(&range) {
        Err(PanicReason::MemoryOverflow.into())
    } else {
        // trivial compiler optimization for memset
        for i in &mut memory[a as usize..ab as usize] {
            *i = 0
        }

        inc_pc(pc)
    }
}

pub(crate) fn memcopy(
    memory: &mut [u8; MEM_SIZE],
    owner: OwnershipRegisters,
    pc: RegMut<PC>,
    a: Word,
    b: Word,
    c: Word,
) -> Result<(), RuntimeError> {
    let (ac, overflow) = a.overflowing_add(c);
    let (bc, of) = b.overflowing_add(c);
    let overflow = overflow || of;

    let range = MemoryRange::new(a, c);
    if overflow
        || ac > VM_MAX_RAM
        || bc > VM_MAX_RAM
        || c > MEM_MAX_ACCESS_SIZE
        || a <= b && b < ac
        || b <= a && a < bc
        || a < bc && bc <= ac
        || b < ac && ac <= bc
        || !owner.has_ownership_range(&range)
    {
        Err(PanicReason::MemoryOverflow.into())
    } else {
        if a <= b {
            let (dst, src) = memory.split_at_mut(b as usize);
            dst[a as usize..ac as usize].copy_from_slice(&src[..c as usize]);
        } else {
            let (src, dst) = memory.split_at_mut(a as usize);
            dst[..c as usize].copy_from_slice(&src[b as usize..bc as usize]);
        }

        inc_pc(pc)
    }
}

pub(crate) fn memeq(
    memory: &mut [u8; MEM_SIZE],
    result: &mut Word,
    pc: RegMut<PC>,
    b: Word,
    c: Word,
    d: Word,
) -> Result<(), RuntimeError> {
    let (bd, overflow) = b.overflowing_add(d);
    let (cd, of) = c.overflowing_add(d);
    let overflow = overflow || of;

    if overflow || bd > VM_MAX_RAM || cd > VM_MAX_RAM || d > MEM_MAX_ACCESS_SIZE {
        Err(PanicReason::MemoryOverflow.into())
    } else {
        *result = (memory[b as usize..bd as usize] == memory[c as usize..cd as usize]) as Word;

        inc_pc(pc)
    }
}

pub(crate) const fn is_stack_address(sp: &u64, a: Word) -> bool {
    a < *sp
}

pub struct OwnershipRegisters {
    pub(crate) sp: u64,
    pub(crate) ssp: u64,
    pub(crate) hp: u64,
    pub(crate) prev_hp: u64,
    pub(crate) context: Context,
}

impl OwnershipRegisters {
    pub(crate) fn new<S, Tx>(vm: &Interpreter<S, Tx>) -> Self {
        OwnershipRegisters {
            sp: vm.registers[RegId::SP],
            ssp: vm.registers[RegId::SSP],
            hp: vm.registers[RegId::HP],
            prev_hp: vm.frames.last().map(|frame| frame.registers()[RegId::HP]).unwrap_or(0),
            context: vm.context.clone(),
        }
    }
    pub(crate) fn has_ownership_range(&self, range: &MemoryRange) -> bool {
        let (start_incl, end_excl) = range.boundaries(self);

        let range = start_incl..end_excl;

        if range.is_empty() {
            return false;
        }

        if (self.ssp..self.sp).contains(&start_incl) {
            return self.has_ownership_stack(&range);
        }

        self.has_ownership_heap(&range)
    }

    /// Zero-length range is never owned
    pub(crate) fn has_ownership_stack(&self, range: &Range<Word>) -> bool {
        if range.is_empty() {
            return false;
        }

        if range.end > VM_MAX_RAM {
            return false;
        }

        (self.ssp..self.sp).contains(&range.start) && (self.ssp..=self.sp).contains(&range.end)
    }

    /// Zero-length range is never owned
    pub(crate) fn has_ownership_heap(&self, range: &Range<Word>) -> bool {
        // TODO implement fp->hp and (addr, size) validations
        // fp->hp
        // it means $hp from the previous context, i.e. what's saved in the
        // "Saved registers from previous context" of the call frame at
        // $fp`
        if range.is_empty() {
            return false;
        }

        if range.start < self.hp {
            return false;
        }

        let heap_end = if self.context.is_external() {
            VM_MAX_RAM
        } else {
            self.prev_hp
        };

        self.hp != heap_end && range.end <= heap_end
    }
}

pub(crate) fn try_mem_write(
    addr: usize,
    data: &[u8],
    registers: OwnershipRegisters,
    memory: &mut [u8; MEM_SIZE],
) -> Result<(), RuntimeError> {
    let ax = addr.checked_add(data.len()).ok_or(PanicReason::ArithmeticOverflow)?;

    let range = (ax <= VM_MAX_RAM as usize)
        .then(|| MemoryRange::new(addr as Word, data.len() as Word))
        .ok_or(PanicReason::MemoryOverflow)?;

    registers
        .has_ownership_range(&range)
        .then(|| {
            memory.get_mut(addr..ax)?.copy_from_slice(data);
            Some(())
        })
        .flatten()
        .ok_or_else(|| PanicReason::MemoryOwnership.into())
}

pub(crate) fn try_zeroize(
    addr: usize,
    len: usize,
    registers: OwnershipRegisters,
    memory: &mut [u8; MEM_SIZE],
) -> Result<(), RuntimeError> {
    let ax = addr.checked_add(len).ok_or(PanicReason::ArithmeticOverflow)?;

    let range = (ax <= VM_MAX_RAM as usize)
        .then(|| MemoryRange::new(addr as Word, len as Word))
        .ok_or(PanicReason::MemoryOverflow)?;

    registers
        .has_ownership_range(&range)
        .then(|| {
            memory[addr..].iter_mut().take(len).for_each(|m| *m = 0);
        })
        .ok_or_else(|| PanicReason::MemoryOwnership.into())
}<|MERGE_RESOLUTION|>--- conflicted
+++ resolved
@@ -7,12 +7,8 @@
 use fuel_asm::{PanicReason, RegId};
 use fuel_types::{RegisterId, Word};
 
-<<<<<<< HEAD
 use std::ops::Range;
-use std::{ops, ptr};
-=======
 use std::ops;
->>>>>>> a47c236e
 
 pub type Memory<const SIZE: usize> = Box<[u8; SIZE]>;
 
