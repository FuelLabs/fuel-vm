#![allow(clippy::arithmetic_side_effects, clippy::cast_possible_truncation)]

use alloc::vec;

use super::*;
use test_case::test_case;

use crate::error::PanicOrBug;

#[test_case(0, 0, 0 => Ok(0))]
#[test_case(0, 0, 1 => Err(PanicOrBug::Panic(PanicReason::MemoryOverflow)); "Underflow")]
#[test_case(10, 0, 11 => Err(PanicOrBug::Panic(PanicReason::MemoryOverflow)); "Underflow more")]
#[test_case(12, 10, 3 => Err(PanicOrBug::Panic(PanicReason::MemoryGrowthOverlap)); "Into stack")]
#[test_case(10, 10, 0 => Ok(10); "No available memory")]
#[test_case(15, 10, 6 => Err(PanicOrBug::Panic(PanicReason::MemoryGrowthOverlap)); "Insufficient memory")]
#[test_case(20, 10, 0 => Ok(20); "Zero allocation size")]
#[test_case(20, 10, 10 => Ok(10); "Allocation size equal to available memory")]
#[test_case(20, 10, 5 => Ok(15); "Allocation size smaller than available memory")]
fn test_malloc(mut hp: Word, sp: Word, a: Word) -> SimpleResult<Word> {
    let mut memory = MemoryInstance::new();
    memory.hp = hp as usize;
    let mut pc = 4;
    malloc(
        RegMut::new(&mut hp),
        Reg::new(&sp),
        RegMut::new(&mut pc),
        a,
        &mut memory,
    )?;
    assert_eq!(pc, 8);

    Ok(hp)
}

#[test_case(true, 1, 10 => Ok(()); "Can clear some bytes")]
#[test_case(false, 1, 10 => Err(PanicOrBug::Panic(PanicReason::MemoryOwnership)); "No ownership")]
#[test_case(true, 0, 10 => Ok(()); "Memory range starts at 0")]
#[test_case(true, MEM_SIZE as Word - 10, 10 => Ok(()); "Memory range ends at last address")]
#[test_case(true, 1, VM_MAX_RAM + 1 => Err(PanicOrBug::Panic(PanicReason::MemoryOverflow)); "Memory range size exceeds limit")]
fn test_memclear(has_ownership: bool, a: Word, b: Word) -> SimpleResult<()> {
    let mut memory: MemoryInstance = vec![1u8; MEM_SIZE].try_into().unwrap();
    let mut pc = 4;
    let mut owner = OwnershipRegisters {
        sp: 0,
        ssp: 0,
        hp: MEM_SIZE as Word,
        prev_hp: MEM_SIZE as Word,
    };
    if has_ownership {
        owner.ssp = a;
        owner.sp = a + b;
    }

    memclear(&mut memory, owner, RegMut::new(&mut pc), a, b)?;

    assert_eq!(pc, 8);
    let expected = vec![0u8; b as usize];
    let ab = a.checked_add(b).unwrap();
    assert_eq!(memory[a as usize..ab as usize], expected[..]);

    Ok(())
}

#[test_case(1, 20, 0 => Ok(()); "Can copy zero bytes")]
#[test_case(1, 20, 10 => Ok(()); "Can copy some bytes")]
#[test_case(10, 20, 10 => Ok(()); "Can copy some bytes in close range")]
#[test_case(21, 20, 10 => Err(PanicReason::MemoryWriteOverlap.into()); "b <= a < bc")]
#[test_case(14, 20, 10 => Err(PanicReason::MemoryWriteOverlap.into()); "b < ac <= bc")]
#[test_case(21, 22, 10 => Err(PanicReason::MemoryWriteOverlap.into()); "a <= b < ac")]
#[test_case(21, 20, 10 => Err(PanicReason::MemoryWriteOverlap.into()); "a < bc <= ac")]
fn test_memcopy(a: Word, b: Word, c: Word) -> SimpleResult<()> {
    let mut memory: MemoryInstance = vec![1u8; MEM_SIZE].try_into().unwrap();
    memory[b as usize..b as usize + c as usize].copy_from_slice(&vec![2u8; c as usize]);
    let mut pc = 4;
    let owner = OwnershipRegisters::test_full_stack();

    memcopy(&mut memory, owner, RegMut::new(&mut pc), a, b, c)?;

    assert_eq!(pc, 8);
    let expected = vec![2u8; c as usize];
    assert_eq!(memory[a as usize..a as usize + c as usize], expected[..]);

    Ok(())
}

#[test_case(1, 20, 10 => Ok(()); "Can compare some bytes")]
#[test_case(MEM_SIZE as Word, 1, 2 => Err(PanicOrBug::Panic(PanicReason::MemoryOverflow)); "b+d > MAX_RAM")]
#[test_case(1, MEM_SIZE as Word, 2 => Err(PanicOrBug::Panic(PanicReason::MemoryOverflow)); "c+d > MAX_RAM")]
#[test_case(1, 1, VM_MAX_RAM + 1 => Err(PanicOrBug::Panic(PanicReason::MemoryOverflow)); "d > VM_MAX_RAM")]
#[test_case(u64::MAX/2, 1, u64::MAX/2 + 1 => Err(PanicOrBug::Panic(PanicReason::MemoryOverflow)); "b+d overflows")]
#[test_case(1, u64::MAX/2, u64::MAX/2 + 1 => Err(PanicOrBug::Panic(PanicReason::MemoryOverflow)); "c+d overflows")]
#[test_case(0, 0, 0 => Ok(()); "smallest input values")]
#[test_case(0, VM_MAX_RAM/2, VM_MAX_RAM/2 => Ok(()); "maximum range of addressable memory")]
fn test_memeq(b: Word, c: Word, d: Word) -> SimpleResult<()> {
    let mut memory: MemoryInstance = vec![1u8; MEM_SIZE].try_into().unwrap();
    let r = (b as usize).min(MEM_SIZE)
        ..((b as usize).min(MEM_SIZE) + (d as usize).min(MEM_SIZE)).min(MEM_SIZE);
    memory[r].fill(2u8);
    let r = (c as usize).min(MEM_SIZE)
        ..((c as usize).min(MEM_SIZE) + (d as usize).min(MEM_SIZE)).min(MEM_SIZE);
    memory[r].fill(2u8);
    let mut pc = 4;
    let mut result = 0;

    memeq(&mut memory, &mut result, RegMut::new(&mut pc), b, c, d)?;

    assert_eq!(pc, 8);
    assert_eq!(result, 1);

    Ok(())
}

#[test_case(true, 20, 0, 40, 10 => Ok(()); "Can move sp up")]
#[test_case(false, 20, 0, 40, 10 => Ok(()); "Can move sp down")]
#[test_case(true, u64::MAX - 10, 0, u64::MAX, 20 => Err(PanicOrBug::Panic(PanicReason::MemoryOverflow)); "Panics on overflowing addition")]
#[test_case(false, 10, 0, 11, 20 => Err(PanicOrBug::Panic(PanicReason::MemoryOverflow)); "Panics on underflowing subtraction")]
#[test_case(false, 0, 0, u64::MAX, 1 => Err(PanicOrBug::Panic(PanicReason::MemoryOverflow)); "Panics on zero check for underflowing subtraction")]
#[test_case(false, 8, 8, u64::MAX, 1 => Err(PanicOrBug::Panic(PanicReason::MemoryOverflow)); "Panics on sp < ssp")]
fn test_stack_pointer_overflow(
    add: bool,
    mut sp: Word,
    ssp: Word,
    hp: Word,
    v: Word,
) -> SimpleResult<()> {
    let mut memory = MemoryInstance::new();
    let mut pc = 4;
    let old_sp = sp;

    stack_pointer_overflow(
        RegMut::new(&mut sp),
        Reg::new(&ssp),
        Reg::new(&hp),
        RegMut::new(&mut pc),
        if add {
            Word::overflowing_add
        } else {
            Word::overflowing_sub
        },
        v,
        &mut memory,
    )?;

    assert_eq!(pc, 8);
    if add {
        assert_eq!(sp, old_sp + v);
    } else {
        assert_eq!(sp, old_sp - v);
    }
    Ok(())
<<<<<<< HEAD
}
=======
}

#[test_case(20, 20 => Ok(()); "Can load a byte")]
#[test_case(0, 0 => Ok(()); "handles memory loading at address 0")]
#[test_case(VM_MAX_RAM + 1, 0 => Err(PanicOrBug::Panic(PanicReason::MemoryOverflow)); "b > VM_MAX_RAM")]
#[test_case(VM_MAX_RAM - 1, 0 => Ok(()); "b eq VM_MAX_RAM - 1")]
#[test_case(0, VM_MAX_RAM + 1 => Err(PanicOrBug::Panic(PanicReason::MemoryOverflow)); "c > VM_MAX_RAM")]
#[test_case(0, VM_MAX_RAM - 1 => Ok(()); "c eq VM_MAX_RAM - 1")]
#[test_case(u32::MAX as u64, u32::MAX as u64 => Err(PanicOrBug::Panic(PanicReason::MemoryOverflow)); "b + c overflow")]
fn test_load_byte(b: Word, c: Word) -> SimpleResult<()> {
    let mut memory = vec![1u8; MEM_SIZE];
    memory[((b + c) as usize).min(MEM_SIZE - 1)] = 2;
    let memory: MemoryInstance = memory.into();
    let mut pc = 4;
    let mut result = 0;

    load_byte(&memory, RegMut::new(&mut pc), &mut result, b, c)?;

    assert_eq!(pc, 8);
    assert_eq!(result, 2);

    Ok(())
}

#[test_case(20, Imm12::from(20) => Ok(()); "Can load a word")]
#[test_case(VM_MAX_RAM, Imm12::from(1) => Err(PanicOrBug::Panic(PanicReason::MemoryOverflow)); "b + 8 * c gteq VM_MAX_RAM")]
fn test_load_word(b: Word, c: Imm12) -> SimpleResult<()> {
    // create a mutable memory with size `MEM_SIZE`
    let mut memory: MemoryInstance = vec![1u8; MEM_SIZE].try_into().unwrap();

    // calculate start location where 8 bytes of value will be stored based on `b` and `c`
    // values.
    let start = (b as usize + (u64::from(c) * 8) as usize).min(MEM_SIZE - 8);

    // write 2u8 to a slice of memory (starting at the 'start' location with a length of
    // 8)
    memory[start..start + 8].copy_from_slice(&[2u8; 8]);

    // initialize pc to 4 and result to 0
    let mut pc = 4;
    let mut result = 0;

    // read the memory from the calculated location and store it in `result`, also
    // increment the `pc` by one word(8 bytes).
    load_word(&memory, RegMut::new(&mut pc), &mut result, b, c)?;

    // ensure that `pc` is 8 now and the result matches [2u8; 8] i.e., 2 bytes repeated 8
    // times.
    assert_eq!(pc, 8);
    assert_eq!(result, Word::from_be_bytes([2u8; 8]));

    Ok(())
}

#[test_case(true, 20, 30, 40 => Ok(()); "Can store a byte")]
#[test_case(false, VM_MAX_RAM - 1, 100, 2 => Err(PanicOrBug::Panic(PanicReason::MemoryOverflow)); "Memory overflow on heap")]
#[test_case(false, 0, 100, VM_MAX_RAM - 1 => Err(PanicOrBug::Panic(PanicReason::MemoryOwnership)); "Memory overflow on stack")]
#[test_case(true, VM_MAX_RAM, 1, 1 => Err(PanicOrBug::Panic(PanicReason::MemoryOverflow)); "Memory overflow by address range")]
fn test_store_byte(has_ownership: bool, a: Word, b: Word, c: Word) -> SimpleResult<()> {
    let mut memory: MemoryInstance = vec![1u8; MEM_SIZE].try_into().unwrap();
    let mut pc = 4;
    let mut owner = OwnershipRegisters {
        sp: 0,
        ssp: 0,
        hp: VM_MAX_RAM,
        prev_hp: VM_MAX_RAM,
    };
    if has_ownership {
        owner.ssp = b;
        owner.sp = b + c;
    }

    store_byte(&mut memory, owner, RegMut::new(&mut pc), a, b, c)?;

    assert_eq!(pc, 8);
    assert_eq!(memory.read_bytes(a + c), Ok([b as u8]));

    Ok(())
}

#[rstest::rstest]
fn test_store_byte_more(
    #[values(0, 1, VM_MAX_RAM - 1, VM_MAX_RAM)] a: Word,
    #[values(0, 1, 0xff, 0x100)] b: Word,
    #[values(0, 1, 2)] c: Word,
) -> SimpleResult<()> {
    let mut memory: MemoryInstance = vec![1u8; MEM_SIZE].try_into().unwrap();
    let mut pc = 4;

    // Full ownership in heap
    let owner = OwnershipRegisters {
        sp: 0,
        ssp: 0,
        hp: 0,
        prev_hp: VM_MAX_RAM,
    };

    let is_error = a + c >= MEM_SIZE as u64;
    match store_byte(&mut memory, owner, RegMut::new(&mut pc), a, b, c) {
        Ok(_) => {
            assert!(!is_error);
            assert_eq!(memory.read_bytes(a + c), Ok([b as u8]));
        }
        Err(e) => {
            assert!(is_error);
            assert_eq!(e, PanicOrBug::Panic(PanicReason::MemoryOverflow));
        }
    }

    Ok(())
}

#[test_case(true, 20, 30, Imm12::from(40) => Ok(()); "Can store a word")]
#[test_case(false, 20, 30, Imm12::from(40) => Err(PanicOrBug::Panic(PanicReason::MemoryOwnership)); "Fails due to not having ownership of the range")]
fn test_store_word(has_ownership: bool, a: Word, b: Word, c: Imm12) -> SimpleResult<()> {
    let mut memory: MemoryInstance = vec![1u8; MEM_SIZE].try_into().unwrap();
    let mut pc = 4;
    let mut owner = OwnershipRegisters {
        sp: 0,
        ssp: 0,
        hp: VM_MAX_RAM,
        prev_hp: VM_MAX_RAM,
    };
    if has_ownership {
        owner.ssp = b;
        owner.sp = b + 8 * u64::from(c);
    }

    store_word(&mut memory, owner, RegMut::new(&mut pc), a, b, c)?;

    assert_eq!(pc, 8);
    let start = (a + u64::from(c) * 8) as usize;
    assert_eq!(memory[start..start + 8], b.to_be_bytes()[..]);

    Ok(())
}

macro_rules! generate_test__memory_instance__grow_heap_by_after_reset__does_not_retain_dirty_memory_size {
    ($size:expr) => {
        paste::paste! {
            #[test]
            fn [<memory_instance__grow_heap_by_after_reset__does_not_retain_dirty_memory_size_ $size>]() -> SimpleResult<()> {
                // given: a pre-initialized memory instance with $size bytes of heap memory
                let mut memory_instance = MemoryInstance::new();
                let sp = Reg::new(&10);
                let mut hp = VM_MAX_RAM;
                const SIZE: usize = $size;

                memory_instance.grow_heap_by(sp, RegMut::new(&mut hp), SIZE.try_into().unwrap())?;
                memory_instance.write_bytes_noownerchecks(
                    memory_instance.hp,
                    [1u8; SIZE],
                )?;

                // when: we reset and grow the heap again, triggering the reallocation
                // after we grow the heap again, it should not have any memory left over from before
                // the reset
                memory_instance.reset();
                let mut hp = VM_MAX_RAM;
                const NEW_SIZE: usize = SIZE * 3;
                memory_instance.grow_heap_by(
                    sp,
                    RegMut::new(&mut hp),
                    NEW_SIZE.try_into().unwrap(),
                )?;
                let heap = memory_instance.heap_raw();
                let heap_len = heap.len();

                // then: we check that the heap is all zeroed out
                assert_eq!(heap, vec![0u8; heap_len]);

                Ok(())
            }
        }
    };
}

// Generate tests with different sizes
macro_rules! generate_tests__memory_instance__grow_heap_by_after_reset__does_not_retain_dirty_memory_size {
    ($($size:expr),*) => {
        $(
            generate_test__memory_instance__grow_heap_by_after_reset__does_not_retain_dirty_memory_size!($size);
        )*
    };
}

generate_tests__memory_instance__grow_heap_by_after_reset__does_not_retain_dirty_memory_size!(
    0, 1, 16, 32, 64, 128, 256, 512, 1024, 2048, 4096, 8192, 16384, 32768, 65536, 131072
);
>>>>>>> 49656a3b
<|MERGE_RESOLUTION|>--- conflicted
+++ resolved
@@ -148,144 +148,6 @@
         assert_eq!(sp, old_sp - v);
     }
     Ok(())
-<<<<<<< HEAD
-}
-=======
-}
-
-#[test_case(20, 20 => Ok(()); "Can load a byte")]
-#[test_case(0, 0 => Ok(()); "handles memory loading at address 0")]
-#[test_case(VM_MAX_RAM + 1, 0 => Err(PanicOrBug::Panic(PanicReason::MemoryOverflow)); "b > VM_MAX_RAM")]
-#[test_case(VM_MAX_RAM - 1, 0 => Ok(()); "b eq VM_MAX_RAM - 1")]
-#[test_case(0, VM_MAX_RAM + 1 => Err(PanicOrBug::Panic(PanicReason::MemoryOverflow)); "c > VM_MAX_RAM")]
-#[test_case(0, VM_MAX_RAM - 1 => Ok(()); "c eq VM_MAX_RAM - 1")]
-#[test_case(u32::MAX as u64, u32::MAX as u64 => Err(PanicOrBug::Panic(PanicReason::MemoryOverflow)); "b + c overflow")]
-fn test_load_byte(b: Word, c: Word) -> SimpleResult<()> {
-    let mut memory = vec![1u8; MEM_SIZE];
-    memory[((b + c) as usize).min(MEM_SIZE - 1)] = 2;
-    let memory: MemoryInstance = memory.into();
-    let mut pc = 4;
-    let mut result = 0;
-
-    load_byte(&memory, RegMut::new(&mut pc), &mut result, b, c)?;
-
-    assert_eq!(pc, 8);
-    assert_eq!(result, 2);
-
-    Ok(())
-}
-
-#[test_case(20, Imm12::from(20) => Ok(()); "Can load a word")]
-#[test_case(VM_MAX_RAM, Imm12::from(1) => Err(PanicOrBug::Panic(PanicReason::MemoryOverflow)); "b + 8 * c gteq VM_MAX_RAM")]
-fn test_load_word(b: Word, c: Imm12) -> SimpleResult<()> {
-    // create a mutable memory with size `MEM_SIZE`
-    let mut memory: MemoryInstance = vec![1u8; MEM_SIZE].try_into().unwrap();
-
-    // calculate start location where 8 bytes of value will be stored based on `b` and `c`
-    // values.
-    let start = (b as usize + (u64::from(c) * 8) as usize).min(MEM_SIZE - 8);
-
-    // write 2u8 to a slice of memory (starting at the 'start' location with a length of
-    // 8)
-    memory[start..start + 8].copy_from_slice(&[2u8; 8]);
-
-    // initialize pc to 4 and result to 0
-    let mut pc = 4;
-    let mut result = 0;
-
-    // read the memory from the calculated location and store it in `result`, also
-    // increment the `pc` by one word(8 bytes).
-    load_word(&memory, RegMut::new(&mut pc), &mut result, b, c)?;
-
-    // ensure that `pc` is 8 now and the result matches [2u8; 8] i.e., 2 bytes repeated 8
-    // times.
-    assert_eq!(pc, 8);
-    assert_eq!(result, Word::from_be_bytes([2u8; 8]));
-
-    Ok(())
-}
-
-#[test_case(true, 20, 30, 40 => Ok(()); "Can store a byte")]
-#[test_case(false, VM_MAX_RAM - 1, 100, 2 => Err(PanicOrBug::Panic(PanicReason::MemoryOverflow)); "Memory overflow on heap")]
-#[test_case(false, 0, 100, VM_MAX_RAM - 1 => Err(PanicOrBug::Panic(PanicReason::MemoryOwnership)); "Memory overflow on stack")]
-#[test_case(true, VM_MAX_RAM, 1, 1 => Err(PanicOrBug::Panic(PanicReason::MemoryOverflow)); "Memory overflow by address range")]
-fn test_store_byte(has_ownership: bool, a: Word, b: Word, c: Word) -> SimpleResult<()> {
-    let mut memory: MemoryInstance = vec![1u8; MEM_SIZE].try_into().unwrap();
-    let mut pc = 4;
-    let mut owner = OwnershipRegisters {
-        sp: 0,
-        ssp: 0,
-        hp: VM_MAX_RAM,
-        prev_hp: VM_MAX_RAM,
-    };
-    if has_ownership {
-        owner.ssp = b;
-        owner.sp = b + c;
-    }
-
-    store_byte(&mut memory, owner, RegMut::new(&mut pc), a, b, c)?;
-
-    assert_eq!(pc, 8);
-    assert_eq!(memory.read_bytes(a + c), Ok([b as u8]));
-
-    Ok(())
-}
-
-#[rstest::rstest]
-fn test_store_byte_more(
-    #[values(0, 1, VM_MAX_RAM - 1, VM_MAX_RAM)] a: Word,
-    #[values(0, 1, 0xff, 0x100)] b: Word,
-    #[values(0, 1, 2)] c: Word,
-) -> SimpleResult<()> {
-    let mut memory: MemoryInstance = vec![1u8; MEM_SIZE].try_into().unwrap();
-    let mut pc = 4;
-
-    // Full ownership in heap
-    let owner = OwnershipRegisters {
-        sp: 0,
-        ssp: 0,
-        hp: 0,
-        prev_hp: VM_MAX_RAM,
-    };
-
-    let is_error = a + c >= MEM_SIZE as u64;
-    match store_byte(&mut memory, owner, RegMut::new(&mut pc), a, b, c) {
-        Ok(_) => {
-            assert!(!is_error);
-            assert_eq!(memory.read_bytes(a + c), Ok([b as u8]));
-        }
-        Err(e) => {
-            assert!(is_error);
-            assert_eq!(e, PanicOrBug::Panic(PanicReason::MemoryOverflow));
-        }
-    }
-
-    Ok(())
-}
-
-#[test_case(true, 20, 30, Imm12::from(40) => Ok(()); "Can store a word")]
-#[test_case(false, 20, 30, Imm12::from(40) => Err(PanicOrBug::Panic(PanicReason::MemoryOwnership)); "Fails due to not having ownership of the range")]
-fn test_store_word(has_ownership: bool, a: Word, b: Word, c: Imm12) -> SimpleResult<()> {
-    let mut memory: MemoryInstance = vec![1u8; MEM_SIZE].try_into().unwrap();
-    let mut pc = 4;
-    let mut owner = OwnershipRegisters {
-        sp: 0,
-        ssp: 0,
-        hp: VM_MAX_RAM,
-        prev_hp: VM_MAX_RAM,
-    };
-    if has_ownership {
-        owner.ssp = b;
-        owner.sp = b + 8 * u64::from(c);
-    }
-
-    store_word(&mut memory, owner, RegMut::new(&mut pc), a, b, c)?;
-
-    assert_eq!(pc, 8);
-    let start = (a + u64::from(c) * 8) as usize;
-    assert_eq!(memory[start..start + 8], b.to_be_bytes()[..]);
-
-    Ok(())
 }
 
 macro_rules! generate_test__memory_instance__grow_heap_by_after_reset__does_not_retain_dirty_memory_size {
@@ -339,5 +201,4 @@
 
 generate_tests__memory_instance__grow_heap_by_after_reset__does_not_retain_dirty_memory_size!(
     0, 1, 16, 32, 64, 128, 256, 512, 1024, 2048, 4096, 8192, 16384, 32768, 65536, 131072
-);
->>>>>>> 49656a3b
+);