#![allow(clippy::cast_possible_truncation)]

use alloc::vec;
use core::ops::Range;

use super::*;
use crate::{
    interpreter::InterpreterParams,
    prelude::*,
};
use fuel_asm::op;
use fuel_tx::ConsensusParameters;
use test_case::test_case;

#[cfg(feature = "random")]
#[test]
fn memcopy() {
    let tx_params = TxParameters::default().with_max_gas_per_tx(Word::MAX / 2);
    let zero_gas_price = 0;

    let mut consensus_params = ConsensusParameters::default();
    consensus_params.set_tx_params(tx_params);

    let mut vm = Interpreter::<_, _, _>::with_storage(
        MemoryInstance::new(),
        MemoryStorage::default(),
        InterpreterParams::new(zero_gas_price, &consensus_params),
    );
    let tx = TransactionBuilder::script(op::ret(0x10).to_bytes().to_vec(), vec![])
        .script_gas_limit(100_000)
        .add_random_fee_input()
        .finalize();

    let tx = tx
        .into_checked(Default::default(), &consensus_params)
        .expect("default tx should produce a valid checked transaction")
        .into_ready(
            zero_gas_price,
            consensus_params.gas_costs(),
            consensus_params.fee_params(),
        )
        .unwrap();

    vm.init_script(tx).expect("Failed to init VM");

    let alloc = 1024;

    // r[0x10] := 1024
    vm.instruction(op::addi(0x10, RegId::ZERO, alloc)).unwrap();
    vm.instruction(op::aloc(0x10)).unwrap();

    // r[0x20] := 128
    vm.instruction(op::addi(0x20, RegId::ZERO, 128)).unwrap();

    for i in 0..alloc {
        vm.instruction(op::addi(0x21, RegId::ZERO, i)).unwrap();
        vm.instruction(op::sb(RegId::HP, 0x21, i as Immediate12))
            .unwrap();
    }

    // r[0x23] := m[$hp, 0x20] == m[$zero, 0x20]
    vm.instruction(op::meq(0x23, RegId::HP, RegId::ZERO, 0x20))
        .unwrap();

    assert_eq!(0, vm.registers()[0x23]);

    // r[0x12] := $hp + r[0x20]
    vm.instruction(op::add(0x12, RegId::HP, 0x20)).unwrap();

    // Test ownership
    vm.instruction(op::mcp(RegId::HP, 0x12, 0x20)).unwrap();

    // r[0x23] := m[0x30, 0x20] == m[0x12, 0x20]
    vm.instruction(op::meq(0x23, RegId::HP, 0x12, 0x20))
        .unwrap();

    assert_eq!(1, vm.registers()[0x23]);

    // Assert ownership
    vm.instruction(op::subi(0x24, RegId::HP, 1)).unwrap(); // TODO: look into this
    let ownership_violated = vm.instruction(op::mcp(0x24, 0x12, 0x20));

    assert!(ownership_violated.is_err());

    // Assert no panic on overlapping
    vm.instruction(op::subi(0x25, 0x12, 1)).unwrap();
    let overlapping = vm.instruction(op::mcp(RegId::HP, 0x25, 0x20));

    assert!(overlapping.is_err());
}

#[test]
fn stack_alloc_ownership() {
    let mut vm = Interpreter::<_, _, _>::with_memory_storage();
    let gas_price = 0;
    let consensus_params = ConsensusParameters::standard();

    let tx = TransactionBuilder::script(vec![], vec![])
        .script_gas_limit(1000000)
        .add_random_fee_input()
        .finalize()
        .into_checked(Default::default(), &ConsensusParameters::standard())
        .expect("Empty script should be valid")
        .into_ready(
            gas_price,
            consensus_params.gas_costs(),
            consensus_params.fee_params(),
        )
        .unwrap();
    vm.init_script(tx).expect("Failed to init VM");

    vm.instruction(op::move_(0x10, RegId::SP)).unwrap();
    vm.instruction(op::cfei(2)).unwrap();

    // Assert allocated stack is writable
    vm.instruction(op::mcli(0x10, 2)).unwrap();
}

#[test_case(
    OwnershipRegisters::test(0..0, 0..0), 0..0
    => true; "empty mem range"
)]
#[test_case(
    OwnershipRegisters::test(0..0, 0..0), 0..0
    => true; "empty mem range (external)"
)]
#[test_case(
    OwnershipRegisters::test(0..0, 0..0), 0..1
    => false; "empty stack and heap"
)]
#[test_case(
    OwnershipRegisters::test(0..1, 0..0), 0..1
    => true; "in range for stack"
)]
#[test_case(
    OwnershipRegisters::test(0..1, 0..0), 0..2
    => false; "above stack range"
)]
#[test_case(
    OwnershipRegisters::test(0..0, 0..2), 1..2
    => true; "in range for heap"
)]
#[test_case(
    OwnershipRegisters::test(0..2, 1..2), 0..2
    => true; "crosses stack and heap"
)]
#[test_case(
    OwnershipRegisters::test(0..0, 9..10), 1..9
    => false; "not owned in Script context"
)]
#[test_case(
    OwnershipRegisters::test(0..0, 9..10), 1..9
    => false; "not owned in Call context"
)]
#[test_case(
    OwnershipRegisters::test(1_000_000..1_100_000, 5_900_000..6_300_000),
    999_000..7_100_200 => false; "crosses heap and stack range"
)]
#[test_case(
    OwnershipRegisters::test(0..20, 40..50),
    0..20 => true; "start inclusive and end exclusive"
)]
#[test_case(
    OwnershipRegisters::test(0..20, 40..50),
    20..41 => false; "start exclusive and end inclusive"
)]
fn test_ownership(reg: OwnershipRegisters, range: Range<usize>) -> bool {
    reg.verify_ownership(&MemoryRange::new(range.start, range.len()))
        .is_ok()
}

fn set_index(index: usize, val: u8, mut array: [u8; 100]) -> [u8; 100] {
    array[index] = val;
    array
}

#[test_case(
    1, & [],
    OwnershipRegisters::test(0..1, 100..100)
    => (false, [0u8; 100]); "External errors when write is empty"
)]
#[test_case(
    1, & [],
    OwnershipRegisters::test(0..1, 100..100)
    => (false, [0u8; 100]); "Internal errors when write is empty"
)]
#[test_case(
    1, & [2],
    OwnershipRegisters::test(0..2, 100..100)
    => (true, set_index(1, 2, [0u8; 100])); "External writes to stack"
)]
#[test_case(
    98, & [2],
    OwnershipRegisters::test(0..2, 97..100)
    => (true, set_index(98, 2, [0u8; 100])); "External writes to heap"
)]
#[test_case(
    1, & [2],
    OwnershipRegisters::test(0..2, 100..100)
    => (true, set_index(1, 2, [0u8; 100])); "Internal writes to stack"
)]
#[test_case(
    98, & [2],
    OwnershipRegisters::test(0..2, 97..100)
    => (true, set_index(98, 2, [0u8; 100])); "Internal writes to heap"
)]
#[test_case(
    1, & [2; 50],
    OwnershipRegisters::test(0..40, 100..100)
    => (false, [0u8; 100]); "External too large for stack"
)]
#[test_case(
    1, & [2; 50],
    OwnershipRegisters::test(0..40, 100..100)
    => (false, [0u8; 100]); "Internal too large for stack"
)]
#[test_case(
    61, & [2; 50],
    OwnershipRegisters::test(0..0, 60..100)
    => (false, [0u8; 100]); "Internal too large for heap"
)]
fn test_mem_write(
    addr: usize,
    data: &[u8],
    owner: OwnershipRegisters,
) -> (bool, [u8; 100]) {
    let mut memory: MemoryInstance = vec![0u8; MEM_SIZE].try_into().unwrap();
    let r = match memory.write(owner, addr, data.len()) {
        Ok(target) => {
            target.copy_from_slice(data);
            true
        }
        Err(_) => false,
    };
    (r, memory.read_bytes(0).unwrap())
}

// Zero-sized write
#[test_case(0, 0, 0, &[1, 2, 3, 4] => (true, [0xff, 0xff, 0xff, 0xff, 0xff]))]
#[test_case(1, 0, 0, &[1, 2, 3, 4] => (true, [0xff, 0xff, 0xff, 0xff, 0xff]))]
#[test_case(0, 0, 1, &[1, 2, 3, 4] => (true, [0xff, 0xff, 0xff, 0xff, 0xff]))]
// Dst address checks
#[test_case(0, 4, 0, &[1, 2, 3, 4] => (true, [1, 2, 3, 4, 0xff]))]
#[test_case(1, 4, 0, &[1, 2, 3, 4] => (true, [0xff, 1, 2, 3, 4]))]
#[test_case(2, 4, 0, &[1, 2, 3, 4] => (true, [0xff, 0xff, 1, 2, 3]))]
#[test_case(2, 2, 0, &[1, 2, 3, 4] => (true, [0xff, 0xff, 1, 2, 0xff]))]
// Zero padding when exceeding slice size
#[test_case(0, 2, 2, &[1, 2, 3, 4] => (true, [3, 4, 0xff, 0xff, 0xff]))]
#[test_case(0, 2, 3, &[1, 2, 3, 4] => (true, [4, 0, 0xff, 0xff, 0xff]))]
#[test_case(0, 2, 4, &[1, 2, 3, 4] => (true, [0, 0, 0xff, 0xff, 0xff]))]
#[test_case(0, 2, 5, &[1, 2, 3, 4] => (true, [0, 0, 0xff, 0xff, 0xff]))]
// Zero padding when exceeding slice size, but with nonzero dst address
#[test_case(1, 2, 2, &[1, 2, 3, 4] => (true, [0xff, 3, 4, 0xff, 0xff]))]
#[test_case(1, 2, 3, &[1, 2, 3, 4] => (true, [0xff, 4, 0, 0xff, 0xff]))]
#[test_case(1, 2, 4, &[1, 2, 3, 4] => (true, [0xff, 0, 0, 0xff, 0xff]))]
#[test_case(1, 2, 5, &[1, 2, 3, 4] => (true, [0xff, 0, 0, 0xff, 0xff]))]
// Zero-sized src slice
#[test_case(1, 0, 0, &[] => (true, [0xff, 0xff, 0xff, 0xff, 0xff]))]
#[test_case(1, 2, 0, &[] => (true, [0xff, 0, 0, 0xff, 0xff]))]
#[test_case(1, 2, 1, &[] => (true, [0xff, 0, 0, 0xff, 0xff]))]
#[test_case(1, 2, 2, &[] => (true, [0xff, 0, 0, 0xff, 0xff]))]
#[test_case(1, 2, 3, &[] => (true, [0xff, 0, 0, 0xff, 0xff]))]
fn test_copy_from_slice_zero_fill(
    addr: usize,
    len: usize,
    src_offset: usize,
    src_data: &[u8],
) -> (bool, [u8; 5]) {
<<<<<<< HEAD
    let mut memory: Memory = vec![0xffu8; MEM_SIZE].try_into().unwrap();
    let r = copy_from_slice_zero_fill(
=======
    let mut memory: MemoryInstance = vec![0xffu8; MEM_SIZE].try_into().unwrap();
    let r = copy_from_slice_zero_fill_noownerchecks(
>>>>>>> 34f6ea5f
        &mut memory,
        OwnershipRegisters::test_full_stack(),
        src_data,
        addr,
        src_offset,
        len,
    )
    .is_ok();
    let memory: [u8; 5] = memory[..5].try_into().unwrap();
    (r, memory)
}<|MERGE_RESOLUTION|>--- conflicted
+++ resolved
@@ -266,13 +266,8 @@
     src_offset: usize,
     src_data: &[u8],
 ) -> (bool, [u8; 5]) {
-<<<<<<< HEAD
-    let mut memory: Memory = vec![0xffu8; MEM_SIZE].try_into().unwrap();
+    let mut memory: MemoryInstance = vec![0xffu8; MEM_SIZE].try_into().unwrap();
     let r = copy_from_slice_zero_fill(
-=======
-    let mut memory: MemoryInstance = vec![0xffu8; MEM_SIZE].try_into().unwrap();
-    let r = copy_from_slice_zero_fill_noownerchecks(
->>>>>>> 34f6ea5f
         &mut memory,
         OwnershipRegisters::test_full_stack(),
         src_data,
