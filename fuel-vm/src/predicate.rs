//! Predicate representations with required data to be executed during VM runtime

use fuel_tx::field;

use crate::interpreter::MemoryRange;

/// Runtime representation of a predicate
#[derive(Debug, Clone, PartialEq, Eq, Hash)]
#[cfg_attr(feature = "serde", derive(serde::Serialize, serde::Deserialize))]
pub struct RuntimePredicate {
    range: MemoryRange,
    idx: usize,
}

impl RuntimePredicate {
    /// Empty predicate for testing
    #[cfg(test)]
    pub const fn empty() -> Self {
        Self {
            range: MemoryRange::new(0, 0),
            idx: 0,
        }
    }

    /// Memory slice with the program representation of the predicate
    pub const fn program(&self) -> &MemoryRange {
        &self.range
    }

    /// Index of the transaction input that maps to this predicate
    pub const fn idx(&self) -> usize {
        self.idx
    }

    /// Create a new runtime predicate from a transaction, given the input index
    ///
    /// Return `None` if the tx input doesn't map to an input with a predicate
    pub fn from_tx<T>(tx: &T, tx_offset: usize, idx: usize) -> Option<Self>
    where
        T: field::Inputs,
    {
        let (ofs, len) = tx.inputs_predicate_offset_at(idx)?;
        let addr = ofs.saturating_add(tx_offset);
        Some(Self {
            range: MemoryRange::new(addr, len),
            idx,
        })
    }
}

#[allow(clippy::cast_possible_truncation)]
#[cfg(test)]
mod tests {
    use alloc::{
        vec,
        vec::Vec,
    };
    use core::iter;
    use fuel_asm::op;
    use fuel_tx::{
        field::ScriptGasLimit,
        TransactionBuilder,
    };
    use fuel_types::bytes;
    use rand::{
        rngs::StdRng,
        Rng,
        SeedableRng,
    };

    use crate::{
        checked_transaction::{
            CheckPredicateParams,
            EstimatePredicates,
        },
        constraints::reg_key::{
            HP,
            IS,
            ONE,
            SSP,
            ZERO,
        },
        error::PredicateVerificationFailed,
        interpreter::InterpreterParams,
        prelude::{
            predicates::check_predicates,
            *,
        },
        storage::{
            predicate::empty_predicate_storage,
            BlobData,
        },
    };

    #[test]
    fn from_tx_works() {
        let rng = &mut StdRng::seed_from_u64(2322u64);

        let height = 1.into();

        #[rustfmt::skip]
        let predicate: Vec<u8> = vec![
            op::addi(0x10, 0x00, 0x01),
            op::addi(0x10, 0x10, 0x01),
            op::ret(0x01),
        ].into_iter().collect();

        let predicate_data = b"If people do not believe that mathematics is simple, it is only because they do not realize how complicated life is.".to_vec();

        let owner = (*Contract::root_from_code(&predicate)).into();
        let a = Input::coin_predicate(
            rng.gen(),
            owner,
            rng.gen(),
            rng.gen(),
            rng.gen(),
            0,
            predicate.clone(),
            predicate_data.clone(),
        );

        let b = Input::message_coin_predicate(
            rng.gen(),
            rng.gen(),
            rng.gen(),
            rng.gen(),
            0,
            predicate.clone(),
            predicate_data.clone(),
        );

        let c = Input::message_data_predicate(
            rng.gen(),
            rng.gen(),
            rng.gen(),
            rng.gen(),
            0,
            vec![0xff; 10],
            predicate.clone(),
            predicate_data,
        );

        let inputs = vec![a, b, c];

        for i in inputs {
            let tx = TransactionBuilder::script(vec![], vec![])
                .add_input(i)
                .add_fee_input()
                .finalize_checked_basic(height);

            // assert invalid idx wont panic
            let idx = 1;
            let tx_offset = TxParameters::DEFAULT.tx_offset();
            let runtime = RuntimePredicate::from_tx(tx.as_ref(), tx_offset, idx);

            assert!(runtime.is_none());

            // fetch the input predicate
            let idx = 0;
            let runtime = RuntimePredicate::from_tx(tx.as_ref(), tx_offset, idx)
                .expect("failed to generate predicate from valid tx");

            assert_eq!(idx, runtime.idx());

            let mut interpreter = Interpreter::<_, _, _>::with_storage(
                MemoryInstance::new(),
                empty_predicate_storage(),
                InterpreterParams::default(),
            );

            assert!(interpreter
                .init_predicate(
                    Context::PredicateVerification {
                        program: RuntimePredicate::empty(),
                    },
                    tx.transaction().clone(),
                    *tx.transaction().script_gas_limit(),
                )
                .is_ok());

            let pad = bytes::padded_len(&predicate).unwrap() - predicate.len();

            // assert we are testing an edge case
            assert_ne!(0, pad);

            let padded_predicate: Vec<u8> = predicate
                .iter()
                .copied()
                .chain(iter::repeat(0u8).take(pad))
                .collect();

            let program = runtime.program();
            let program = &interpreter.memory()[program.usizes()];

            // assert the program in the vm memory is the same of the input
            assert_eq!(program, &padded_predicate);
        }
    }

    fn assert_inputs_are_validated_for_predicates(
        inputs: Vec<(
            Vec<Instruction>,
            bool,
            Result<(), PredicateVerificationFailed>,
        )>,
        blob: Vec<Instruction>,
    ) {
        let rng = &mut StdRng::seed_from_u64(2322u64);

        let height = 1.into();
        let predicate_data =
            b"If you think it's simple, then you have misunderstood the problem."
                .to_vec();

        let mut storage = MemoryStorage::new(Default::default(), Default::default());

        let blob_id = BlobId::zeroed();
        let blob: Vec<u8> = blob.into_iter().collect();
        storage
            .storage_as_mut::<BlobData>()
            .insert(&blob_id, &blob)
            .unwrap();

        macro_rules! predicate_input {
            ($predicate:expr) => {{
                let predicate: Vec<u8> = $predicate.into_iter().collect();
                let owner = Input::predicate_owner(&predicate);
                [
                    Input::coin_predicate(
                        rng.gen(),
                        owner,
                        rng.gen(),
                        rng.gen(),
                        rng.gen(),
                        0,
                        predicate.clone(),
                        predicate_data.clone(),
                    ),
                    Input::message_coin_predicate(
                        rng.gen(),
                        owner,
                        rng.gen(),
                        rng.gen(),
                        0,
                        predicate.clone(),
                        predicate_data.clone(),
                    ),
                    Input::message_data_predicate(
                        rng.gen(),
                        owner,
                        rng.gen(),
                        rng.gen(),
                        0,
                        vec![rng.gen(); rng.gen_range(1..100)],
                        predicate.clone(),
                        predicate_data.clone(),
                    ),
                ]
            }};
        }

        for (i, (input_predicate, correct_gas, expected)) in
            inputs.into_iter().enumerate()
        {
            let input_group = predicate_input!(input_predicate);
            for mut input in input_group {
                if !correct_gas {
                    input.set_predicate_gas_used(1234);
                }

                let mut script = TransactionBuilder::script(
                    [op::ret(0x01)].into_iter().collect(),
                    vec![],
                )
                .add_input(input)
                .add_fee_input()
                .finalize();

                if correct_gas {
                    script
                        .estimate_predicates(
                            &CheckPredicateParams::default(),
                            MemoryInstance::new(),
                            &storage,
                        )
                        .unwrap();
                }

                let tx = script
                    .into_checked_basic(height, &Default::default())
                    .unwrap();

                let result = check_predicates(
                    &tx,
                    &CheckPredicateParams::default(),
                    MemoryInstance::new(),
                    &storage,
                );

                assert_eq!(result.map(|_| ()), expected, "failed at input {}", i);
            }
        }
    }

    /// Verifies the runtime predicate validation rules outlined in the spec are actually
    /// validated https://github.com/FuelLabs/fuel-specs/blob/master/src/fuel-vm/index.md#predicate-verification
    #[test]
    fn inputs_are_validated_for_good_predicate_inputs() {
        const CORRECT_GAS: bool = true;
        let good_blob = vec![op::noop(), op::ret(0x01)];

        let inputs = vec![
            (
                // A valid predicate
                vec![
                    op::addi(0x10, 0x00, 0x01),
                    op::addi(0x10, 0x10, 0x01),
                    op::ret(0x01),
                ],
                CORRECT_GAS,
                Ok(()),
            ),
            (
                // Use `LDC` with mode `1` to load the blob into the predicate.
                vec![
                    // Allocate 32 byte on the heap.
                    op::movi(0x10, 32),
                    op::aloc(0x10),
                    // This will be our zeroed blob id
                    op::move_(0x10, HP),
                    // Store the size of the blob
                    op::bsiz(0x11, 0x10),
                    // Store start of the blob code
                    op::move_(0x12, SSP),
                    // Subtract the start of the code from the end of the code
                    op::sub(0x12, 0x12, IS),
                    // Divide the code by the instruction size to get the number of
                    // instructions
                    op::divi(0x12, 0x12, Instruction::SIZE as u16),
                    // Load the blob by `0x10` ID with the `0x11` size
                    op::ldc(0x10, ZERO, 0x11, 1),
                    // Jump to a new code location
                    op::jmp(0x12),
                ],
                CORRECT_GAS,
                Ok(()),
            ),
            (
                // Use `LDC` with mode `2` to load the part of the predicate from the
                // transaction.
                vec![
                    // Skip the return opcodes. One of two opcodes is a good opcode that
                    // returns `0x1`. This opcode is our source for the `LDC`
                    // opcode. We will copy return good opcode to the end
                    // of the `ssp` via `LDC`. And jump there to
                    // return `true` from the predicate.
                    op::jmpf(ZERO, 2),
                    // Bad return opcode that we want to skip.
                    op::ret(0x0),
                    // Good return opcode that we want to use for the `LDC`.
                    op::ret(0x1),
                    // This will be our zeroed blob id
                    op::move_(0x10, IS),
                    // We don't need to copy `jmpf` and bad `ret` opcodes via `LDC`.
                    op::addi(0x10, 0x10, 2 * Instruction::SIZE as u16),
                    // Store start of the code
                    op::move_(0x12, SSP),
                    // Subtract the start of the code from the end of the code
                    op::sub(0x12, 0x12, IS),
                    // Divide the code by the instruction size to get the number of
                    // instructions
                    op::divi(0x12, 0x12, Instruction::SIZE as u16),
                    // We want to load only on good `ret` opcode.
                    op::movi(0x11, Instruction::SIZE as u32),
                    // Load the code from the memory address `0x10` with the `0x11` size
                    op::ldc(0x10, ZERO, 0x11, 2),
                    // Jump to a new code location
                    op::jmp(0x12),
                ],
                CORRECT_GAS,
                Ok(()),
            ),
        ];

        assert_inputs_are_validated_for_predicates(inputs, good_blob)
    }

    #[test]
    fn inputs_are_validated_for_bad_predicate_inputs() {
        const CORRECT_GAS: bool = true;
        const INCORRECT_GAS: bool = false;

        let bad_blob = vec![op::noop(), op::ret(0x00)];

        let inputs = vec![
            (
                // A valid predicate, but gas amount mismatches
                vec![
                    op::addi(0x10, 0x00, 0x01),
                    op::addi(0x10, 0x10, 0x01),
                    op::ret(0x01),
                ],
                INCORRECT_GAS,
                Err(PredicateVerificationFailed::GasMismatch),
            ),
            (
                // Returning an invalid value
                vec![op::ret(0x0)],
                CORRECT_GAS,
                Err(PredicateVerificationFailed::Panic(
                    PanicReason::PredicateReturnedNonOne,
                )),
            ),
            (
                // Using a contract instruction
                vec![op::time(0x20, 0x1), op::ret(0x1)],
                CORRECT_GAS,
                Err(PredicateVerificationFailed::PanicInstruction(
                    PanicInstruction::error(
                        PanicReason::ContractInstructionNotAllowed,
                        op::time(0x20, 0x1).into(),
                    ),
                )),
            ),
            (
<<<<<<< HEAD
                // Use `LDC` with mode `1` to load the blob into the predicate.
=======
                // Using a contract instruction
                vec![op::ldc(ONE, ONE, ONE, 0)],
                CORRECT_GAS,
                Err(PredicateVerificationFailed::PanicInstruction(
                    PanicInstruction::error(
                        PanicReason::ContractInstructionNotAllowed,
                        op::ldc(ONE, ONE, ONE, 0).into(),
                    ),
                )),
            ),
            (
                // PC exceeding predicate bounds
>>>>>>> 1b01a9dd
                vec![
                    // Allocate 32 byte on the heap.
                    op::movi(0x10, 32),
                    op::aloc(0x10),
                    // This will be our zeroed blob id
                    op::move_(0x10, HP),
                    // Store the size of the blob
                    op::bsiz(0x11, 0x10),
                    // Store start of the blob code
                    op::move_(0x12, SSP),
                    // Subtract the start of the code from the end of the code
                    op::sub(0x12, 0x12, IS),
                    // Divide the code by the instruction size to get the number of
                    // instructions
                    op::divi(0x12, 0x12, Instruction::SIZE as u16),
                    // Load the blob by `0x10` ID with the `0x11` size
                    op::ldc(0x10, ZERO, 0x11, 1),
                    // Jump to a new code location
                    op::jmp(0x12),
                ],
                CORRECT_GAS,
                Err(PredicateVerificationFailed::Panic(
                    PanicReason::PredicateReturnedNonOne,
                )),
            ),
            (
                // Use `LDC` with mode `2` to load the part of the predicate from the
                // transaction.
                vec![
                    // Skip the return opcodes. One of two opcodes is a good opcode that
                    // returns `0x1`. This opcode is our source for the `LDC`
                    // opcode. We will copy return good opcode to the end
                    // of the `ssp` via `LDC`. And jump there to
                    // return `false` from the predicate adn fail.
                    op::jmpf(ZERO, 2),
                    // Bad return opcode that we want to skip.
                    op::ret(0x1),
                    // Good return opcode that we want to use for the `LDC`.
                    op::ret(0x0),
                    // This will be our zeroed blob id
                    op::move_(0x10, IS),
                    // We don't need to copy `jmpf` and bad `ret` opcodes via `LDC`.
                    op::addi(0x10, 0x10, 2 * Instruction::SIZE as u16),
                    // Store start of the code
                    op::move_(0x12, SSP),
                    // Subtract the start of the code from the end of the code
                    op::sub(0x12, 0x12, IS),
                    // Divide the code by the instruction size to get the number of
                    // instructions
                    op::divi(0x12, 0x12, Instruction::SIZE as u16),
                    // We want to load only on good `ret` opcode.
                    op::movi(0x11, Instruction::SIZE as u32),
                    // Load the code from the memory address `0x10` with the `0x11` size
                    op::ldc(0x10, ZERO, 0x11, 2),
                    // Jump to a new code location
                    op::jmp(0x12),
                ],
                CORRECT_GAS,
                Err(PredicateVerificationFailed::Panic(
                    PanicReason::PredicateReturnedNonOne,
                )),
            ),
        ];

        assert_inputs_are_validated_for_predicates(inputs, bad_blob)
    }
}<|MERGE_RESOLUTION|>--- conflicted
+++ resolved
@@ -423,9 +423,6 @@
                 )),
             ),
             (
-<<<<<<< HEAD
-                // Use `LDC` with mode `1` to load the blob into the predicate.
-=======
                 // Using a contract instruction
                 vec![op::ldc(ONE, ONE, ONE, 0)],
                 CORRECT_GAS,
@@ -437,8 +434,7 @@
                 )),
             ),
             (
-                // PC exceeding predicate bounds
->>>>>>> 1b01a9dd
+                // Use `LDC` with mode `1` to load the blob into the predicate.
                 vec![
                     // Allocate 32 byte on the heap.
                     op::movi(0x10, 32),
