//! Profiler, can be used to export profiling data from VM runs

use std::collections::HashMap;
use std::fmt;

use dyn_clone::DynClone;

use fuel_types::ContractId;

use crate::constraints::ProfileCapture;
use crate::prelude::*;

pub use crate::constraints::InstructionLocation;

#[cfg(feature = "serde")]
impl serde::Serialize for InstructionLocation {
    fn serialize<S>(&self, serializer: S) -> Result<S::Ok, S::Error>
    where
        S: serde::Serializer,
    {
        if let Some(ctx) = self.context {
            serializer.serialize_str(&format!("{}:{}", ctx, self.offset))
        } else {
            serializer.serialize_str(&format!("{}", self.offset))
        }
    }
}

#[cfg(feature = "serde")]
struct InstructionLocationVisitor;

#[cfg(feature = "serde")]
impl<'de> serde::de::Visitor<'de> for InstructionLocationVisitor {
    type Value = InstructionLocation;

    fn expecting(&self, formatter: &mut fmt::Formatter) -> fmt::Result {
        formatter.write_str("A valid instruction location")
    }

    fn visit_str<E>(self, value: &str) -> Result<Self::Value, E>
    where
        E: serde::de::Error,
    {
        use std::str::FromStr;

        Ok(if let Some((l, r)) = value.split_once(':') {
            let context = Some(
                ContractId::from_str(l)
                    .map_err(|_| serde::de::Error::custom("Invalid ContractId in InstructionLocation"))?,
            );
            let offset = r.parse().unwrap();
            InstructionLocation { context, offset }
        } else {
            let offset = value.parse().unwrap();
            InstructionLocation { context: None, offset }
        })
    }
}

#[cfg(feature = "serde")]
impl<'de> serde::Deserialize<'de> for InstructionLocation {
    fn deserialize<D>(deserializer: D) -> Result<InstructionLocation, D::Error>
    where
        D: serde::Deserializer<'de>,
    {
        deserializer.deserialize_str(InstructionLocationVisitor)
    }
}

impl InstructionLocation {
    /// New location from context and offset
    pub const fn new(context: Option<ContractId>, offset: u64) -> Self {
        Self { context, offset }
    }

    /// Context, i.e. current contract
    pub const fn context(&self) -> Option<ContractId> {
        self.context
    }

    /// Offset from the IS register
    pub const fn offset(&self) -> u64 {
        self.offset
    }
}

impl fmt::Display for InstructionLocation {
    fn fmt(&self, f: &mut fmt::Formatter<'_>) -> fmt::Result {
        write!(
            f,
            "Location({}, offset={})",
            self.context
                .map(|contract_id| format!(
                    "contract_id={}",
                    contract_id.iter().map(|b| format!("{b:02x?}")).collect::<String>()
                ),)
                .unwrap_or_else(|| "script".to_string()),
            self.offset
        )
    }
}

type PerLocation<T> = HashMap<InstructionLocation, T>;

/// Iterates through location (key, value) pairs
pub struct PerLocationIter<'a, T>(std::collections::hash_map::Iter<'a, InstructionLocation, T>);
impl<'a, T> Iterator for PerLocationIter<'a, T> {
    type Item = (&'a InstructionLocation, &'a T);

    fn next(&mut self) -> Option<Self::Item> {
        self.0.next()
    }
}

/// Iterates through location keys
pub struct PerLocationKeys<'a, T>(std::collections::hash_map::Keys<'a, InstructionLocation, T>);
impl<'a, T> Iterator for PerLocationKeys<'a, T> {
    type Item = &'a InstructionLocation;

    fn next(&mut self) -> Option<Self::Item> {
        self.0.next()
    }
}

/// Iterates through location values
pub struct PerLocationValues<'a, T>(std::collections::hash_map::Values<'a, InstructionLocation, T>);
impl<'a, T> Iterator for PerLocationValues<'a, T> {
    type Item = &'a T;

    fn next(&mut self) -> Option<Self::Item> {
        self.0.next()
    }
}

/// Used to receive profile information from the interpreter
pub trait ProfileReceiver: DynClone {
    /// Called after a transaction has completed
    fn on_transaction(&mut self, state: &Result<ProgramState, InterpreterError>, data: &ProfilingData);
}

dyn_clone::clone_trait_object!(ProfileReceiver);

/// Prints profiling info to stderr
#[derive(Clone)]
pub struct StderrReceiver;

impl ProfileReceiver for StderrReceiver {
    fn on_transaction(&mut self, state: &Result<ProgramState, InterpreterError>, data: &ProfilingData) {
        eprintln!("PROFILER: {state:?} {data:?}");
    }
}

/// Profiler
#[derive(Default, Clone)]
pub struct Profiler {
    /// Settings
    receiver: Option<Box<dyn ProfileReceiver + Send + Sync>>,
    /// Collected profiling data
    data: ProfilingData,
}

impl Profiler {
    /// Called by the VM after a transaction, send collected data to receiver
    pub fn on_transaction(&mut self, state_result: &Result<ProgramState, InterpreterError>) {
        if let Some(r) = &mut self.receiver {
            r.on_transaction(state_result, &self.data);
        }
    }

    /// Sets profiling data receiver
    pub fn set_receiver(&mut self, receiver: Box<dyn ProfileReceiver + Send + Sync>) {
        self.receiver = Some(receiver);
    }

    /// Read-only access to the data
    pub fn data(&self) -> &ProfilingData {
        &self.data
    }

    /// Write access to the data
    pub fn data_mut(&mut self) -> &mut ProfilingData {
        &mut self.data
    }
}

<<<<<<< HEAD
impl ProfileCapture for Profiler {
    fn set_coverage(&mut self, location: InstructionLocation) {
        self.data_mut().coverage_mut().set(location);
    }

    fn add_gas(&mut self, location: InstructionLocation, gas_use: u64) {
=======
impl Profiler {
    /// Set the current coverage location.
    pub fn set_coverage(&mut self, location: InstructionLocation) {
        self.data_mut().coverage_mut().set(location);
    }

    /// Add gas to the current coverage location.
    pub fn add_gas(&mut self, location: InstructionLocation, gas_use: u64) {
>>>>>>> f8ed0cfe
        self.data_mut().gas_mut().add(location, gas_use);
    }
}

impl fmt::Debug for Profiler {
    fn fmt(&self, f: &mut fmt::Formatter<'_>) -> fmt::Result {
        write!(
            f,
            "Profiler(receiver={:?}, data=",
            match self.receiver {
                Some(_) => "enabled",
                None => "disabled",
            }
        )?;
        self.data.fmt(f)?;
        write!(f, ")")
    }
}

/// Profiling data separated by profiler
#[derive(Debug, Clone, Default)]
#[cfg_attr(feature = "serde", derive(serde::Serialize, serde::Deserialize))]
pub struct ProfilingData {
    #[cfg(feature = "profile-coverage")]
    coverage: CoverageProfilingData,
    #[cfg(feature = "profile-gas")]
    gas: GasProfilingData,
}

impl ProfilingData {
    /// Gas profiling info, immutable
    #[cfg(feature = "profile-gas")]
    pub fn gas(&self) -> &GasProfilingData {
        &self.gas
    }

    /// Gas profiling info, mutable
    #[cfg(feature = "profile-gas")]
    pub fn gas_mut(&mut self) -> &mut GasProfilingData {
        &mut self.gas
    }

    /// Coverage profiling info, immutable
    #[cfg(feature = "profile-coverage")]
    pub fn coverage(&self) -> &CoverageProfilingData {
        &self.coverage
    }

    /// Coverage profiling info, mutable
    #[cfg(feature = "profile-coverage")]
    pub fn coverage_mut(&mut self) -> &mut CoverageProfilingData {
        &mut self.coverage
    }
}

/// Excuted memory addresses
#[derive(Debug, Clone, Default)]
#[cfg_attr(feature = "serde", derive(serde::Serialize, serde::Deserialize))]
pub struct CoverageProfilingData {
    executed: PerLocation<()>,
}

impl<'a> CoverageProfilingData {
    /// Get total gas used at location
    pub fn get(&self, location: &InstructionLocation) -> bool {
        self.executed.contains_key(location)
    }

    /// Increase gas used at location
    pub fn set(&mut self, location: InstructionLocation) {
        self.executed.insert(location, ());
    }

    /// Iterate through locations
    pub fn iter(&'a self) -> PerLocationKeys<'a, ()> {
        PerLocationKeys(self.executed.keys())
    }
}

impl fmt::Display for CoverageProfilingData {
    fn fmt(&self, f: &mut fmt::Formatter<'_>) -> fmt::Result {
        let mut items: Vec<_> = self.iter().collect();
        items.sort();
        writeln!(f, "{items:?}")
    }
}

/// Used gas per memory address
#[derive(Debug, Clone, Default)]
#[cfg_attr(feature = "serde", derive(serde::Serialize, serde::Deserialize))]
pub struct GasProfilingData {
    gas_use: PerLocation<u64>,
}

impl<'a> GasProfilingData {
    /// Get total gas used at location
    pub fn get(&self, location: &InstructionLocation) -> u64 {
        self.gas_use.get(location).copied().unwrap_or(0)
    }

    /// Increase gas used at location
    pub fn add(&mut self, location: InstructionLocation, amount: u64) {
        *self.gas_use.entry(location).or_insert(0) += amount;
    }

    /// Iterate through locations and gas values
    pub fn iter(&'a self) -> PerLocationIter<'a, u64> {
        PerLocationIter(self.gas_use.iter())
    }

    /// Iterate through locations
    pub fn keys(&'a self) -> PerLocationKeys<'a, u64> {
        PerLocationKeys(self.gas_use.keys())
    }

    /// Iterate through gas values
    /// Can be used to get whole gas usage with `.sum()`
    pub fn values(&'a self) -> PerLocationValues<'a, u64> {
        PerLocationValues(self.gas_use.values())
    }
}

impl fmt::Display for GasProfilingData {
    fn fmt(&self, f: &mut fmt::Formatter<'_>) -> fmt::Result {
        let mut items: Vec<(_, _)> = self.iter().collect();
        items.sort();
        for (addr, count) in items {
            writeln!(f, "{addr}: {count}")?;
        }
        Ok(())
    }
}<|MERGE_RESOLUTION|>--- conflicted
+++ resolved
@@ -7,7 +7,6 @@
 
 use fuel_types::ContractId;
 
-use crate::constraints::ProfileCapture;
 use crate::prelude::*;
 
 pub use crate::constraints::InstructionLocation;
@@ -183,14 +182,6 @@
     }
 }
 
-<<<<<<< HEAD
-impl ProfileCapture for Profiler {
-    fn set_coverage(&mut self, location: InstructionLocation) {
-        self.data_mut().coverage_mut().set(location);
-    }
-
-    fn add_gas(&mut self, location: InstructionLocation, gas_use: u64) {
-=======
 impl Profiler {
     /// Set the current coverage location.
     pub fn set_coverage(&mut self, location: InstructionLocation) {
@@ -199,7 +190,6 @@
 
     /// Add gas to the current coverage location.
     pub fn add_gas(&mut self, location: InstructionLocation, gas_use: u64) {
->>>>>>> f8ed0cfe
         self.data_mut().gas_mut().add(location, gas_use);
     }
 }
