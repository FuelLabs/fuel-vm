--- conflicted
+++ resolved
@@ -270,13 +270,8 @@
         id: &ContractId,
         start_key: &Bytes32,
         range: usize,
-<<<<<<< HEAD
     ) -> Result<Vec<Option<Cow<StorageData>>>, Self::DataError> {
-        <S as InterpreterStorage>::merkle_contract_state_range(
-=======
-    ) -> Result<Vec<Option<Cow<Bytes32>>>, Self::DataError> {
         <S as InterpreterStorage>::contract_state_range(
->>>>>>> 166db564
             self.deref(),
             id,
             start_key,
