#![allow(clippy::cast_possible_truncation)]

use crate::{
    error::{
        InterpreterError,
        RuntimeError,
    },
    storage::{
        ContractsAssetKey,
        ContractsAssets,
        ContractsRawCode,
        ContractsState,
        ContractsStateData,
        ContractsStateKey,
        InterpreterStorage,
        UploadedBytecode,
        UploadedBytecodes,
    },
};

use fuel_crypto::Hasher;
use fuel_storage::{
    Mappable,
    StorageAsRef,
    StorageInspect,
    StorageMutate,
    StorageRead,
    StorageSize,
    StorageWrite,
};
use fuel_tx::{
    ConsensusParameters,
    Contract,
};
use fuel_types::{
    BlobId,
    BlockHeight,
    Bytes32,
    ContractId,
    Word,
};
use tai64::Tai64;

use super::{
    interpreter::ContractsAssetsStorage,
    BlobBytes,
    BlobData,
};

use crate::storage::predicate::PredicateStorageRequirements;
use alloc::{
    borrow::Cow,
    collections::BTreeMap,
    vec::Vec,
};

/// Errors arising from accessing the memory storage.
#[derive(Debug, Clone, PartialEq, Eq, derive_more::Display)]
pub enum MemoryStorageError {
    /// The offset specified for the serialized value exceeds its length
    #[display(fmt = "Offset {_0} is greater than the length of the value {_1}")]
    OffsetOutOfBounds(usize, usize),
}

impl From<MemoryStorageError> for RuntimeError<MemoryStorageError> {
    fn from(e: MemoryStorageError) -> Self {
        RuntimeError::Storage(e)
    }
}

impl From<MemoryStorageError> for InterpreterError<MemoryStorageError> {
    fn from(e: MemoryStorageError) -> Self {
        InterpreterError::Storage(e)
    }
}

#[derive(Debug, Default, Clone, PartialEq, Eq)]
struct MemoryStorageInner {
    contracts: BTreeMap<ContractId, Contract>,
    balances: BTreeMap<ContractsAssetKey, Word>,
    contract_state: BTreeMap<ContractsStateKey, ContractsStateData>,
    blobs: BTreeMap<BlobId, BlobBytes>,
    /// Mapping from consensus parameters version to consensus parameters.
    consensus_parameters_versions: BTreeMap<u32, ConsensusParameters>,
    /// Mapping from state transition bytecode root to bytecode.
    state_transition_bytecodes: BTreeMap<Bytes32, UploadedBytecode>,
    /// Mapping from state transition bytecode version to hash.
    state_transition_bytecodes_versions: BTreeMap<u32, Bytes32>,
}

#[derive(Debug, Clone)]
/// In-memory storage implementation for the interpreter.
///
/// It tracks 3 states:
///
/// - memory: the transactions will be applied to this state.
/// - transacted: will receive the committed `memory` state.
/// - persisted: will receive the persisted `transacted` state.
pub struct MemoryStorage {
    block_height: BlockHeight,
    coinbase: ContractId,
    consensus_parameters_version: u32,
    state_transition_version: u32,
    memory: MemoryStorageInner,
    transacted: MemoryStorageInner,
    persisted: MemoryStorageInner,
}

impl MemoryStorage {
    /// Create a new memory storage.
    pub fn new(block_height: BlockHeight, coinbase: ContractId) -> Self {
        Self::new_with_versions(block_height, coinbase, 0, 0)
    }

    /// Create a new memory storage with versions.
    pub fn new_with_versions(
        block_height: BlockHeight,
        coinbase: ContractId,
        consensus_parameters_version: u32,
        state_transition_version: u32,
    ) -> Self {
        Self {
            block_height,
            coinbase,
            consensus_parameters_version,
            state_transition_version,
            memory: Default::default(),
            transacted: Default::default(),
            persisted: Default::default(),
        }
    }

    /// Iterate over all contract state in storage
    pub fn all_contract_state(
        &self,
    ) -> impl Iterator<Item = (&ContractsStateKey, &ContractsStateData)> {
        self.memory.contract_state.iter()
    }

    /// Fetch a mapping from the contract state.
    pub fn contract_state(
        &self,
        contract: &ContractId,
        key: &Bytes32,
    ) -> Cow<'_, ContractsStateData> {
        self.storage::<ContractsState>()
            .get(&(contract, key).into())
            .expect("Infallible")
            .unwrap_or(Cow::Owned(ContractsStateData::default()))
    }

    /// Set the transacted state to the memory state.
    pub fn commit(&mut self) {
        self.transacted = self.memory.clone();
    }

    /// Revert the memory state to the transacted state.
    pub fn revert(&mut self) {
        self.memory = self.transacted.clone();
    }

    /// Revert the memory and transacted changes to the persisted state.
    pub fn rollback(&mut self) {
        self.memory = self.persisted.clone();
        self.transacted = self.persisted.clone();
    }

    /// Persist the changes from transacted to memory+persisted state.
    pub fn persist(&mut self) {
        self.memory = self.transacted.clone();
        self.persisted = self.transacted.clone();
    }

    #[cfg(feature = "test-helpers")]
    /// Set the block height of the chain
    pub fn set_block_height(&mut self, block_height: BlockHeight) {
        self.block_height = block_height;
    }

    #[cfg(feature = "test-helpers")]
    /// Set the consensus parameters version
    pub fn set_consensus_parameters_version(
        &mut self,
        consensus_parameters_version: u32,
    ) {
        self.consensus_parameters_version = consensus_parameters_version;
    }

    #[cfg(feature = "test-helpers")]
    /// Set the state transition version
    pub fn set_state_transition_version(&mut self, state_transition_version: u32) {
        self.state_transition_version = state_transition_version;
    }

    #[cfg(feature = "test-helpers")]
    /// Returns mutable reference to the consensus parameters versions table.
    pub fn consensus_parameters_versions_mut(
        &mut self,
    ) -> &mut BTreeMap<u32, ConsensusParameters> {
        &mut self.memory.consensus_parameters_versions
    }

    #[cfg(feature = "test-helpers")]
    /// Returns mutable reference to the state transition bytecodes table.
    pub fn state_transition_bytecodes_mut(
        &mut self,
    ) -> &mut BTreeMap<Bytes32, UploadedBytecode> {
        &mut self.memory.state_transition_bytecodes
    }

    #[cfg(feature = "test-helpers")]
    /// Returns mutable reference to the state transition bytecodes versions table.
    pub fn state_transition_bytecodes_versions_mut(
        &mut self,
    ) -> &mut BTreeMap<u32, Bytes32> {
        &mut self.memory.state_transition_bytecodes_versions
    }
}

impl Default for MemoryStorage {
    fn default() -> Self {
        let block_height = 1.into();
        let coinbase = ContractId::from(*Hasher::hash(b"coinbase"));

        Self::new(block_height, coinbase)
    }
}

impl StorageInspect<ContractsRawCode> for MemoryStorage {
    type Error = MemoryStorageError;

    fn get(&self, key: &ContractId) -> Result<Option<Cow<'_, Contract>>, Self::Error> {
        Ok(self.memory.contracts.get(key).map(Cow::Borrowed))
    }

    fn contains_key(&self, key: &ContractId) -> Result<bool, Self::Error> {
        Ok(self.memory.contracts.contains_key(key))
    }
}

impl StorageMutate<ContractsRawCode> for MemoryStorage {
    fn replace(
        &mut self,
        key: &ContractId,
        value: &[u8],
    ) -> Result<Option<Contract>, Self::Error> {
        Ok(self.memory.contracts.insert(*key, value.into()))
    }

    fn take(&mut self, key: &ContractId) -> Result<Option<Contract>, Self::Error> {
        Ok(self.memory.contracts.remove(key))
    }
}

impl StorageWrite<ContractsRawCode> for MemoryStorage {
    fn write_bytes(
        &mut self,
        key: &ContractId,
        buf: &[u8],
    ) -> Result<usize, Self::Error> {
        let size = buf.len();
        self.memory.contracts.insert(*key, Contract::from(buf));
        Ok(size)
    }

    fn replace_bytes(
        &mut self,
        key: &ContractId,
        buf: &[u8],
    ) -> Result<(usize, Option<Vec<u8>>), Self::Error> {
        let size = buf.len();
        let prev = self
            .memory
            .contracts
            .insert(*key, Contract::from(buf))
            .map(Into::into);
        Ok((size, prev))
    }

    fn take_bytes(&mut self, key: &ContractId) -> Result<Option<Vec<u8>>, Self::Error> {
        let prev = self.memory.contracts.remove(key).map(Into::into);
        Ok(prev)
    }
}

impl StorageSize<ContractsRawCode> for MemoryStorage {
    fn size_of_value(&self, key: &ContractId) -> Result<Option<usize>, Self::Error> {
        Ok(self.memory.contracts.get(key).map(|c| c.as_ref().len()))
    }
}

impl StorageRead<ContractsRawCode> for MemoryStorage {
    fn read(
        &self,
        key: &ContractId,
        offset: usize,
        buf: &mut [u8],
    ) -> Result<Option<usize>, Self::Error> {
<<<<<<< HEAD
        Ok(self.memory.contracts.get(key).map(|c| {
            // We need to handle the case where the offset is greater than the length of
            // the contract In this case we follow the same approach as
            // `copy_from_slice_zero_fill`
            if offset >= c.as_ref().len() {
                buf.fill(0);
            }
            let starting_from_offset = &c.as_ref()[offset..];
            let len = buf.len().min(starting_from_offset.as_ref().len());
            buf[..len].copy_from_slice(&starting_from_offset.as_ref()[..len]);
            buf[len..].fill(0);
            len
        }))
=======
        self.memory
            .contracts
            .get(key)
            .map(|c| {
                let contract_len = c.as_ref().len();
                // We need to handle the case where the offset is greater than the length
                // of the contract In this case we follow the same
                // approach as `copy_from_slice_zero_fill`
                if offset > contract_len {
                    return Err(MemoryStorageError::OffsetOutOfBounds(
                        offset,
                        contract_len,
                    ));
                }
                let starting_from_offset = &c.as_ref()[offset..];
                let len = buf.len().min(starting_from_offset.len());
                buf[..len].copy_from_slice(&starting_from_offset[..len]);
                buf[len..].fill(0);
                Ok(len)
            })
            .transpose()
>>>>>>> 486d06f8
    }

    fn read_alloc(&self, key: &ContractId) -> Result<Option<Vec<u8>>, Self::Error> {
        Ok(self.memory.contracts.get(key).map(|c| c.as_ref().to_vec()))
    }
}

impl StorageInspect<UploadedBytecodes> for MemoryStorage {
    type Error = MemoryStorageError;

    fn get(
        &self,
        key: &<UploadedBytecodes as Mappable>::Key,
    ) -> Result<Option<Cow<'_, UploadedBytecode>>, Self::Error> {
        Ok(self
            .memory
            .state_transition_bytecodes
            .get(key)
            .map(Cow::Borrowed))
    }

    fn contains_key(
        &self,
        key: &<UploadedBytecodes as Mappable>::Key,
    ) -> Result<bool, Self::Error> {
        Ok(self.memory.state_transition_bytecodes.contains_key(key))
    }
}

impl StorageMutate<UploadedBytecodes> for MemoryStorage {
    fn replace(
        &mut self,
        key: &<UploadedBytecodes as Mappable>::Key,
        value: &<UploadedBytecodes as Mappable>::Value,
    ) -> Result<Option<UploadedBytecode>, Self::Error> {
        Ok(self
            .memory
            .state_transition_bytecodes
            .insert(*key, value.clone()))
    }

    fn take(
        &mut self,
        key: &<UploadedBytecodes as Mappable>::Key,
    ) -> Result<Option<UploadedBytecode>, Self::Error> {
        Ok(self.memory.state_transition_bytecodes.remove(key))
    }
}

impl StorageInspect<ContractsAssets> for MemoryStorage {
    type Error = MemoryStorageError;

    fn get(
        &self,
        key: &<ContractsAssets as Mappable>::Key,
    ) -> Result<Option<Cow<'_, Word>>, Self::Error> {
        Ok(self.memory.balances.get(key).map(Cow::Borrowed))
    }

    fn contains_key(
        &self,
        key: &<ContractsAssets as Mappable>::Key,
    ) -> Result<bool, Self::Error> {
        Ok(self.memory.balances.contains_key(key))
    }
}

impl StorageMutate<ContractsAssets> for MemoryStorage {
    fn replace(
        &mut self,
        key: &<ContractsAssets as Mappable>::Key,
        value: &Word,
    ) -> Result<Option<Word>, Self::Error> {
        Ok(self.memory.balances.insert(*key, *value))
    }

    fn take(
        &mut self,
        key: &<ContractsAssets as Mappable>::Key,
    ) -> Result<Option<Word>, Self::Error> {
        Ok(self.memory.balances.remove(key))
    }
}

impl StorageInspect<ContractsState> for MemoryStorage {
    type Error = MemoryStorageError;

    fn get(
        &self,
        key: &<ContractsState as Mappable>::Key,
    ) -> Result<Option<Cow<'_, <ContractsState as Mappable>::OwnedValue>>, Self::Error>
    {
        Ok(self.memory.contract_state.get(key).map(Cow::Borrowed))
    }

    fn contains_key(
        &self,
        key: &<ContractsState as Mappable>::Key,
    ) -> Result<bool, Self::Error> {
        Ok(self.memory.contract_state.contains_key(key))
    }
}

impl StorageMutate<ContractsState> for MemoryStorage {
    fn replace(
        &mut self,
        key: &<ContractsState as Mappable>::Key,
        value: &<ContractsState as Mappable>::Value,
    ) -> Result<Option<<ContractsState as Mappable>::OwnedValue>, Self::Error> {
        Ok(self.memory.contract_state.insert(*key, value.into()))
    }

    fn take(
        &mut self,
        key: &<ContractsState as Mappable>::Key,
    ) -> Result<Option<ContractsStateData>, Self::Error> {
        Ok(self.memory.contract_state.remove(key))
    }
}

impl StorageWrite<ContractsState> for MemoryStorage {
    fn write_bytes(
        &mut self,
        key: &<ContractsState as Mappable>::Key,
        buf: &[u8],
    ) -> Result<usize, Self::Error> {
        let size = buf.len();
        self.memory
            .contract_state
            .insert(*key, ContractsStateData::from(buf));
        Ok(size)
    }

    fn replace_bytes(
        &mut self,
        key: &<ContractsState as Mappable>::Key,
        buf: &[u8],
    ) -> Result<(usize, Option<Vec<u8>>), Self::Error>
    where
        Self: StorageSize<ContractsState>,
    {
        let size = buf.len();
        let prev = self
            .memory
            .contract_state
            .insert(*key, ContractsStateData::from(buf))
            .map(Into::into);
        Ok((size, prev))
    }

    fn take_bytes(
        &mut self,
        key: &<ContractsState as Mappable>::Key,
    ) -> Result<Option<Vec<u8>>, Self::Error> {
        let prev = self.memory.contract_state.remove(key).map(Into::into);
        Ok(prev)
    }
}

impl StorageSize<ContractsState> for MemoryStorage {
    fn size_of_value(
        &self,
        key: &<ContractsState as Mappable>::Key,
    ) -> Result<Option<usize>, Self::Error> {
        Ok(self
            .memory
            .contract_state
            .get(key)
            .map(|c| c.as_ref().len()))
    }
}

impl StorageRead<ContractsState> for MemoryStorage {
    fn read(
        &self,
        key: &<ContractsState as Mappable>::Key,
        offset: usize,
        buf: &mut [u8],
    ) -> Result<Option<usize>, Self::Error> {
<<<<<<< HEAD
        Ok(self.memory.contract_state.get(key).map(|data| {
            // We need to handle the case where the offset is greater than the length of
            // the serialized ContractState. In this case we follow the same approach as
            // `copy_from_slice_zero_fill` and fill the input buffer with zeros.
            if offset >= data.as_ref().len() {
                buf.fill(0);
            }
            let starting_from_offset = &data.as_ref()[offset..];
            let len = buf.len().min(starting_from_offset.as_ref().len());
            buf[..len].copy_from_slice(&starting_from_offset.as_ref()[..len]);
            buf[len..].fill(0);
            len
        }))
=======
        self.memory
            .contract_state
            .get(key)
            .map(|data| {
                let contract_state_len = data.as_ref().len();
                // We need to handle the case where the offset is greater than the length
                // of the serialized ContractState. In this case we follow
                // the same approach as `copy_from_slice_zero_fill` and
                // fill the input buffer with zeros.
                if offset > contract_state_len {
                    return Err(MemoryStorageError::OffsetOutOfBounds(
                        offset,
                        contract_state_len,
                    ));
                }
                let starting_from_offset = &data.as_ref()[offset..];
                let len = buf.len().min(starting_from_offset.len());
                buf[..len].copy_from_slice(&starting_from_offset[..len]);
                buf[len..].fill(0);
                Ok(len)
            })
            .transpose()
>>>>>>> 486d06f8
    }

    fn read_alloc(
        &self,
        key: &<ContractsState as Mappable>::Key,
    ) -> Result<Option<Vec<u8>>, Self::Error> {
        Ok(self
            .memory
            .contract_state
            .get(key)
            .map(|c| c.as_ref().to_vec()))
    }
}

impl StorageSize<BlobData> for MemoryStorage {
    fn size_of_value(
        &self,
        key: &<BlobData as Mappable>::Key,
    ) -> Result<Option<usize>, Self::Error> {
        Ok(self.memory.blobs.get(key).map(|c| c.as_ref().len()))
    }
}

impl StorageRead<BlobData> for MemoryStorage {
    fn read(
        &self,
        key: &<BlobData as Mappable>::Key,
        offset: usize,
        buf: &mut [u8],
    ) -> Result<Option<usize>, Self::Error> {
<<<<<<< HEAD
        Ok(self.memory.blobs.get(key).map(|data| {
            // We need to handle the case where the offset is greater than the length of
            // the serialized ContractState. In this case we follow the same approach as
            // `copy_from_slice_zero_fill` and fill the input buffer with zeros.
            if offset >= data.as_ref().len() {
                buf.fill(0);
            }
            let starting_from_offset = &data.as_ref()[offset..];
            let len = buf.len().min(starting_from_offset.as_ref().len());
            buf[..len].copy_from_slice(&starting_from_offset.as_ref()[..len]);
            buf[len..].fill(0);
            len
        }))
=======
        self.memory
            .blobs
            .get(key)
            .map(|data| {
                let blob_len = data.as_ref().len();
                // We need to handle the case where the offset is greater than the length
                // of the serialized ContractState. In this case we follow
                // the same approach as `copy_from_slice_zero_fill` and
                // fill the input buffer with zeros.
                if offset > blob_len {
                    return Err(MemoryStorageError::OffsetOutOfBounds(offset, blob_len));
                }
                let starting_from_offset = &data.as_ref()[offset..];
                let len = buf.len().min(starting_from_offset.len());
                buf[..len].copy_from_slice(&starting_from_offset[..len]);
                buf[len..].fill(0);
                Ok(len)
            })
            .transpose()
>>>>>>> 486d06f8
    }

    fn read_alloc(
        &self,
        key: &<BlobData as Mappable>::Key,
    ) -> Result<Option<Vec<u8>>, Self::Error> {
        Ok(self.memory.blobs.get(key).map(|c| c.as_ref().to_vec()))
    }
}

impl StorageInspect<BlobData> for MemoryStorage {
    type Error = MemoryStorageError;

    fn get(
        &self,
        key: &<BlobData as Mappable>::Key,
    ) -> Result<Option<Cow<'_, <BlobData as Mappable>::OwnedValue>>, Self::Error> {
        Ok(self.memory.blobs.get(key).map(Cow::Borrowed))
    }

    fn contains_key(
        &self,
        key: &<BlobData as Mappable>::Key,
    ) -> Result<bool, Self::Error> {
        Ok(self.memory.blobs.contains_key(key))
    }
}

impl StorageMutate<BlobData> for MemoryStorage {
    fn replace(
        &mut self,
        key: &<BlobData as Mappable>::Key,
        value: &<BlobData as Mappable>::Value,
    ) -> Result<Option<<BlobData as Mappable>::OwnedValue>, Self::Error> {
        Ok(self.memory.blobs.insert(*key, value.into()))
    }

    fn take(
        &mut self,
        key: &<BlobData as Mappable>::Key,
    ) -> Result<Option<BlobBytes>, Self::Error> {
        Ok(self.memory.blobs.remove(key))
    }
}

impl StorageWrite<BlobData> for MemoryStorage {
    fn write_bytes(
        &mut self,
        key: &<BlobData as Mappable>::Key,
        buf: &[u8],
    ) -> Result<usize, Self::Error> {
        let size = buf.len();
        self.memory.blobs.insert(*key, BlobBytes::from(buf));
        Ok(size)
    }

    fn replace_bytes(
        &mut self,
        key: &<BlobData as Mappable>::Key,
        buf: &[u8],
    ) -> Result<(usize, Option<Vec<u8>>), Self::Error>
    where
        Self: StorageSize<BlobData>,
    {
        let size = buf.len();
        let prev = self
            .memory
            .blobs
            .insert(*key, BlobBytes::from(buf))
            .map(Into::into);
        Ok((size, prev))
    }

    fn take_bytes(
        &mut self,
        key: &<BlobData as Mappable>::Key,
    ) -> Result<Option<Vec<u8>>, Self::Error> {
        let prev = self.memory.blobs.remove(key).map(Into::into);
        Ok(prev)
    }
}

impl ContractsAssetsStorage for MemoryStorage {}

impl InterpreterStorage for MemoryStorage {
    type DataError = MemoryStorageError;

    fn block_height(&self) -> Result<BlockHeight, Self::DataError> {
        Ok(self.block_height)
    }

    fn consensus_parameters_version(&self) -> Result<u32, Self::DataError> {
        Ok(self.consensus_parameters_version)
    }

    fn state_transition_version(&self) -> Result<u32, Self::DataError> {
        Ok(self.state_transition_version)
    }

    #[allow(clippy::arithmetic_side_effects)] // Safety: not enough bits to overflow
    fn timestamp(&self, height: BlockHeight) -> Result<Word, Self::DataError> {
        const GENESIS: Tai64 = Tai64::UNIX_EPOCH;
        const INTERVAL: Word = 10;

        Ok((GENESIS + (*height as Word * INTERVAL)).0)
    }

    fn block_hash(&self, block_height: BlockHeight) -> Result<Bytes32, Self::DataError> {
        Ok(Hasher::hash(block_height.to_be_bytes()))
    }

    fn coinbase(&self) -> Result<ContractId, Self::DataError> {
        Ok(self.coinbase)
    }

    fn set_consensus_parameters(
        &mut self,
        version: u32,
        consensus_parameters: &ConsensusParameters,
    ) -> Result<Option<ConsensusParameters>, Self::DataError> {
        Ok(self
            .memory
            .consensus_parameters_versions
            .insert(version, consensus_parameters.clone()))
    }

    fn set_state_transition_bytecode(
        &mut self,
        version: u32,
        bytecode: &Bytes32,
    ) -> Result<Option<Bytes32>, Self::DataError> {
        Ok(self
            .memory
            .state_transition_bytecodes_versions
            .insert(version, *bytecode))
    }

    fn contract_state_range(
        &self,
        id: &ContractId,
        start_key: &Bytes32,
        range: usize,
    ) -> Result<Vec<Option<Cow<ContractsStateData>>>, Self::DataError> {
        let start: ContractsStateKey = (id, start_key).into();
        let end: ContractsStateKey = (id, &Bytes32::new([u8::MAX; 32])).into();
        let mut iter = self.memory.contract_state.range(start..end);

        let mut next_item = iter.next();
        Ok(core::iter::successors(Some(**start_key), |n| {
            let mut n = *n;
            if add_one(&mut n) {
                None
            } else {
                Some(n)
            }
        })
        .map(|next_key: [u8; 32]| match next_item.take() {
            Some((k, v)) => match next_key.cmp(k.state_key()) {
                core::cmp::Ordering::Less => {
                    next_item = Some((k, v));
                    None
                }
                core::cmp::Ordering::Equal => {
                    next_item = iter.next();
                    Some(Cow::Borrowed(v))
                }
                core::cmp::Ordering::Greater => None,
            },
            None => None,
        })
        .take(range)
        .collect())
    }

    fn contract_state_insert_range<'a, I>(
        &mut self,
        contract: &ContractId,
        start_key: &Bytes32,
        values: I,
    ) -> Result<usize, Self::DataError>
    where
        I: Iterator<Item = &'a [u8]>,
    {
        let storage: &mut dyn StorageWrite<ContractsState, Error = Self::DataError> =
            self;
        let mut unset_count = 0;
        core::iter::successors(Some(**start_key), |n| {
            let mut n = *n;
            if add_one(&mut n) {
                None
            } else {
                Some(n)
            }
        })
        .zip(values)
        .try_for_each(|(key, value)| {
            let key: ContractsStateKey = (contract, &Bytes32::from(key)).into();
            // Safety: we never have over usize::MAX items in one call
            #[allow(clippy::arithmetic_side_effects)]
            if !storage.contains_key(&key)? {
                unset_count += 1;
            }
            storage.write_bytes(&key, value)?;
            Ok::<_, Self::DataError>(())
        })?;
        Ok(unset_count)
    }

    fn contract_state_remove_range(
        &mut self,
        contract: &ContractId,
        start_key: &Bytes32,
        range: usize,
    ) -> Result<Option<()>, Self::DataError> {
        let mut all_set_key = true;
        let mut values: hashbrown::HashSet<_> =
            core::iter::successors(Some(**start_key), |n| {
                let mut n = *n;
                if add_one(&mut n) {
                    None
                } else {
                    Some(n)
                }
            })
            .take(range)
            .collect();
        self.memory.contract_state.retain(|key, _| {
            let c = key.contract_id();
            let k = key.state_key();
            let r = values.remove(&**k);
            all_set_key &= c == contract && r;
            c != contract || !r
        });
        Ok((all_set_key && values.is_empty()).then_some(()))
    }
}

impl PredicateStorageRequirements for MemoryStorage {
    fn storage_error_to_string(error: Self::Error) -> alloc::string::String {
        alloc::format!("{:?}", error)
    }
}

fn add_one(a: &mut [u8; 32]) -> bool {
    let right = u128::from_be_bytes(a[16..].try_into().unwrap());
    let (right, of) = right.overflowing_add(1);
    a[16..].copy_from_slice(&right.to_be_bytes()[..]);
    if of {
        let left = u128::from_be_bytes(a[..16].try_into().unwrap());
        let (left, of) = left.overflowing_add(1);
        a[..16].copy_from_slice(&left.to_be_bytes()[..]);
        return of
    }
    false
}

#[cfg(test)]
mod tests {
    use super::*;
    use alloc::vec;
    use test_case::test_case;

    const fn key(k: u8) -> [u8; 32] {
        [
            0, 0, 0, 0, 0, 0, 0, 0, 0, 0, 0, 0, 0, 0, 0, 0, 0, 0, 0, 0, 0, 0, 0, 0, 0, 0,
            0, 0, 0, 0, 0, k,
        ]
    }

    #[test_case(&[&[0u8; 32]], &[0u8; 32], 1 => vec![Some(Default::default())])]
    #[test_case(&[&[0u8; 32]], &[0u8; 32], 0 => Vec::<Option<ContractsStateData>>::with_capacity(0))]
    #[test_case(&[], &[0u8; 32], 1 => vec![None])]
    #[test_case(&[], &[1u8; 32], 1 => vec![None])]
    #[test_case(&[&[0u8; 32]], &key(1), 2 => vec![None, None])]
    #[test_case(&[&key(1), &key(3)], &[0u8; 32], 4 => vec![None, Some(Default::default()), None, Some(Default::default())])]
    #[test_case(&[&[0u8; 32], &key(1)], &[0u8; 32], 1 => vec![Some(Default::default())])]
    fn test_contract_state_range(
        store: &[&[u8; 32]],
        start: &[u8; 32],
        range: usize,
    ) -> Vec<Option<ContractsStateData>> {
        let mut mem = MemoryStorage::default();
        for k in store {
            mem.memory.contract_state.insert(
                (&ContractId::default(), &(**k).into()).into(),
                Default::default(),
            );
        }
        mem.contract_state_range(&ContractId::default(), &(*start).into(), range)
            .unwrap()
            .into_iter()
            .map(|v| v.map(|v| v.into_owned()))
            .collect()
    }

    #[test_case(0, 32 => Ok(Some(32)))]
    #[test_case(4, 32 => Ok(Some(28)))]
    #[test_case(8, 32 => Ok(Some(24)))]
    #[test_case(0, 28 => Ok(Some(28)))]
    #[test_case(4, 28 => Ok(Some(28)))]
    #[test_case(8, 28 => Ok(Some(24)))]
    #[test_case(28, 0 => Ok(Some(0)))]
    #[test_case(28, 4 => Ok(Some(4)))]
    #[test_case(28, 8 => Ok(Some(4)))]
    #[test_case(32, 0 => Ok(Some(0)))]
    #[test_case(32, 4 => Ok(Some(0)))]
    #[test_case(32, 8 => Ok(Some(0)))]
    #[test_case(33, 0 => Err(MemoryStorageError::OffsetOutOfBounds(33,32)))]
    #[test_case(33, 4 => Err(MemoryStorageError::OffsetOutOfBounds(33,32)))]
    #[test_case(33, 8 => Err(MemoryStorageError::OffsetOutOfBounds(33,32)))]
    fn test_contract_read(
        offset: usize,
        load_buf_size: usize,
    ) -> Result<Option<usize>, MemoryStorageError> {
        // Given
        let raw_contract = [1u8; 32];
        let mut mem = MemoryStorage::default();
        let contract = Contract::from(raw_contract.as_ref());
        mem.memory
            .contracts
            .insert(ContractId::default(), contract.clone());
        let mut buf: Vec<u8> = Vec::with_capacity(load_buf_size);
        (0..load_buf_size).for_each(|_| buf.push(0));

        // When
        let bytes_read = StorageRead::<ContractsRawCode>::read(
            &mem,
            &ContractId::default(),
            offset,
            &mut buf,
        );

        // Then

        if let Ok(bytes_read) = bytes_read {
            let contract_bytes_in_buffer = bytes_read.unwrap_or(0);
            assert!(buf[0..contract_bytes_in_buffer].iter().all(|&v| v == 1));
            assert!(buf[contract_bytes_in_buffer..].iter().all(|&v| v == 0));
        }

        bytes_read
    }
}<|MERGE_RESOLUTION|>--- conflicted
+++ resolved
@@ -296,21 +296,6 @@
         offset: usize,
         buf: &mut [u8],
     ) -> Result<Option<usize>, Self::Error> {
-<<<<<<< HEAD
-        Ok(self.memory.contracts.get(key).map(|c| {
-            // We need to handle the case where the offset is greater than the length of
-            // the contract In this case we follow the same approach as
-            // `copy_from_slice_zero_fill`
-            if offset >= c.as_ref().len() {
-                buf.fill(0);
-            }
-            let starting_from_offset = &c.as_ref()[offset..];
-            let len = buf.len().min(starting_from_offset.as_ref().len());
-            buf[..len].copy_from_slice(&starting_from_offset.as_ref()[..len]);
-            buf[len..].fill(0);
-            len
-        }))
-=======
         self.memory
             .contracts
             .get(key)
@@ -332,7 +317,6 @@
                 Ok(len)
             })
             .transpose()
->>>>>>> 486d06f8
     }
 
     fn read_alloc(&self, key: &ContractId) -> Result<Option<Vec<u8>>, Self::Error> {
@@ -512,21 +496,6 @@
         offset: usize,
         buf: &mut [u8],
     ) -> Result<Option<usize>, Self::Error> {
-<<<<<<< HEAD
-        Ok(self.memory.contract_state.get(key).map(|data| {
-            // We need to handle the case where the offset is greater than the length of
-            // the serialized ContractState. In this case we follow the same approach as
-            // `copy_from_slice_zero_fill` and fill the input buffer with zeros.
-            if offset >= data.as_ref().len() {
-                buf.fill(0);
-            }
-            let starting_from_offset = &data.as_ref()[offset..];
-            let len = buf.len().min(starting_from_offset.as_ref().len());
-            buf[..len].copy_from_slice(&starting_from_offset.as_ref()[..len]);
-            buf[len..].fill(0);
-            len
-        }))
-=======
         self.memory
             .contract_state
             .get(key)
@@ -549,7 +518,6 @@
                 Ok(len)
             })
             .transpose()
->>>>>>> 486d06f8
     }
 
     fn read_alloc(
@@ -580,21 +548,6 @@
         offset: usize,
         buf: &mut [u8],
     ) -> Result<Option<usize>, Self::Error> {
-<<<<<<< HEAD
-        Ok(self.memory.blobs.get(key).map(|data| {
-            // We need to handle the case where the offset is greater than the length of
-            // the serialized ContractState. In this case we follow the same approach as
-            // `copy_from_slice_zero_fill` and fill the input buffer with zeros.
-            if offset >= data.as_ref().len() {
-                buf.fill(0);
-            }
-            let starting_from_offset = &data.as_ref()[offset..];
-            let len = buf.len().min(starting_from_offset.as_ref().len());
-            buf[..len].copy_from_slice(&starting_from_offset.as_ref()[..len]);
-            buf[len..].fill(0);
-            len
-        }))
-=======
         self.memory
             .blobs
             .get(key)
@@ -614,7 +567,6 @@
                 Ok(len)
             })
             .transpose()
->>>>>>> 486d06f8
     }
 
     fn read_alloc(
