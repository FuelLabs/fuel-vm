--- conflicted
+++ resolved
@@ -6,15 +6,12 @@
 
 use crate::prelude::*;
 use fuel_asm::{
-<<<<<<< HEAD
     narrowint::{
         MathArgs,
         MathOp,
         OpWidth,
     },
     op,
-=======
->>>>>>> 49656a3b
     Flags,
     Instruction,
     RegId,
