#![allow(non_snake_case)]

use crate::{
    consts::*,
    interpreter::{
        InterpreterParams,
        Memory,
        NotSupportedEcal,
    },
    prelude::*,
    script_with_data_offset,
    storage::ContractsStateData,
    tests::test_helpers::set_full_word,
    util::test_helpers::{
        check_expected_reason_for_instructions,
        check_expected_reason_for_instructions_with_client,
    },
};
use alloc::{
    vec,
    vec::Vec,
};
use fuel_asm::{
    op,
    Instruction,
    PanicReason::{
        ContractMaxSize,
        ContractNotInInputs,
        ExpectedUnallocatedStack,
        MemoryOverflow,
    },
    RegId,
};
use fuel_crypto::{
    Hasher,
    SecretKey,
};
use fuel_tx::{
    field::{
        Outputs,
        Script as ScriptField,
    },
    ConsensusParameters,
    Finalizable,
    Input,
    Output,
    Receipt,
    TransactionBuilder,
};
use fuel_types::{
    canonical::Serialize,
    AssetId,
    BlockHeight,
    ChainId,
};
use itertools::Itertools;
use rand::{
    rngs::StdRng,
    CryptoRng,
    Rng,
    SeedableRng,
};

fn deploy_contract<M>(
    client: &mut MemoryClient<M>,
    contract: Witness,
    salt: Salt,
    storage_slots: Vec<StorageSlot>,
) where
    M: Memory,
{
    let tx_params = TxParameters::default();
    let height = Default::default();
    let contract_deployer = TransactionBuilder::create(contract, salt, storage_slots)
        .with_tx_params(tx_params)
        .add_random_fee_input()
        .add_contract_created()
        .finalize_checked(height);

    client
        .deploy(contract_deployer)
        .expect("valid contract deployment");
}

fn write_contract_id(
    script: &mut Vec<Instruction>,
    register: u8,
    contract_id: ContractId,
) {
    const COUNT: Immediate12 = ContractId::LEN as Immediate12;
    script.extend([op::ori(register, register, COUNT), op::aloc(register)]);
    for (i, byte) in contract_id.as_ref().iter().enumerate() {
        let index = i as Immediate12;
        let value = *byte as Immediate12;
        script.extend([
            op::movi(register, value.into()),
            op::sb(RegId::HP, register, index),
        ]);
    }
    script.push(op::move_(register, RegId::HP));
}

const SET_STATUS_REG: u8 = 0x39;
// log2(VM_MAX_MEM) - used to set a pointer to the memory boundary via SHL:
// 1<<log2(VM_MAX_MEM)
const MAX_MEM_SHL: Immediate12 = 26 as Immediate12;

#[test]
fn state_read_write() {
    let mut test_context = TestBuilder::new(2322u64);
    let gas_limit = 1_000_000;

    // Create a program with two main routines
    //
    // 0 - Fetch (key, value) from call[b] and state[key] += value
    //
    // 1 - Fetch (key, value) from call[b], unpack b into 4x16, xor the limbs of
    // state[key] with unpacked b

    #[rustfmt::skip]
    let function_selector = vec![
        op::move_(0x30, RegId::ZERO),
        op::move_(0x31, RegId::ONE),
    ];

    #[rustfmt::skip]
    let call_arguments_parser = vec![
        op::addi(0x10, RegId::FP, CallFrame::a_offset() as Immediate12),
        op::lw(0x10, 0x10, 0),
        op::addi(0x11, RegId::FP, CallFrame::b_offset() as Immediate12),
        op::lw(0x11, 0x11, 0),
    ];

    #[rustfmt::skip]
    let routine_add_word_to_state = vec![
        op::jnei(0x10, 0x30, 13),               // (0, b) Add word to state
        op::lw(0x20, 0x11, 4),                  // r[0x20]      := m[b+32, 8]
        op::srw(0x21, SET_STATUS_REG, 0x11),    // r[0x21]      := s[m[b, 32], 8]
        op::add(0x20, 0x20, 0x21),              // r[0x20]      += r[0x21]
        op::sww(0x11, SET_STATUS_REG, 0x20),    // s[m[b,32]]   := r[0x20]
        op::log(0x20, 0x21, 0x00, 0x00),
        op::ret(RegId::ONE),
    ];

    #[rustfmt::skip]
    let routine_unpack_and_xor_limbs_into_state = vec![
        op::jnei(0x10, 0x31, 45),                               // (1, b) Unpack arg into 4x16 and xor into state
        op::movi(0x20, 32),                                     // r[0x20]      := 32
        op::aloc(0x20),                                         // aloc            0x20
        op::move_(0x20, RegId::HP),                             // r[0x20]      := $hp
        op::srwq(0x20, SET_STATUS_REG, 0x11, RegId::ONE),   // m[0x20,32]       := s[m[b, 32], 32]
        op::lw(0x21, 0x11, 4),                                  // r[0x21]      := m[b+32, 8]
        op::log(0x21, 0x00, 0x00, 0x00),
        op::srli(0x22, 0x21, 48),                               // r[0x22]      := r[0x21] >> 48
        op::srli(0x23, 0x21, 32),                               // r[0x23]      := r[0x21] >> 32
        op::andi(0x23, 0x23, 0xff),                             // r[0x23]      &= 0xffff
        op::srli(0x24, 0x21, 16),                               // r[0x24]      := r[0x21] >> 16
        op::andi(0x24, 0x24, 0xff),                             // r[0x24]      &= 0xffff
        op::andi(0x25, 0x21, 0xff),                             // r[0x25]      := r[0x21] & 0xffff
        op::log(0x22, 0x23, 0x24, 0x25),
        op::lw(0x26, 0x20, 0),                                  // r[0x26]      := m[$fp, 8]
        op::xor(0x26, 0x26, 0x22),                              // r[0x26]      ^= r[0x22]
        op::log(0x26, 0x00, 0x00, 0x00),
        op::sw(0x20, 0x26, 0),                                  // m[0x20,8]    := r[0x26]
        op::lw(0x26, 0x20, 1),                                  // r[0x26]      := m[$fp+8, 8]
        op::xor(0x26, 0x26, 0x22),                              // r[0x26]      ^= r[0x22]
        op::log(0x26, 0x00, 0x00, 0x00),
        op::sw(0x20, 0x26, 1),                                  // m[0x20+8,8]  := r[0x26]
        op::lw(0x26, 0x20, 2),                                  // r[0x26]      := m[$fp+16, 8]
        op::xor(0x26, 0x26, 0x22),                              // r[0x26]      ^= r[0x22]
        op::log(0x26, 0x00, 0x00, 0x00),
        op::sw(0x20, 0x26, 2),                                  // m[0x20+16,8] := r[0x26]
        op::lw(0x26, 0x20, 3),                                  // r[0x26]      := m[$fp+24, 8]
        op::xor(0x26, 0x26, 0x22),                              // r[0x26]      ^= r[0x22]
        op::log(0x26, 0x00, 0x00, 0x00),
        op::sw(0x20, 0x26, 3),                                  // m[0x20+24,8] := r[0x26]
        op::swwq(0x11, SET_STATUS_REG, 0x20, RegId::ONE),   // s[m[b,32],32]:= m[0x20, 32]
        op::ret(RegId::ONE),
    ];

    #[rustfmt::skip]
    let invalid_call = vec![
        op::ret(RegId::ZERO),
    ];

    let program = function_selector
        .into_iter()
        .chain(call_arguments_parser)
        .chain(routine_add_word_to_state)
        .chain(routine_unpack_and_xor_limbs_into_state)
        .chain(invalid_call)
        .collect_vec();

    let contract_id = test_context.setup_contract(program, None, None).contract_id;

    let (script, script_data_offset) = script_with_data_offset!(
        data_offset,
        vec![
            op::movi(0x10, data_offset as Immediate18),
            op::call(0x10, RegId::ZERO, RegId::ZERO, RegId::CGAS),
            op::ret(RegId::ONE),
        ],
        test_context.get_tx_params().tx_offset()
    );

    let mut script_data = vec![];

    // Routine to be called: Add word to state
    let routine: Word = 0;

    // Offset of the script data relative to the call data
    let call_data_offset = script_data_offset as usize + ContractId::LEN + 2 * WORD_SIZE;
    let call_data_offset = call_data_offset as Word;

    // Key and value to be added
    let key = Hasher::hash(b"some key");
    let val: Word = 150;

    // Script data containing the call arguments (contract, a, b) and (key, value)
    script_data.extend(contract_id.as_ref());
    script_data.extend(routine.to_be_bytes());
    script_data.extend(call_data_offset.to_be_bytes());
    script_data.extend(key.as_ref());
    script_data.extend(val.to_be_bytes());

    // Assert the initial state of `key` is empty
    let state = test_context
        .get_storage()
        .contract_state(&contract_id, &key);
    assert_eq!(ContractsStateData::default(), state.into_owned());

    let result = test_context
        .start_script(script.clone(), script_data)
        .script_gas_limit(gas_limit)
        .contract_input(contract_id)
        .fee_input()
        .contract_output(&contract_id)
        .execute();

    let receipts = result.receipts();
    let state = test_context
        .get_storage()
        .contract_state(&contract_id, &key);

    // Assert the state of `key` is mutated to `val`
    assert_eq!(
        &val.to_be_bytes()[..],
        &state.as_ref().as_ref()[..WORD_SIZE]
    );

    // Expect the correct receipt
    assert_eq!(receipts[1].ra().expect("Register value expected"), val);
    assert_eq!(receipts[1].rb().expect("Register value expected"), 0);

    let mut script_data = vec![];

    // Routine to be called: Unpack and XOR into state
    let routine: Word = 1;

    // Create limbs reference values
    let a = 0x25;
    let b = 0xc1;
    let c = 0xd3;
    let d = 0xaa;

    let val: Word = (a << 48) | (b << 32) | (c << 16) | d;

    // Script data containing the call arguments (contract, a, b) and (key, value)
    script_data.extend(contract_id.as_ref());
    script_data.extend(routine.to_be_bytes());
    script_data.extend(call_data_offset.to_be_bytes());
    script_data.extend(key.as_ref());
    script_data.extend(val.to_be_bytes());

    let result = test_context
        .start_script(script, script_data)
        .script_gas_limit(gas_limit)
        .contract_input(contract_id)
        .fee_input()
        .contract_output(&contract_id)
        .execute();

    let receipts = result.receipts();

    // Expect the arguments to be received correctly by the VM
    assert_eq!(receipts[1].ra().expect("Register value expected"), val);
    assert_eq!(receipts[2].ra().expect("Register value expected"), a);
    assert_eq!(receipts[2].rb().expect("Register value expected"), b);
    assert_eq!(receipts[2].rc().expect("Register value expected"), c);
    assert_eq!(receipts[2].rd().expect("Register value expected"), d);

    let m = a ^ 0x96;
    let n = a;
    let o = a;
    let p = a;

    // Expect the value to be unpacked correctly into 4x16 limbs + XOR state
    assert_eq!(receipts[3].ra().expect("Register value expected"), m);
    assert_eq!(receipts[4].ra().expect("Register value expected"), n);
    assert_eq!(receipts[5].ra().expect("Register value expected"), o);
    assert_eq!(receipts[6].ra().expect("Register value expected"), p);

    let mut bytes = [0u8; 32];

    // Reconstruct the final state out of the limbs
    bytes[..8].copy_from_slice(&m.to_be_bytes());
    bytes[8..16].copy_from_slice(&n.to_be_bytes());
    bytes[16..24].copy_from_slice(&o.to_be_bytes());
    bytes[24..].copy_from_slice(&p.to_be_bytes());

    // Assert the state is correct
    let data = ContractsStateData::from(bytes.as_ref());
    let state = test_context
        .get_storage()
        .contract_state(&contract_id, &key);
    assert_eq!(data, state.into_owned());
}

#[test]
fn ldc__load_external_contract_code() {
    let rng = &mut StdRng::seed_from_u64(2322u64);
    let salt: Salt = rng.gen();

    let mut client = MemoryClient::default();

    let target_contract = vec![
        op::log(RegId::ONE, RegId::ONE, RegId::ONE, RegId::ONE),
        op::ret(RegId::ONE),
        op::ret(RegId::ZERO), // Pad to make length uneven to test padding
    ];

    let bytes = target_contract.into_iter().collect::<Vec<u8>>();
    let len = bytes.len().try_into().unwrap();
    let offset = 0;
    let program: Witness = bytes.into();

    let receipts = ldc__load_len_of_target_contract(
        &mut client,
        rng,
        salt,
        offset,
        len,
        program.clone(),
        true,
    );

    if let Receipt::LogData { digest, .. } = receipts.first().expect("No receipt") {
        let mut code = program.into_inner();
        code.extend([0; 4]);
        assert_eq!(digest, &Hasher::hash(&code), "Loaded code digest incorrect");
    } else {
        panic!("Script did not return a value");
    }

    if let Receipt::Log { ra, .. } = receipts.get(1).expect("No receipt") {
        assert_eq!(*ra, 1, "Invalid log from loaded code");
    } else {
        panic!("Script did not return a value");
    }
}

#[test]
fn ldc__gas_cost_is_not_dependent_on_rC() {
    let rng = &mut StdRng::seed_from_u64(2322u64);
    let salt: Salt = rng.gen();

    let mut client = MemoryClient::default();

    let gas_costs = client.gas_costs();
    let ldc_cost = gas_costs.ldc();
    let ldc_dep_len = match ldc_cost {
        DependentCost::LightOperation { units_per_gas, .. } => units_per_gas,
        DependentCost::HeavyOperation { gas_per_unit, .. } => gas_per_unit,
    };
    let noop_cost = gas_costs.noop();

    let contract_size = 1000;
    let offset = 0;
    let starting_rC = 0;
    let starting_gas_amount =
        ldc__gas_cost_for_len(&mut client, rng, salt, contract_size, offset, starting_rC);

    for i in 1..10 {
        // Increase by ldc_dep_cost for each attempt
        let len_diff = (i * ldc_dep_len) as u16;
        let len = starting_rC + len_diff;
        // The gas should go up 0 per ldc_dep_cost and 1 per noop_cost every 4
        // bytes (noop is 4 bytes)
        let cost_of_noops = len_diff as u64 / 4 * noop_cost;
        let expected_gas_used = starting_gas_amount + cost_of_noops;

        let actual_gas_used =
            ldc__gas_cost_for_len(&mut client, rng, salt, contract_size, offset, len);
        assert_eq!(actual_gas_used, expected_gas_used);
    }
}

#[test]
fn state_write_charges_for_new_storage() {
    let mut test_context = TestBuilder::new(2322u64);

    let balance = 1000;
    let gas_limit = 1_000_000;

    let prelude = vec![
        op::movi(0x14, 10),                        // The count for swwq
        op::muli(0x15, 0x14, Bytes32::LEN as u16), // Slot space for swwq
        op::aloc(0x15),                            // Allocate slots
    ];

    for operation in [
        op::sww(RegId::HP, 0x12, RegId::ONE),
        op::swwq(RegId::HP, 0x12, RegId::ONE, 0x14),
    ] {
        let [new_asset, existing_asset] = [true, false].map(|create_new_asset| {
            let mut program = prelude.clone();

            // Write before so the asset exists before measuring
            if !create_new_asset {
                program.push(operation);
            }

            // The write we're measuring
            program.extend([
                op::log(RegId::GGAS, RegId::ZERO, RegId::ZERO, RegId::ZERO),
                operation,
                op::log(RegId::GGAS, RegId::ZERO, RegId::ZERO, RegId::ZERO),
                op::ret(RegId::ONE),
            ]);

            let contract_id =
                test_context.setup_contract(program, None, None).contract_id;

            let (script_call, _) = script_with_data_offset!(
                data_offset,
                vec![
                    op::movi(0x10, data_offset as Immediate18),
                    op::call(0x10, RegId::ZERO, 0x10, RegId::CGAS),
                    op::ret(RegId::ONE),
                ],
                test_context.get_tx_params().tx_offset()
            );
            let script_call_data = Call::new(contract_id, 0, balance).to_bytes();

            let result = test_context
                .start_script(script_call.clone(), script_call_data)
                .script_gas_limit(gas_limit)
                .contract_input(contract_id)
                .fee_input()
                .contract_output(&contract_id)
                .execute();

            let mut gas_values = result.receipts().iter().filter_map(|v| match v {
                Receipt::Log { ra, .. } => Some(ra),
                _ => None,
            });

            let gas_before = gas_values.next().expect("Missing log receipt");
            let gas_after = gas_values.next().expect("Missing log receipt");
            gas_before - gas_after
        });

        assert!(new_asset > existing_asset);
    }
}

#[test]
fn ldc__offset_changes_cost() {
    let rng = &mut StdRng::seed_from_u64(2322u64);
    let salt: Salt = rng.gen();

    let mut client = MemoryClient::default();

    let gas_costs = client.gas_costs();
    let noop_cost = gas_costs.noop();

    let number_of_opcodes = 25;
    let offset = 0;
    let len = 100;
    let starting_gas_amount =
        ldc__gas_cost_for_len(&mut client, rng, salt, number_of_opcodes, offset, len);

    for i in 1..10 {
        let offset = i * 4;
        let expected_gas_used = starting_gas_amount - (i * noop_cost);
        let actual_gas_used = ldc__gas_cost_for_len(
            &mut client,
            rng,
            salt,
            number_of_opcodes,
            offset as u16,
            len,
        );

        assert_eq!(expected_gas_used, actual_gas_used);
    }
}

#[test]
fn ldc__cost_is_proportional_to_total_contracts_size_not_rC() {
    let rng = &mut StdRng::seed_from_u64(2322u64);
    let salt: Salt = rng.gen();

    let mut client = MemoryClient::default();

    let gas_costs = client.gas_costs();
    let ldc_cost = gas_costs.ldc();
    let ldc_dep_len = match ldc_cost {
        DependentCost::LightOperation { units_per_gas, .. } => units_per_gas,
        DependentCost::HeavyOperation { gas_per_unit, .. } => gas_per_unit,
    };
    let contract_size = 0;
    let offset = 0;
    let len = 0;
    let starting_gas_amount =
        ldc__gas_cost_for_len(&mut client, rng, salt, contract_size, offset, len);

    let bytes_per_op = 4;

    for i in 1..10 {
        let number_of_opcodes = contract_size + (i * ldc_dep_len / bytes_per_op) as usize;

        let cost_of_ldc = i;

        // The gas should go up 1 per every ldc_dep_cost even when rC is 0
        let expected_gas_used = starting_gas_amount + cost_of_ldc;

        let actual_gas_used =
            ldc__gas_cost_for_len(&mut client, rng, salt, number_of_opcodes, offset, len);
        assert_eq!(actual_gas_used, expected_gas_used);
    }
}

fn ldc__gas_cost_for_len<M>(
    client: &mut MemoryClient<M>,
    rng: &mut StdRng,
    salt: Salt,
    // in number of opcodes
    number_of_opcodes: usize,
    offset: u16,
    len: u16,
) -> Word
where
    M: Memory,
{
    let mut target_contract = vec![];
    for _ in 0..number_of_opcodes {
        target_contract.push(op::noop());
    }

    let bytes = target_contract.into_iter().collect::<Vec<u8>>();
    let contract_code: Witness = bytes.into();

    let receipts = ldc__load_len_of_target_contract(
        client,
        rng,
        salt,
        offset,
        len,
        contract_code,
        false,
    );

    let result = receipts.last().expect("No receipt");

    let actual_gas_used = match result {
        Receipt::ScriptResult { gas_used, .. } => gas_used,
        _ => panic!("Should be a `ScriptResult`"),
    };

    *actual_gas_used
}

fn ldc__load_len_of_target_contract<'a, M>(
    client: &'a mut MemoryClient<M>,
    rng: &mut StdRng,
    salt: Salt,
    offset: u16,
    len: u16,
    target_contract_witness: Witness,
    include_log_d: bool,
) -> &'a [Receipt]
where
    M: Memory,
{
    let gas_limit = 1_000_000;
    let maturity = Default::default();
    let height = Default::default();

    let contract = Contract::from(target_contract_witness.as_ref());
    let contract_root = contract.root();
    let state_root = Contract::default_state_root();
    let contract_id = contract.id(&salt, &contract_root, &state_root);

    let input0 = Input::contract(rng.gen(), rng.gen(), rng.gen(), rng.gen(), contract_id);
    let output0 = Output::contract(0, rng.gen(), rng.gen());

    let consensus_params = ConsensusParameters::standard();

    let tx_create_target =
        TransactionBuilder::create(target_contract_witness.clone(), salt, vec![])
            .maturity(maturity)
            .add_random_fee_input()
            .add_contract_created()
            .finalize()
            .into_checked(height, &consensus_params)
            .expect("failed to check tx");

    client.deploy(tx_create_target).unwrap();

    // Then deploy another contract that attempts to read the first one
    let reg_a = 0x20;
    let reg_b = 0x21;
    let reg_c = 0x22;

    let count = ContractId::LEN as Immediate12;

    let mut load_contract = vec![
        op::ori(reg_a, reg_a, count), // r[a] := r[a] | ContractId::LEN
        op::aloc(reg_a),              // Reserve space for contract id in the heap
    ];

    // Generate code for pushing contract id to heap
    for (i, byte) in contract_id.as_ref().iter().enumerate() {
        let index = i as Immediate12;
        let value = *byte as Immediate12;
        load_contract.extend([
            op::movi(reg_a, value.into()),   // r[a] := r[a] | value
            op::sb(RegId::HP, reg_a, index), // m[$hp+index] := r[a] (=value)
        ]);
    }

    // when
    load_contract.extend([
        op::move_(reg_a, RegId::HP),     // r[a] := $hp
        op::ori(reg_b, reg_b, offset),   // r[b] += offset
        op::ori(reg_c, reg_c, len),      // r[b] += len
        op::ldc(reg_a, reg_b, reg_c, 0), // Load first two words from the contract
    ]);

    if include_log_d {
        let padded_len = pad(len);
        load_contract.extend([
            op::subi(reg_a, RegId::SSP, padded_len), /* r[a] := $ssp - padded_len
                                                      * (start of
                                                      * the loaded
                                                      * code) */
            op::movi(reg_c, padded_len as u32), /* r[b] = padded_len (length of the
                                                 * loaded code) */
            op::logd(RegId::ZERO, RegId::ZERO, reg_a, reg_c), /* Log digest of the
                                                               * loaded code */
        ])
    }

    load_contract.push(op::noop()); // Patched to the jump later

    let tx_deploy_loader = TransactionBuilder::script(
        #[allow(clippy::iter_cloned_collect)]
        load_contract.iter().copied().collect(),
        vec![],
    )
    .script_gas_limit(gas_limit)
    .maturity(maturity)
    .add_input(input0.clone())
    .add_random_fee_input()
    .add_output(output0)
    .finalize()
    .into_checked(height, &consensus_params)
    .expect("failed to check tx");

    // Patch the code with correct jump address
    let transaction_end_addr =
        tx_deploy_loader.transaction().size() - Script::script_offset_static();
    *load_contract.last_mut().unwrap() =
        op::ji((transaction_end_addr / 4) as Immediate24);

    let tx_deploy_loader =
        TransactionBuilder::script(load_contract.into_iter().collect(), vec![])
            .script_gas_limit(gas_limit)
            .maturity(maturity)
            .add_input(input0)
            .add_random_fee_input()
            .add_output(output0)
            .finalize()
            .into_checked(height, &consensus_params)
            .expect("failed to check tx");

    client.transact(tx_deploy_loader)
}

fn pad(a: u16) -> u16 {
    const SIZE: u16 = 8;
    let rem = a % SIZE;
    if rem == 0 {
        a
    } else {
        a + (SIZE - rem)
    }
}

fn ldc_reason_helper(cmd: Vec<Instruction>, expected_reason: PanicReason) {
    let rng = &mut StdRng::seed_from_u64(2322u64);
    let salt: Salt = rng.gen();
    let gas_price = 0;

    // make gas costs free
    let gas_costs = GasCosts::default();

    let mut consensus_params = ConsensusParameters::default();
    consensus_params.set_gas_costs(gas_costs);

    let interpreter_params = InterpreterParams::new(gas_price, &consensus_params);

    let mut client = MemoryClient::<_, NotSupportedEcal>::from_txtor(Transactor::new(
        MemoryInstance::new(),
        MemoryStorage::default(),
        interpreter_params,
    ));

    let gas_limit = 1_000_000;
    let maturity = Default::default();
    let height = Default::default();

    // Start by creating and deploying a new example contract
    let contract_code = vec![
        op::log(RegId::ONE, RegId::ONE, RegId::ONE, RegId::ONE),
        op::ret(RegId::ONE),
        op::ret(RegId::ZERO), // Pad to make length uneven to test padding
    ];

    let program: Witness = contract_code.into_iter().collect::<Vec<u8>>().into();

    let contract = Contract::from(program.as_ref());
    let contract_root = contract.root();
    let state_root = Contract::default_state_root();
    let contract_id = contract.id(&salt, &contract_root, &state_root);

    let tx_create_target = TransactionBuilder::create(program, salt, vec![])
        .maturity(maturity)
        .add_random_fee_input()
        .add_contract_created()
        .finalize()
        .into_checked(height, &consensus_params)
        .expect("failed to check tx");

    client.deploy(tx_create_target).unwrap();

    let load_contract = cmd;

    let tx_deploy_loader = TransactionBuilder::script(
        load_contract.into_iter().collect(),
        contract_id.to_vec(),
    )
    .script_gas_limit(gas_limit)
    .maturity(maturity)
    .add_random_fee_input()
    .finalize()
    .into_checked(height, &consensus_params)
    .expect("failed to check tx");

    let receipts = client.transact(tx_deploy_loader);
    if let Receipt::Panic {
        id: _,
        reason,
        contract_id: actual_contract_id,
        ..
    } = receipts.first().expect("No receipt")
    {
        assert_eq!(
            &expected_reason,
            reason.reason(),
            "Expected {}, found {}",
            expected_reason,
            reason.reason()
        );
        if expected_reason == PanicReason::ContractNotFound {
            assert!(actual_contract_id.is_some());
            assert_ne!(actual_contract_id, &Some(contract_id));
        };
    } else {
        panic!("Script should have panicked before logging");
    }
}

#[test]
fn ldc__fails_with_nonempty_stack() {
    let (load_contract, _) = script_with_data_offset!(
        data_offset,
        vec![
            op::movi(0x10, data_offset as Immediate18),
            op::cfei(0x1), // sp += 1
            op::ldc(0x10, RegId::ZERO, RegId::ONE, 0),
        ],
        TxParameters::DEFAULT.tx_offset()
    );

    ldc_reason_helper(load_contract, ExpectedUnallocatedStack);
}

#[test]
fn ldc__fails_when_mem_offset_is_above_reg_hp() {
    // Then deploy another contract that attempts to read the first one

    let (load_contract, _) = script_with_data_offset!(
        data_offset,
        vec![
            op::movi(0x10, data_offset as Immediate18),
            op::ldc(0x10, RegId::ZERO, RegId::HP, 0),
        ],
        TxParameters::DEFAULT.tx_offset()
    );

    ldc_reason_helper(load_contract, ContractMaxSize);
}

#[test]
fn ldc_contract_size_overflow() {
    ldc_reason_helper(
        vec![
            op::not(0x20, RegId::ZERO),
            op::ldc(RegId::HP, RegId::ZERO, 0x20, 0),
        ],
        MemoryOverflow,
    );
}

#[test]
fn ldc_contract_id_end_beyond_max_ram() {
    // Then deploy another contract that attempts to read the first one
    let reg_a = 0x20;
    let reg_b = 0x21;

    // cover contract_id_end beyond max ram
    let load_contract = vec![
        op::move_(reg_a, RegId::HP),           // r[a] := $hp
        op::xor(reg_b, reg_b, reg_b),          // r[b] := 0
        op::ori(reg_b, reg_b, 12),             // r[b] += 12 (will be padded to 16)
        op::ldc(reg_a, RegId::ZERO, reg_b, 0), // Load first two words from the contract
    ];

    ldc_reason_helper(load_contract, MemoryOverflow);
}

#[test]
fn ldc_contract_not_in_inputs() {
    // Then deploy another contract that attempts to read the first one
    let reg_a = 0x20;
    let reg_b = 0x21;

    // contract not in inputs
    let load_contract = vec![
        op::ldc(reg_a, RegId::ZERO, reg_b, 0), // Load first two words from the contract
    ];

    ldc_reason_helper(load_contract, ContractNotInInputs);
}

#[test]
fn load_contract_code_copies_expected_bytes() {
    let mut test_context = TestBuilder::new(2322u64);
    let gas_limit = 1_000_000;

    let program_ops = vec![
        op::movi(0x10, 0x11),
        op::movi(0x11, 0x2a),
        op::add(0x12, 0x10, 0x11),
        op::log(0x10, 0x11, 0x12, 0x00),
        op::ret(0x20),
    ];

    let program = program_ops.clone().into_iter().collect::<Vec<u8>>();
    let contract_size = program.len();
    let contract_id = test_context
        .setup_contract(program_ops, None, None)
        .contract_id;

    let (script, _) = script_with_data_offset!(
        data_offset,
        vec![
            op::movi(0x20, data_offset as Immediate18),
            op::add(0x11, RegId::ZERO, 0x20),
            op::movi(0x12, 0 as Immediate18),
            op::movi(0x13, contract_size as Immediate18),
            op::move_(0x22, RegId::SSP),
            op::ldc(0x11, 0x12, 0x13, 0),
            op::addi(0x21, 0x20, ContractId::LEN as Immediate12),
            op::meq(0x30, 0x21, 0x22, 0x13),
            op::ret(0x30),
        ],
        TxParameters::DEFAULT.tx_offset()
    );

    let mut script_data = contract_id.to_vec();
    script_data.extend(program.as_slice());

    let result = test_context
        .start_script(script, script_data)
        .script_gas_limit(gas_limit)
        .contract_input(contract_id)
        .fee_input()
        .contract_output(&contract_id)
        .execute();

    let receipts = result.receipts();
    let ret = receipts
        .first()
        .expect("A `RET` opcode was part of the program.");

    assert_eq!(1, ret.val().expect("Return value"));
}

#[test]
fn load_contract_code_out_of_contract_offset_over_length() {
    // This test like a `load_contract_code_copies_expected_bytes`, but the offset
    // is set to be beyond the length of the contract code. The `meq` should fail.
    let mut test_context = TestBuilder::new(2322u64);
    let gas_limit = 1_000_000;

    let program_ops = vec![
        op::movi(0x10, 0x11),
        op::movi(0x11, 0x2a),
        op::add(0x12, 0x10, 0x11),
        op::log(0x10, 0x11, 0x12, 0x00),
        op::ret(0x20),
    ];

    let program = program_ops.clone().into_iter().collect::<Vec<u8>>();
    let contract_size = program.len();
    let contract_id = test_context
        .setup_contract(program_ops, None, None)
        .contract_id;

    let (script, _) = script_with_data_offset!(
        data_offset,
        vec![
            op::movi(0x20, data_offset as Immediate18),
            op::add(0x11, RegId::ZERO, 0x20),
            op::movi(0x12, (contract_size + 1) as Immediate18),
            op::movi(0x13, contract_size as Immediate18),
            op::move_(0x22, RegId::SSP),
            op::ldc(0x11, 0x12, 0x13, 0),
            op::addi(0x21, 0x20, ContractId::LEN as Immediate12),
            op::meq(0x30, 0x21, 0x22, 0x13),
            op::ret(0x30),
        ],
        TxParameters::DEFAULT.tx_offset()
    );

    let mut script_data = contract_id.to_vec();
    script_data.extend(program.as_slice());

    let result = test_context
        .start_script(script, script_data)
        .script_gas_limit(gas_limit)
        .contract_input(contract_id)
        .fee_input()
        .contract_output(&contract_id)
        .execute();

    let receipts = result.receipts();
    let ret = receipts
        .first()
        .expect("A `RET` opcode was part of the program.");

    assert_eq!(0, ret.val().expect("Return value"));
}

#[test]
fn code_copy_shorter_zero_padding() {
    let mut test_context = TestBuilder::new(2322u64);
    let gas_limit = 1_000_000;

    let program_ops = vec![
        op::movi(0x10, 0x11),
        op::movi(0x11, 0x2a),
        op::add(0x12, 0x10, 0x11),
        op::log(0x10, 0x11, 0x12, 0x00),
        op::ret(0x20),
    ];

    let program = program_ops.clone().into_iter().collect::<Vec<u8>>();
    let contract_size = program.len();
    let contract_id = test_context
        .setup_contract(program_ops, None, None)
        .contract_id;

    let (script, _) = script_with_data_offset!(
        data_offset,
        vec![
            op::movi(0x10, 2048),
            op::aloc(0x10),
            op::addi(0x10, RegId::HP, contract_size as Immediate12),
            op::movi(0x10, 1234),
            op::addi(0x10, RegId::HP, (contract_size + 1) as Immediate12),
            op::movi(0x10, 1234),
            op::movi(0x20, data_offset as Immediate18),
            op::add(0x11, RegId::ZERO, 0x20),
            op::movi(0x13, (contract_size + 2) as Immediate18),
            op::ccp(RegId::HP, 0x11, RegId::ZERO, 0x13),
            op::addi(0x21, 0x20, ContractId::LEN as Immediate12),
            op::meq(0x30, 0x21, RegId::HP, 0x13),
            op::ret(0x30),
        ],
        TxParameters::DEFAULT.tx_offset()
    );

    let mut script_data = contract_id.to_vec();
    script_data.extend(program.as_slice());
    script_data.extend(vec![0; 2]);

    let result = test_context
        .start_script(script, script_data)
        .script_gas_limit(gas_limit)
        .contract_input(contract_id)
        .fee_input()
        .contract_output(&contract_id)
        .execute();

    let receipts = result.receipts();
    let ret = receipts
        .first()
        .expect("A `RET` opcode was part of the program.");

    assert_eq!(1, ret.val().expect("A constant `1` was returned."));
}

#[test]
fn code_copy_out_of_contract_offset_over_length() {
    let mut test_context = TestBuilder::new(2322u64);
    let gas_limit = 1_000_000;

    let program_ops = vec![
        op::movi(0x10, 0x11),
        op::movi(0x11, 0x2a),
        op::add(0x12, 0x10, 0x11),
        op::log(0x10, 0x11, 0x12, 0x00),
        op::ret(0x20),
    ];

    let program = program_ops.clone().into_iter().collect::<Vec<u8>>();
    let contract_size = program.len();
    let contract_id = test_context
        .setup_contract(program_ops, None, None)
        .contract_id;

    let (script, _) = script_with_data_offset!(
        data_offset,
        vec![
            op::movi(0x10, 2048),
            op::aloc(0x10),
            op::movi(0x20, data_offset as Immediate18),
            op::add(0x11, RegId::ZERO, 0x20),
            op::movi(0x12, (contract_size + 1) as Immediate18),
            op::movi(0x13, contract_size as Immediate18),
            op::ccp(RegId::HP, 0x11, 0x12, 0x13),
            op::addi(0x21, 0x20, ContractId::LEN as Immediate12),
            op::meq(0x30, 0x21, RegId::HP, 0x13),
            op::ret(0x30),
        ],
        TxParameters::DEFAULT.tx_offset()
    );

    let mut script_data = contract_id.to_vec();
    script_data.extend(vec![0; contract_size].as_slice());

    let result = test_context
        .start_script(script, script_data)
        .script_gas_limit(gas_limit)
        .contract_input(contract_id)
        .fee_input()
        .contract_output(&contract_id)
        .execute();

    let receipts = result.receipts();
    let ret = receipts
        .first()
        .expect("A `RET` opcode was part of the program.");

    assert_eq!(1, ret.val().expect("Return value"));
}

#[test]
fn code_copy_a_gt_vmmax_sub_d() {
    // Then deploy another contract that attempts to read the first one
    let reg_a = 0x20;

    // test memory offset above reg_hp value
    let code_copy = vec![
        op::slli(reg_a, RegId::ONE, MAX_MEM_SHL),
        op::addi(reg_a, reg_a, 1),
        op::ccp(reg_a, RegId::ZERO, RegId::ZERO, RegId::ZERO),
    ];

    check_expected_reason_for_instructions(code_copy, MemoryOverflow);
}

#[test]
fn code_copy_b_plus_32_overflow() {
    let reg_a = 0x20;
    // test overflow add
    let code_copy = vec![
        op::not(reg_a, RegId::ZERO),
        op::ccp(RegId::ZERO, reg_a, RegId::ZERO, RegId::ZERO),
    ];

    check_expected_reason_for_instructions(code_copy, MemoryOverflow);
}

#[test]
fn code_copy_b_gt_vm_max_ram() {
    let reg_a = 0x20;
    // test overflow add
    let code_copy = vec![
        op::slli(reg_a, RegId::ONE, MAX_MEM_SHL),
        op::subi(reg_a, reg_a, 31),
        op::ccp(RegId::ZERO, reg_a, RegId::ZERO, RegId::ZERO),
    ];

    check_expected_reason_for_instructions(code_copy, MemoryOverflow);
}

#[test]
fn code_copy_ownership_overflow() {
    let mut test_context = TestBuilder::new(2322u64);
    let gas_limit = 1_000_000;

    let program = vec![
        op::movi(0x20, 32),
        op::aloc(0x20),
        op::movi(0x21, 33),
        op::ccp(RegId::HP, 0x10, RegId::ZERO, 0x21),
        op::ret(RegId::ONE),
    ];

    let contract_id = test_context.setup_contract(program, None, None).contract_id;

    let mut script = set_full_word(0x10, VM_MAX_RAM);
    script.extend(vec![
        op::movi(0x10, 1000), // Just some big number
        op::aloc(0x10),
        op::gtf_args(0x10, 0x00, GTFArgs::ScriptData),
        op::call(0x10, RegId::ZERO, RegId::ZERO, RegId::CGAS),
        op::ret(RegId::ONE),
    ]);

    let mut script_data = vec![];

    script_data.extend(contract_id.as_ref());
    script_data.extend(0u64.to_be_bytes());
    script_data.extend(0u64.to_be_bytes());

    let result = test_context
        .start_script(script.clone(), script_data)
        .script_gas_limit(gas_limit)
        .contract_input(contract_id)
        .fee_input()
        .contract_output(&contract_id)
        .execute();

    let receipts = result.receipts();

    assert!(
        receipts
            .iter()
            .any(|r| if let Receipt::Panic { reason, .. } = r {
                reason.reason() == &PanicReason::MemoryOwnership
            } else {
                false
            }),
        "memory ownership check bypassed"
    );
}

#[test]
fn code_root_a_plus_32_overflow() {
    // Given
    let mut client = MemoryClient::default();
    let instructions = vec![op::noop(), op::noop(), op::noop()];
    let contract: Witness = instructions.into_iter().collect::<Vec<u8>>().into();

    let salt = Default::default();
    let code_root = Contract::root_from_code(contract.as_ref());
    let storage_slots = vec![];

    let state_root = Contract::initial_state_root(storage_slots.iter());
    let contract_id =
        Contract::from(contract.as_ref()).id(&salt, &code_root, &state_root);

    deploy_contract(&mut client, contract, salt, storage_slots);

    let reg_a = 0x20;
    let reg_contract = 0x21;

    let mut code_root_script = vec![];
    write_contract_id(&mut code_root_script, reg_contract, contract_id);

    // When
    // cover contract_id_end beyond max ram
    code_root_script.extend([op::not(reg_a, RegId::ZERO), op::croo(reg_a, reg_contract)]);

    // Then
    check_expected_reason_for_instructions_with_client(
        client,
        code_root_script,
        MemoryOverflow,
    );
}

#[test]
fn code_root_b_plus_32_overflow() {
    // Then deploy another contract that attempts to read the first one
    let reg_a = 0x20;

    // cover contract_id_end beyond max ram
    let code_root = vec![op::not(reg_a, RegId::ZERO), op::croo(RegId::ZERO, reg_a)];

    check_expected_reason_for_instructions(code_root, MemoryOverflow);
}

#[test]
fn code_root_a_over_max_ram() {
    // Given
    let mut client = MemoryClient::default();
    let instructions = vec![op::noop(), op::noop(), op::noop()];
    let contract: Witness = instructions.into_iter().collect::<Vec<u8>>().into();

    let salt = Default::default();
    let code_root = Contract::root_from_code(contract.as_ref());
    let storage_slots = vec![];

    let state_root = Contract::initial_state_root(storage_slots.iter());
    let contract_id =
        Contract::from(contract.as_ref()).id(&salt, &code_root, &state_root);

    deploy_contract(&mut client, contract, salt, storage_slots);

    let reg_a = 0x20;
    let reg_contract = 0x21;

    let mut code_root_script = vec![];
    write_contract_id(&mut code_root_script, reg_contract, contract_id);

    // When
    // cover contract_id_end beyond max ram
    code_root_script.extend([
        op::slli(reg_a, RegId::ONE, MAX_MEM_SHL),
        op::subi(reg_a, reg_a, 31 as Immediate12),
        op::croo(reg_a, reg_contract),
    ]);

    // Then
    check_expected_reason_for_instructions_with_client(
        client,
        code_root_script,
        MemoryOverflow,
    );
}

#[test]
fn code_root_b_over_max_ram() {
    // Then deploy another contract that attempts to read the first one
    let reg_a = 0x20;

    // cover contract_id_end beyond max ram
    let code_root = vec![
        op::slli(reg_a, RegId::ONE, MAX_MEM_SHL),
        op::subi(reg_a, reg_a, 31 as Immediate12),
        op::croo(RegId::ZERO, reg_a),
    ];

    check_expected_reason_for_instructions(code_root, MemoryOverflow);
}

#[test]
fn code_size_b_plus_32_overflow() {
    // Then deploy another contract that attempts to read the first one
    let reg_a = 0x20;

    // cover contract_id_end beyond max ram
    let code_root = vec![op::not(reg_a, RegId::ZERO), op::csiz(reg_a, reg_a)];

    check_expected_reason_for_instructions(code_root, MemoryOverflow);
}

#[test]
fn code_size_b_over_max_ram() {
    // Then deploy another contract that attempts to read the first one
    let reg_a = 0x20;

    // cover contract_id_end beyond max ram
    let code_root = vec![
        op::slli(reg_a, RegId::ONE, MAX_MEM_SHL),
        op::subi(reg_a, reg_a, 31 as Immediate12),
        op::csiz(reg_a, reg_a),
    ];

    check_expected_reason_for_instructions(code_root, MemoryOverflow);
}

#[test]
fn sww_sets_status() {
    #[rustfmt::skip]
    let program = vec![
        op::sww(0x30, SET_STATUS_REG, RegId::ZERO),
        op::srw(0x31, SET_STATUS_REG + 1, RegId::ZERO),
        op::log(SET_STATUS_REG, SET_STATUS_REG + 1, 0x00, 0x00),
        op::ret(RegId::ONE),
    ];

    check_receipts_for_program_call(program, vec![1, 1, 0, 0]);
}

#[test]
fn scwq_clears_status() {
    #[rustfmt::skip]
    let program = vec![
        op::sww(0x30, SET_STATUS_REG, RegId::ZERO),
        op::scwq(0x30, SET_STATUS_REG + 1, RegId::ONE),
        op::srw(0x30, SET_STATUS_REG + 2, RegId::ZERO),
        op::log(SET_STATUS_REG, SET_STATUS_REG + 1, SET_STATUS_REG + 2, 0x00),
        op::ret(RegId::ONE),
    ];

    check_receipts_for_program_call(program, vec![1, 1, 0, 0]);
}

#[test]
fn scwq_clears_status_for_range() {
    #[rustfmt::skip]
    let program = vec![
        op::movi(0x11, 100),
        op::aloc(0x11),
        op::addi(0x31, RegId::HP, 0x4),
        op::movi(0x32, 3),
        op::scwq(0x31, SET_STATUS_REG, 0x32),
        op::addi(0x31, RegId::HP, 0x4),
        op::swwq(0x31, SET_STATUS_REG + 1, 0x31, 0x32),
        op::addi(0x31, RegId::HP, 0x4),
        op::scwq(0x31, SET_STATUS_REG + 2, 0x32),
        op::log(SET_STATUS_REG, SET_STATUS_REG + 1, SET_STATUS_REG + 2, 0x00),
        op::ret(RegId::ONE),
    ];

    check_receipts_for_program_call(program, vec![0, 3, 1, 0]);
}

#[test]
fn srw_reads_status() {
    let program = vec![
        op::sww(0x30, SET_STATUS_REG, RegId::ZERO),
        op::srw(0x30, SET_STATUS_REG + 1, RegId::ZERO),
        op::srw(0x30, SET_STATUS_REG + 2, RegId::ZERO),
        op::srw(0x30, SET_STATUS_REG + 3, RegId::ONE),
        op::log(
            SET_STATUS_REG,
            SET_STATUS_REG + 1,
            SET_STATUS_REG + 2,
            SET_STATUS_REG + 3,
        ),
        op::ret(RegId::ONE),
    ];

    check_receipts_for_program_call(program, vec![1, 1, 1, 0]);
}

#[test]
fn srwq_reads_status() {
    #[rustfmt::skip]
    let program = vec![
        op::aloc(0x10),
        op::addi(0x31, RegId::HP, 0x5),
        op::sww(0x31, SET_STATUS_REG, RegId::ZERO),
        op::srwq(0x31, SET_STATUS_REG + 1, 0x31, RegId::ONE),
        op::srw(0x31, SET_STATUS_REG + 2, 0x31),
        op::log(SET_STATUS_REG, SET_STATUS_REG + 1, SET_STATUS_REG + 2, 0x00),
        op::ret(RegId::ONE),
    ];

    check_receipts_for_program_call(program, vec![1, 1, 1, 0]);
}

#[test]
fn srwq_reads_status_with_range() {
    #[rustfmt::skip]
    let program = vec![
        op::movi(0x11, 100),
        op::aloc(0x11),
        op::addi(0x31, RegId::HP, 0x5),
        op::movi(0x32, 0x2),
        op::srwq(0x31, SET_STATUS_REG, 0x31, 0x32),
        op::movi(0x32, 0x2),
        op::swwq(0x31, SET_STATUS_REG + 1, 0x31, 0x32),
        op::movi(0x32, 0x2),
        op::srwq(0x31, SET_STATUS_REG + 2, 0x31, 0x32),
        op::log(SET_STATUS_REG, SET_STATUS_REG + 1, SET_STATUS_REG + 2, 0x00),
        op::ret(RegId::ONE),
    ];

    check_receipts_for_program_call(program, vec![0, 2, 1, 0]);
}

#[test]
fn swwq_sets_status() {
    #[rustfmt::skip]
    let program = vec![
        op::aloc(0x10),
        op::addi(0x31, RegId::HP, 0x5),
        op::srw(0x31, SET_STATUS_REG, 0x31),
        op::swwq(0x31, SET_STATUS_REG + 1, 0x31, RegId::ONE),
        op::srw(0x31, SET_STATUS_REG + 2, 0x31),
        op::log(SET_STATUS_REG, SET_STATUS_REG + 1, SET_STATUS_REG + 2, 0x00),
        op::ret(RegId::ONE),
    ];

    check_receipts_for_program_call(program, vec![0, 1, 1, 0]);
}

#[test]
fn swwq_sets_status_with_range() {
    #[rustfmt::skip]
    let program = vec![
        op::movi(0x11, 100),
        op::aloc(0x11),
        op::movi(0x32, 0x2),
        op::swwq(RegId::HP, SET_STATUS_REG, 0x31, 0x32),
        op::swwq(RegId::HP, SET_STATUS_REG + 1, 0x31, 0x32),
        op::log(SET_STATUS_REG, SET_STATUS_REG + 1, 0x00, 0x00),
        op::ret(RegId::ONE),
    ];

    check_receipts_for_program_call(program, vec![2, 0, 0, 0]);
}

fn check_receipts_for_program_call(
    program: Vec<Instruction>,
    expected_values: Vec<Word>,
) -> bool {
    let mut test_context = TestBuilder::new(2322u64);
    let gas_limit = 1_000_000;

    let contract_id = test_context.setup_contract(program, None, None).contract_id;

    let (script, script_data_offset) = script_with_data_offset!(
        data_offset,
        vec![
            op::movi(0x10, data_offset as Immediate18),
            op::call(0x10, RegId::ZERO, RegId::ZERO, RegId::CGAS),
            op::ret(RegId::ONE),
        ],
        test_context.get_tx_params().tx_offset()
    );

    let mut script_data = vec![];

    // Routine to be called: Add word to state
    let routine: Word = 0;

    // Offset of the script data relative to the call data
    let call_data_offset = script_data_offset as usize + ContractId::LEN + 2 * WORD_SIZE;
    let call_data_offset = call_data_offset as Word;

    // Key and value to be added
    let key = Hasher::hash(b"some key");
    let val: Word = 150;

    // Script data containing the call arguments (contract_id, a, b) and (key, value)
    script_data.extend(contract_id.as_ref());
    script_data.extend(routine.to_be_bytes());
    script_data.extend(call_data_offset.to_be_bytes());
    script_data.extend(key.as_ref());
    script_data.extend(val.to_be_bytes());

    // Assert the initial state of `key` is empty
    let state = test_context
        .get_storage()
        .contract_state(&contract_id, &key);
    assert_eq!(ContractsStateData::default(), state.into_owned());

    let result = test_context
        .start_script(script, script_data)
        .script_gas_limit(gas_limit)
        .contract_input(contract_id)
        .fee_input()
        .contract_output(&contract_id)
        .execute();

    let receipts = result.receipts();

    // Expect the correct receipt
    assert_eq!(
        receipts[1].ra().expect("Register value expected"),
        expected_values[0],
        "$ra mismatch"
    );
    assert_eq!(
        receipts[1].rb().expect("Register value expected"),
        expected_values[1],
        "$rb mismatch"
    );
    assert_eq!(
        receipts[1].rc().expect("Register value expected"),
        expected_values[2],
        "$rc mismatch"
    );
    assert_eq!(
        receipts[1].rd().expect("Register value expected"),
        expected_values[3],
        "$rd mismatch"
    );

    true
}

#[test]
fn state_r_word_b_plus_32_over() {
    // Then deploy another contract that attempts to read the first one
    let reg_a = 0x20;

    // cover contract_id_end beyond max ram
    let state_read_word = vec![
        op::not(reg_a, RegId::ZERO),
        op::subi(reg_a, reg_a, 31 as Immediate12),
        op::srw(reg_a, SET_STATUS_REG, reg_a),
    ];

    check_expected_reason_for_instructions(state_read_word, MemoryOverflow);
}

#[test]
fn state_r_word_b_over_max_ram() {
    // Then deploy another contract that attempts to read the first one
    let reg_a = 0x20;

    // cover contract_id_end beyond max ram
    let state_read_word = vec![
        op::slli(reg_a, RegId::ONE, MAX_MEM_SHL),
        op::subi(reg_a, reg_a, 31 as Immediate12),
        op::srw(reg_a, SET_STATUS_REG, reg_a),
    ];

    check_expected_reason_for_instructions(state_read_word, MemoryOverflow);
}

#[test]
fn state_r_qword_a_plus_32_over() {
    // Then deploy another contract that attempts to read the first one
    let reg_a = 0x20;

    // cover contract_id_end beyond max ram
    let state_read_qword = vec![
        op::not(reg_a, RegId::ZERO),
        op::subi(reg_a, reg_a, 31 as Immediate12),
        op::srwq(reg_a, SET_STATUS_REG, RegId::ZERO, RegId::ONE),
    ];

    check_expected_reason_for_instructions(state_read_qword, MemoryOverflow);
}

#[test]
fn state_r_qword_c_plus_32_over() {
    // Then deploy another contract that attempts to read the first one
    let reg_a = 0x20;

    // cover contract_id_end beyond max ram
    let state_read_qword = vec![
        op::movi(0x11, 100),
        op::aloc(0x11),
        op::not(reg_a, RegId::ZERO),
        op::subi(reg_a, reg_a, 31 as Immediate12),
        op::srwq(RegId::HP, SET_STATUS_REG, reg_a, RegId::ONE),
    ];

    check_expected_reason_for_instructions(state_read_qword, MemoryOverflow);
}

#[test]
fn state_r_qword_a_over_max_ram() {
    // Then deploy another contract that attempts to read the first one
    let reg_a = 0x20;

    // cover contract_id_end beyond max ram
    let state_read_qword = vec![
        op::slli(reg_a, RegId::ONE, MAX_MEM_SHL),
        op::subi(reg_a, reg_a, 31 as Immediate12),
        op::srwq(reg_a, SET_STATUS_REG, RegId::ZERO, RegId::ONE),
    ];

    check_expected_reason_for_instructions(state_read_qword, MemoryOverflow);
}

#[test]
fn state_r_qword_c_over_max_ram() {
    // Then deploy another contract that attempts to read the first one
    let reg_a = 0x20;

    // cover contract_id_end beyond max ram
    let state_read_qword = vec![
        op::movi(0x11, 100),
        op::aloc(0x11),
        op::move_(0x31, RegId::HP),
        op::slli(reg_a, RegId::ONE, MAX_MEM_SHL),
        op::subi(reg_a, reg_a, 31 as Immediate12),
        op::srwq(0x31, SET_STATUS_REG, reg_a, RegId::ONE),
    ];

    check_expected_reason_for_instructions(state_read_qword, MemoryOverflow);
}

#[test]
fn state_w_word_a_plus_32_over() {
    // Then deploy another contract that attempts to read the first one
    let reg_a = 0x20;

    // cover contract_id_end beyond max ram
    let state_write_word = vec![
        op::not(reg_a, RegId::ZERO),
        op::subi(reg_a, reg_a, 31 as Immediate12),
        op::sww(reg_a, SET_STATUS_REG, RegId::ZERO),
    ];

    check_expected_reason_for_instructions(state_write_word, MemoryOverflow);
}

#[test]
fn state_w_word_a_over_max_ram() {
    // Then deploy another contract that attempts to read the first one
    let reg_a = 0x20;

    // cover contract_id_end beyond max ram
    let state_write_word = vec![
        op::slli(reg_a, RegId::ONE, MAX_MEM_SHL),
        op::subi(reg_a, reg_a, 31 as Immediate12),
        op::sww(reg_a, SET_STATUS_REG, RegId::ZERO),
    ];

    check_expected_reason_for_instructions(state_write_word, MemoryOverflow);
}

#[test]
fn state_w_qword_a_plus_32_over() {
    // Then deploy another contract that attempts to read the first one
    let reg_a = 0x20;

    // cover contract_id_end beyond max ram
    let state_write_qword = vec![
        op::not(reg_a, RegId::ZERO),
        op::subi(reg_a, reg_a, 31 as Immediate12),
        op::swwq(reg_a, SET_STATUS_REG, RegId::ZERO, RegId::ONE),
    ];

    check_expected_reason_for_instructions(state_write_qword, MemoryOverflow);
}

#[test]
fn state_w_qword_b_plus_32_over() {
    // Then deploy another contract that attempts to read the first one
    let reg_a = 0x20;

    // cover contract_id_end beyond max ram
    let state_write_qword = vec![
        op::not(reg_a, RegId::ZERO),
        op::subi(reg_a, reg_a, 31 as Immediate12),
        op::swwq(RegId::ZERO, SET_STATUS_REG, reg_a, RegId::ONE),
    ];

    check_expected_reason_for_instructions(state_write_qword, MemoryOverflow);
}

#[test]
fn state_w_qword_a_over_max_ram() {
    // Then deploy another contract that attempts to read the first one
    let reg_a = 0x20;

    // cover contract_id_end beyond max ram
    let state_write_qword = vec![
        op::slli(reg_a, RegId::ONE, MAX_MEM_SHL),
        op::subi(reg_a, reg_a, 31),
        op::swwq(reg_a, SET_STATUS_REG, RegId::ZERO, RegId::ONE),
    ];

    check_expected_reason_for_instructions(state_write_qword, MemoryOverflow);
}

#[test]
fn state_w_qword_b_over_max_ram() {
    // Then deploy another contract that attempts to read the first one
    let reg_a = 0x20;

    // cover contract_id_end beyond max ram
    let state_write_qword = vec![
        op::slli(reg_a, RegId::ONE, MAX_MEM_SHL),
        op::subi(reg_a, reg_a, 31),
        op::swwq(RegId::ZERO, SET_STATUS_REG, reg_a, RegId::ONE),
    ];

    check_expected_reason_for_instructions(state_write_qword, MemoryOverflow);
}

#[test]
fn message_output_b_gt_msg_len() {
    // Then deploy another contract that attempts to read the first one
    let reg_a = 0x20;

    // cover contract_id_end beyond max ram
    let message_output = vec![
        op::slli(reg_a, RegId::ONE, (VM_MAX_RAM.ilog2() + 2) as u16),
        op::smo(RegId::ZERO, reg_a, RegId::ZERO, RegId::ZERO),
        op::ret(RegId::ONE),
    ];

    check_expected_reason_for_instructions(message_output, MemoryOverflow);
}

#[test]
fn message_output_a_b_over() {
    // Then deploy another contract that attempts to read the first one
    let reg_a = 0x20;

    // cover contract_id_end beyond max ram
    let message_output = vec![
        op::not(reg_a, RegId::ZERO), // r[a] = MAX
        op::smo(reg_a, RegId::ONE, RegId::ZERO, RegId::ZERO),
    ];

    check_expected_reason_for_instructions(message_output, MemoryOverflow);
}

#[test]
fn message_output_a_b_gt_max_mem() {
    // Then deploy another contract that attempts to read the first one
    let reg_a = 0x20;

    // cover contract_id_end beyond max ram
    let message_output = vec![
        op::slli(reg_a, RegId::ONE, MAX_MEM_SHL),
        op::smo(reg_a, RegId::ONE, RegId::ZERO, RegId::ZERO),
    ];

    check_expected_reason_for_instructions(message_output, MemoryOverflow);
}

#[test]
fn smo_instruction_works() {
    fn execute_test<R>(
        rng: &mut R,
        inputs: Vec<(u64, Vec<u8>)>,
        message_output_amount: Word,
        gas_price: Word,
    ) -> bool
    where
        R: Rng + CryptoRng,
    {
        let mut client = MemoryClient::default();
        client.set_gas_price(gas_price);

        let gas_limit = 1_000_000;
        let max_fee = 100_000_000;
        let maturity = Default::default();
        let block_height = Default::default();

        let secret = SecretKey::random(rng);
        let sender = rng.gen();

        // Two bytes of random data to send as the message
        let msg_data = [rng.gen::<u8>(), rng.gen::<u8>()];

        #[rustfmt::skip]
        let script = vec![
            op::movi(0x10, 2),                          // data buffer allocation size
            op::aloc(0x10),                             // allocate
            op::movi(0x10, msg_data[0].into()),         // first message byte
            op::sb(RegId::HP, 0x10, 0),                 // store above to the message buffer
            op::movi(0x10, msg_data[1].into()),         // second message byte
            op::sb(RegId::HP, 0x10, 1),                 // store above to the message buffer
            op::movi(0x10, 0),                          // set the txid as recipient
            op::movi(0x12, 2),                          // one byte of data
            op::movi(0x13, message_output_amount as Immediate24),      // expected output amount
            op::smo(0x10, RegId::HP, 0x12, 0x13),
            op::ret(RegId::ONE),
        ];

        let script = script.into_iter().collect();
        let script_data = vec![];

        let mut tx = TransactionBuilder::script(script, script_data);
        tx.script_gas_limit(gas_limit)
            .maturity(maturity)
            .max_fee_limit(max_fee);
        // add inputs
        for (amount, data) in inputs {
            tx.add_unsigned_message_input(secret, sender, rng.gen(), amount, data);
        }
        tx.add_unsigned_coin_input(secret, rng.gen(), max_fee, AssetId::BASE, rng.gen());
        let tx = tx
            .add_output(Output::Change {
                to: Default::default(),
                amount: 0,
                asset_id: Default::default(),
            })
            .finalize_checked(block_height);

        let non_retryable_free_balance =
            tx.metadata().non_retryable_balances[&AssetId::BASE];
        let retryable_balance: u64 = tx.metadata().retryable_balance.into();

        let txid = tx.transaction().id(&ChainId::default());
        let receipts = client.transact(tx);

        let success = receipts.iter().any(|r| {
            matches!(
                r,
                Receipt::ScriptResult {
                    result: ScriptExecutionResult::Success,
                    ..
                }
            )
        });

        let state = client.state_transition().expect("tx was executed");
        let message_receipt = state.receipts().iter().find_map(|o| match o {
            Receipt::MessageOut {
                recipient,
                amount,
                data,
                ..
            } => Some((*recipient, *amount, data.clone())),
            _ => None,
        });
        assert_eq!(message_receipt.is_some(), success);
        if let Some((recipient, transferred, data)) = message_receipt {
            assert_eq!(txid.as_ref(), recipient.as_ref());
            assert_eq!(message_output_amount, transferred);
            assert_eq!(data.unwrap(), msg_data);
        }
        // get gas used from script result
        let gas_used = if let Receipt::ScriptResult { gas_used, .. } =
            state.receipts().last().unwrap()
        {
            gas_used
        } else {
            panic!("expected script result")
        };
        // get refunded fee amount
        let refund_amount = state
            .tx()
            .refund_fee(
                client.gas_costs(),
                client.fee_params(),
                *gas_used,
                gas_price,
            )
            .unwrap();

        // check that refundable balances aren't converted into change on failed txs
        if !success {
            assert!(
                matches!(state.tx().outputs()[0], Output::Change { amount, ..} if amount == non_retryable_free_balance + refund_amount)
            );
        } else {
            // check that unused retryable balance is returned as change
            assert!(
                matches!(state.tx().outputs()[0], Output::Change { amount, ..} if amount == non_retryable_free_balance + refund_amount + retryable_balance - message_output_amount)
            );
        }

        success
    }

    let rng = &mut StdRng::seed_from_u64(2322u64);

    // check arbitrary amount
    assert!(execute_test(rng, vec![(10, vec![0xfa; 15])], 10, 0));

    // check message with zero amount
    assert!(execute_test(rng, vec![(0, vec![0xfa; 15])], 0, 0));

    // Send more than we have
    assert!(!execute_test(rng, vec![(10, vec![0xfa; 15])], 11, 0));

    // check that retryable balance isn't refunded on revert
    assert!(!execute_test(
        rng,
        vec![(10, vec![0xfa; 15]), (1000, vec![])],
        1011,
        1,
    ));

    // check that retryable balance is refunded to user
    assert!(execute_test(
        rng,
        vec![(10, vec![0xfa; 15]), (1000, vec![])],
        50,
        1,
    ));
}

#[test]
fn timestamp_works() {
    let mut client = MemoryClient::default();

    let gas_limit = 1_000_000;
    let maturity = Default::default();
    let block_height = Default::default();

    // TODO consider using quickcheck after PR lands
    // https://github.com/FuelLabs/fuel-vm/pull/187
    let cases = vec![
        (0, 0),
        (0, 1),
        (5, 0),
        (5, 5),
        (5, 6),
        (10, 0),
        (10, 5),
        (10, 10),
        (10, 1_000),
    ];

    for (height, input) in cases {
        client.as_mut().set_block_height(height.into());

        let expected = client
            .as_ref()
            .timestamp(input.into())
            .expect("failed to calculate timestamp");

        #[rustfmt::skip]
        let script = vec![
            op::movi(0x11, input),              // set the argument
            op::time(0x10, 0x11),               // perform the instruction
            op::log(0x10, 0x00, 0x00, 0x00),    // log output
            op::ret(RegId::ONE),
        ];

        let script = script.into_iter().collect();
        let script_data = vec![];

        let tx = TransactionBuilder::script(script, script_data)
            .script_gas_limit(gas_limit)
            .maturity(maturity)
            .add_random_fee_input()
            .finalize_checked(block_height);

        let receipts = client.transact(tx);
        let result = receipts.iter().any(|r| {
            matches!(
                r,
                Receipt::ScriptResult {
                    result: ScriptExecutionResult::Success,
                    ..
                }
            )
        });

        assert_eq!(result, input <= height);

        if result {
            let ra = receipts
                .iter()
                .find_map(|r| match r {
                    Receipt::Log { ra, .. } => Some(*ra),
                    _ => None,
                })
                .expect("failed to fetch log");

            assert_eq!(ra, expected);
        }
    }
}

#[rstest::rstest]
fn block_height_works(#[values(0, 1, 2, 10, 100)] current_height: u32) {
    let current_height: BlockHeight = current_height.into();

    let mut client = MemoryClient::default();

    let gas_limit = 1_000_000;
    let maturity = Default::default();

    client.as_mut().set_block_height(current_height);

    #[rustfmt::skip]
    let script = vec![
        op::bhei(0x20),         // perform the instruction
        op::log(0x20, 0, 0, 0), // log output
        op::ret(RegId::ONE),
    ];

    let script = script.into_iter().collect();
    let script_data = vec![];

    let tx = TransactionBuilder::script(script, script_data)
        .script_gas_limit(gas_limit)
        .maturity(maturity)
        .add_random_fee_input()
        .finalize_checked(current_height);

    let receipts = client.transact(tx);
    let Some(Receipt::Log { ra, .. }) = receipts.first() else {
        panic!("expected log receipt");
    };

    let r: u32 = (*ra).try_into().unwrap();
    let result: BlockHeight = r.into();
    assert_eq!(result, current_height);
}

#[rstest::rstest]
fn block_hash_works(
    #[values(0, 1, 2, 10, 100)] current_height: u32,
    #[values(0, 1, 2, 10, 100)] test_height: u32,
) {
    let current_height: BlockHeight = current_height.into();
    let test_height: BlockHeight = test_height.into();

    let mut client = MemoryClient::default();

    let gas_limit = 1_000_000;
    let maturity = Default::default();

    client.as_mut().set_block_height(current_height);

    let expected = client
        .as_ref()
        .block_hash(test_height)
        .expect("failed to calculate block hash");

    #[rustfmt::skip]
    let script = vec![
        op::movi(0x10, 32),                 // allocation size
        op::aloc(0x10),                     // allocate memory
        op::movi(0x11, test_height.into()), // set the argument
        op::bhsh(RegId::HP, 0x11),          // perform the instruction
        op::logd(0, 0, RegId::HP, 0x10),    // log output
        op::ret(RegId::ONE),
    ];

    let script = script.into_iter().collect();
    let script_data = vec![];

    let tx = TransactionBuilder::script(script, script_data)
        .script_gas_limit(gas_limit)
        .maturity(maturity)
        .add_random_fee_input()
        .finalize_checked(current_height);

    let receipts = client.transact(tx);
    let Some(Receipt::LogData { data, .. }) = receipts.first() else {
        panic!("expected log receipt");
    };

    assert_eq!(data.as_ref().unwrap(), &*expected);
}

#[rstest::rstest]
fn coinbase_works() {
    let mut client = MemoryClient::default();

    let gas_limit = 1_000_000;
    let maturity = Default::default();

    let expected = client
        .as_ref()
        .coinbase()
        .expect("failed to calculate block hash");

    #[rustfmt::skip]
    let script = vec![
        op::movi(0x10, 32),                 // allocation size
        op::aloc(0x10),                     // allocate memory
        op::cb(RegId::HP),                  // perform the instruction
        op::logd(0, 0, RegId::HP, 0x10),    // log output
        op::ret(RegId::ONE),
    ];

    let script = script.into_iter().collect();
    let script_data = vec![];

    let tx = TransactionBuilder::script(script, script_data)
        .script_gas_limit(gas_limit)
        .maturity(maturity)
        .add_random_fee_input()
        .finalize_checked(10.into());

    let receipts = client.transact(tx);
    let Some(Receipt::LogData { data, .. }) = receipts.first() else {
        panic!("expected log receipt");
    };

    assert_eq!(data.as_ref().unwrap(), &*expected);
}

#[test]
fn various_ldc_issues_poc() {
    let rng = &mut StdRng::seed_from_u64(2322u64);
    let gas_limit = 1_000_000;
    let salt: Salt = rng.gen();
    let maturity = Default::default();
    let height = Default::default();

    let mut client = MemoryClient::default();

    let target_contract = vec![
        op::ret(RegId::ONE),
        op::ret(RegId::ZERO), // Pad to make length even to reduce complexity
    ];

    let bytes = target_contract.into_iter().collect::<Vec<u8>>();
    let target_len = bytes.len().try_into().unwrap();
    let offset = 0;
    let target_program: Witness = bytes.into();

    // deploy target contract
    let target_contract = Contract::from(target_program.as_ref());
    let target_contract_root = target_contract.root();
    let target_state_root = Contract::default_state_root();
    let target_contract_id =
        target_contract.id(&salt, &target_contract_root, &target_state_root);

    let consensus_params = ConsensusParameters::standard();

    let tx_create_target =
        TransactionBuilder::create(target_program.clone(), salt, vec![])
            .maturity(maturity)
            .add_random_fee_input()
            .add_contract_created()
            .finalize()
            .into_checked(height, &consensus_params)
            .expect("failed to check tx");

    client.deploy(tx_create_target).unwrap();

    let reg_a = 0x20;
    let reg_b = 0x21;
    let reg_c = 0x22;

    let count = ContractId::LEN as u32;

    let mut loader_contract = vec![
        op::movi(reg_a, count), // r[a] := ContractId::LEN
        op::aloc(reg_a),        // Reserve space for contract id in the heap
    ];

    // Generate code for pushing contract id to heap
    for (i, byte) in target_contract_id.as_ref().iter().enumerate() {
        let index = i as Immediate12;
        let value = *byte as Immediate12;
        loader_contract.extend([
            op::movi(reg_a, value.into()),   // r[a] := value
            op::sb(RegId::HP, reg_a, index), // m[$hp+index] := r[a] (=value)
        ]);
    }

    // when
    loader_contract.extend([
        op::move_(reg_a, RegId::HP),         // r[a] := $hp
        op::movi(reg_b, offset),             // r[b] = offset
        op::movi(reg_c, target_len),         // r[c] := len
        op::ldc(reg_a, reg_b, reg_c, 0),     // Load first two words from the contract
        op::lw(reg_c, RegId::FP, 0x240 / 8), // r[c] := code_size
    ]);

    let orig_contract_len = loader_contract.len();
    #[allow(clippy::identity_op)]
    let after_ldc_len = orig_contract_len * 4 + 24 /* opcode to be extended */
        + 4 /* original padding len */ + 8 /* ldc code len */ + 0 /* ldc padding */;

    loader_contract.extend([
        op::movi(reg_a, after_ldc_len as u32), // r[a] := expected length
        op::move_(reg_b, reg_c),               // r[b] = r[c]
        op::sub(reg_b, reg_b, reg_a),          /* r[b] -= r[a]     overflow flag is
                                                * not set, so if r[c] != r[a], one of
                                                * the sub will error */
        op::sub(reg_a, reg_a, reg_c), // r[a] -= r[c]
        op::ret(RegId::ONE),
    ]);

    // the opcode length is a multiple of 8 rn, need to push another insn to show how the
    // padding may screw up "append"
    loader_contract.push(op::noop());

    let bytes = loader_contract.into_iter().collect::<Vec<u8>>();
    let loader_program: Witness = bytes.into();

    // deploy loader contract
    let loader_contract = Contract::from(loader_program.as_ref());
    let loader_contract_root = loader_contract.root();
    let loader_state_root = Contract::default_state_root();
    let loader_contract_id =
        loader_contract.id(&salt, &loader_contract_root, &loader_state_root);
    let consensus_params = ConsensusParameters::standard();

    let tx_create_loader =
        TransactionBuilder::create(loader_program.clone(), salt, vec![])
            .maturity(maturity)
            .add_random_fee_input()
            .add_contract_created()
            .finalize()
            .into_checked(height, &consensus_params)
            .expect("failed to check tx");

    client.deploy(tx_create_loader).unwrap();

    let mut script = vec![
        op::movi(reg_a, count + 0x10), // r[a] := ContractId::LEN + Word::LEN * 2
        op::aloc(reg_a),               // Reserve space for contract id in the heap
    ];

    // Generate code for pushing contract id to heap
    for (i, byte) in loader_contract_id.as_ref().iter().enumerate() {
        let index = i as Immediate12;
        let value = *byte as Immediate12;
        script.extend([
            op::movi(reg_a, value.into()),   // r[a] := value
            op::sb(RegId::HP, reg_a, index), // m[$hp+index] := r[a] (=value)
        ]);
    }

    // when
    script.extend([
        op::move_(reg_a, RegId::HP), // r[b] = offset
        op::call(reg_a, RegId::ZERO, RegId::ZERO, RegId::CGAS),
        op::ret(RegId::ONE),
    ]);

    let input0 = Input::contract(
        rng.gen(),
        rng.gen(),
        rng.gen(),
        rng.gen(),
        target_contract_id,
    );
    let input1 = Input::contract(
        rng.gen(),
        rng.gen(),
        rng.gen(),
        rng.gen(),
        loader_contract_id,
    );
    let output0 = Output::contract(0, rng.gen(), rng.gen());
    let output1 = Output::contract(1, rng.gen(), rng.gen());

    let tx_deploy_loader =
        TransactionBuilder::script(script.into_iter().collect(), vec![])
            .script_gas_limit(gas_limit)
            .maturity(maturity)
            .add_input(input0)
            .add_input(input1)
            .add_random_fee_input()
            .add_output(output0)
            .add_output(output1)
            .finalize()
            .into_checked(height, &consensus_params)
            .expect("failed to check tx");

    let receipts = client.transact(tx_deploy_loader);

    receipts.iter().for_each(|receipt| {
        if let Receipt::Panic { id: _, reason, .. } = receipt {
            panic!("Script should not have panicked on reason {:?}", reason);
        }
    });
}

// === Begin temporary tests for ldcv2 ===

#[test]
fn ldcv2__loading_less_bytes_due_to_offset_reduces_cost() {
    let mut client = MemoryClient::default();

    let gas_costs = client.gas_costs();
    let noop_cost = gas_costs.noop();

    let number_of_opcodes = 25;
    let offset = 0;
    let len = 100;
    let starting_gas_amount =
        ldcv2__gas_cost_for_len(&mut client, number_of_opcodes, offset, len);

    for i in 1..10 {
        let offset = i * 4;
        let expected_gas_used = starting_gas_amount - (i * noop_cost);
        let actual_gas_used =
            ldcv2__gas_cost_for_len(&mut client, number_of_opcodes, offset as u16, len);

        assert_eq!(expected_gas_used, actual_gas_used);
    }
}

#[test]
fn ldcv2__cost_is_proportional_to_total_blobs_size_not_rC() {
    let mut client = MemoryClient::default();

    let gas_costs = client.gas_costs();
    let ldc_cost = gas_costs.ldc();
    let ldc_dep_len = match ldc_cost {
        DependentCost::LightOperation { units_per_gas, .. } => units_per_gas,
        DependentCost::HeavyOperation { gas_per_unit, .. } => gas_per_unit,
    };
    let blob_size = 0;
    let offset = 0;
    let len = 0;
    let starting_gas_amount =
        ldcv2__gas_cost_for_len(&mut client, blob_size, offset, len);

    let bytes_per_op = 4;

    for i in 1..10 {
        let number_of_opcodes = blob_size + (i * ldc_dep_len / bytes_per_op) as usize;

        let cost_of_ldc = i;

        // The gas should go up 1 per every ldc_dep_cost even when rC is 0
        let expected_gas_used = starting_gas_amount + cost_of_ldc;

        let actual_gas_used =
            ldcv2__gas_cost_for_len(&mut client, number_of_opcodes, offset, len);
        assert_eq!(actual_gas_used, expected_gas_used);
    }
}

fn ldcv2__gas_cost_for_len<M>(
    client: &mut MemoryClient<M>,
    // in number of opcodes
    number_of_opcodes: usize,
    offset: u16,
    len: u16,
) -> Word
where
    M: Memory,
{
    let mut target_blob = vec![];
    for _ in 0..number_of_opcodes {
        target_blob.push(op::noop());
    }

    let bytes = target_blob.into_iter().collect::<Vec<u8>>();

    let receipts = ldcv2__load_len_of_target_blob(client, offset, len, bytes, false);

    let result = receipts.last().expect("No receipt");

    let actual_gas_used = match result {
        Receipt::ScriptResult { gas_used, .. } => gas_used,
        _ => panic!("Should be a `ScriptResult`"),
    };

    *actual_gas_used
}

fn ldcv2__load_len_of_target_blob<M>(
    client: &mut MemoryClient<M>,
    offset: u16,
    len: u16,
    blob_code: Vec<u8>,
    include_log_d: bool,
) -> &[Receipt]
where
    M: Memory,
{
    let gas_limit = 1_000_000;
    let maturity = Default::default();
    let height = Default::default();

    let blob_id = BlobId::compute(&blob_code);

    let consensus_params = ConsensusParameters::standard();

    let tx_blob = TransactionBuilder::blob(BlobBody {
        id: blob_id,
        witness_index: 0,
    })
    .add_witness(blob_code.into())
    .maturity(maturity)
    .add_random_fee_input()
    .finalize()
    .into_checked(height, &consensus_params)
    .expect("failed to check tx");

    client.blob(tx_blob).unwrap();

    // Then deploy another contract that attempts to read the first one
    let reg_a = 0x20;
    let reg_b = 0x21;
    let reg_c = 0x22;

    let count = ContractId::LEN as Immediate12;

    let mut load_blob = vec![
        op::ori(reg_a, reg_a, count), // r[a] := r[a] | ContractId::LEN
        op::aloc(reg_a),              // Reserve space for blob id in the heap
    ];

    // Generate code for pushing blob id to heap
    for (i, byte) in blob_id.as_ref().iter().enumerate() {
        let index = i as Immediate12;
        let value = *byte as Immediate12;
        load_blob.extend([
            op::movi(reg_a, value.into()),   // r[a] := r[a] | value
            op::sb(RegId::HP, reg_a, index), // m[$hp+index] := r[a] (=value)
        ]);
    }

    // when
    load_blob.extend([
        op::move_(reg_a, RegId::HP),     // r[a] := $hp
        op::ori(reg_b, reg_b, offset),   // r[b] += offset
        op::ori(reg_c, reg_c, len),      // r[b] += len
        op::ldc(reg_a, reg_b, reg_c, 1), // Load first two words from the contract
    ]);

    if include_log_d {
        let padded_len = pad(len);
        load_blob.extend([
            op::subi(reg_a, RegId::SSP, padded_len), /* r[a] := $ssp - padded_len
                                                      * (start of
                                                      * the loaded
                                                      * code) */
            op::movi(reg_c, padded_len as u32), /* r[b] = padded_len (length of the
                                                 * loaded code) */
            op::logd(RegId::ZERO, RegId::ZERO, reg_a, reg_c), /* Log digest of the
                                                               * loaded code */
        ])
    }

    load_blob.push(op::noop()); // Patched to the jump later

    let tx_deploy_loader = TransactionBuilder::script(
        #[allow(clippy::iter_cloned_collect)]
        load_blob.iter().copied().collect(),
        vec![],
    )
    .script_gas_limit(gas_limit)
    .maturity(maturity)
    .add_random_fee_input()
    .finalize()
    .into_checked(height, &consensus_params)
    .expect("failed to check tx");

    // Patch the code with correct jump address
    let transaction_end_addr =
        tx_deploy_loader.transaction().size() - Script::script_offset_static();
    *load_blob.last_mut().unwrap() = op::ji((transaction_end_addr / 4) as Immediate24);

    let tx_deploy_loader =
        TransactionBuilder::script(load_blob.into_iter().collect(), vec![])
            .script_gas_limit(gas_limit)
            .maturity(maturity)
            .add_random_fee_input()
            .finalize()
            .into_checked(height, &consensus_params)
            .expect("failed to check tx");

    client.transact(tx_deploy_loader)
}

fn ldcv2_reason_helper(cmd: Vec<Instruction>, expected_reason: PanicReason) {
    let gas_price = 0;

    // make gas costs free
    let gas_costs = GasCosts::default();

    let mut consensus_params = ConsensusParameters::default();
    consensus_params.set_gas_costs(gas_costs);

    let interpreter_params = InterpreterParams::new(gas_price, &consensus_params);

    let mut client = MemoryClient::<_, NotSupportedEcal>::from_txtor(Transactor::new(
        MemoryInstance::new(),
        MemoryStorage::default(),
        interpreter_params,
    ));

    let gas_limit = 1_000_000;
    let maturity = Default::default();
    let height = Default::default();

    // Start by creating and deploying a new example contract
    let blob_code = vec![
        op::log(RegId::ONE, RegId::ONE, RegId::ONE, RegId::ONE),
        op::ret(RegId::ONE),
        op::ret(RegId::ZERO), // Pad to make length uneven to test padding
    ];

    let program: Vec<u8> = blob_code.into_iter().collect();

    let blob_id = BlobId::compute(&program);

    let tx_blob = TransactionBuilder::blob(BlobBody {
        id: blob_id,
        witness_index: 0,
    })
    .add_witness(program.into())
    .maturity(maturity)
    .add_random_fee_input()
    .finalize()
    .into_checked(height, &consensus_params)
    .expect("failed to check tx");

    client.blob(tx_blob).unwrap();

    let load_blob = cmd;

    let tx_deploy_loader =
        TransactionBuilder::script(load_blob.into_iter().collect(), blob_id.to_vec())
            .script_gas_limit(gas_limit)
            .maturity(maturity)
            .add_random_fee_input()
            .finalize()
            .into_checked(height, &consensus_params)
            .expect("failed to check tx");

    let receipts = client.transact(tx_deploy_loader);
    if let Receipt::Panic { id: _, reason, .. } = receipts.first().expect("No receipt") {
        assert_eq!(
            &expected_reason,
            reason.reason(),
            "Expected {}, found {}",
            expected_reason,
            reason.reason()
        );
    } else {
        panic!("Script should have panicked before logging");
    }
}

#[test]
fn ldcv2__fails_with_nonempty_stack() {
    let (load_blob, _) = script_with_data_offset!(
        data_offset,
        vec![
            op::movi(0x10, data_offset as Immediate18),
            op::cfei(0x1), // sp += 1
            op::ldc(0x10, RegId::ZERO, RegId::ONE, 1),
        ],
        TxParameters::DEFAULT.tx_offset()
    );

    ldcv2_reason_helper(load_blob, ExpectedUnallocatedStack);
}

#[test]
fn ldcv2__fails_when_mem_offset_is_above_reg_hp() {
    // Then deploy another contract that attempts to read the first one

    let (load_blob, _) = script_with_data_offset!(
        data_offset,
        vec![
            op::movi(0x10, data_offset as Immediate18),
            op::ldc(0x10, RegId::ZERO, RegId::HP, 1),
        ],
        TxParameters::DEFAULT.tx_offset()
    );

    ldcv2_reason_helper(load_blob, MemoryOverflow);
}

#[test]
fn ldcv2__fails_when_blob_size_overflows() {
    ldcv2_reason_helper(
        vec![
            op::not(0x20, RegId::ZERO),
            op::ldc(RegId::HP, RegId::ZERO, 0x20, 1),
        ],
        MemoryOverflow,
    );
}

#[test]
fn ldcv2__fails_wehn_blob_id_ends_beyond_max_ram() {
    // Then deploy another contract that attempts to read the first one
    let reg_a = 0x20;
    let reg_b = 0x21;

    // cover blob_id_end beyond max ram
    let load_blob = vec![
        op::move_(reg_a, RegId::HP),           // r[a] := $hp
        op::xor(reg_b, reg_b, reg_b),          // r[b] := 0
        op::ori(reg_b, reg_b, 12),             // r[b] += 12 (will be padded to 16)
        op::ldc(reg_a, RegId::ZERO, reg_b, 1), // Load first two words from the contract
    ];

    ldcv2_reason_helper(load_blob, MemoryOverflow);
}

#[test]
<<<<<<< HEAD
fn ldcv2_fails_when_blob_not_in_inputs() {
=======
fn ldcv2__fails_when_blob_doesnt_exist() {
>>>>>>> d2c76e24
    // Then deploy another contract that attempts to read the first one
    let reg_a = 0x20;
    let reg_b = 0x21;

    // contract not in inputs
    let load_blob = vec![
        op::ldc(reg_a, RegId::ZERO, reg_b, 1), // Load first two words from the contract
    ];

    ldcv2_reason_helper(load_blob, PanicReason::BlobNotFound);
}

#[test]
fn load_blob_code__copies_expected_bytes() {
    let mut test_context = TestBuilder::new(2322u64);
    let gas_limit = 1_000_000;

    let program_ops = vec![
        op::movi(0x10, 0x11),
        op::movi(0x11, 0x2a),
        op::add(0x12, 0x10, 0x11),
        op::log(0x10, 0x11, 0x12, 0x00),
        op::ret(0x20),
    ];

    let program = program_ops.clone().into_iter().collect::<Vec<u8>>();
    let blob_size = program.len();
    let blob_id = BlobId::compute(&program);
    test_context.setup_blob(program.clone());

    let (script, _) = script_with_data_offset!(
        data_offset,
        vec![
            op::movi(0x20, data_offset as Immediate18),
            op::add(0x11, RegId::ZERO, 0x20),
            op::movi(0x12, 0 as Immediate18),
            op::movi(0x13, blob_size as Immediate18),
            op::move_(0x22, RegId::SSP),
            op::ldc(0x11, 0x12, 0x13, 1),
            op::addi(0x21, 0x20, ContractId::LEN as Immediate12),
            op::meq(0x30, 0x21, 0x22, 0x13),
            op::ret(0x30),
        ],
        TxParameters::DEFAULT.tx_offset()
    );

    let mut script_data = blob_id.to_vec();
    script_data.extend(program.as_slice());

    let result = test_context
        .start_script(script, script_data)
        .script_gas_limit(gas_limit)
        .fee_input()
        .execute();

    let receipts = result.receipts();
    let ret = receipts
        .first()
        .expect("A `RET` opcode was part of the program.");

    assert_eq!(1, ret.val().expect("Return value"));
}

#[test]
<<<<<<< HEAD
fn load_blob_code__fails_when_blob_offset_is_over_length() {
    // This test like a `load_blob_code_v2_copies_expected_bytes`, but the offset
=======
fn load_blob_code__doesnt_load_above_offset() {
    // This test like a `load_blob_code__copies_expected_bytes`, but the offset
>>>>>>> d2c76e24
    // is set to be beyond the length of the contract code. The `meq` should fail.
    let mut test_context = TestBuilder::new(2322u64);
    let gas_limit = 1_000_000;

    let program_ops = vec![
        op::movi(0x10, 0x11),
        op::movi(0x11, 0x2a),
        op::add(0x12, 0x10, 0x11),
        op::log(0x10, 0x11, 0x12, 0x00),
        op::ret(0x20),
    ];

    let program = program_ops.clone().into_iter().collect::<Vec<u8>>();
    let blob_size = program.len();
    let blob_id = BlobId::compute(&program);
    test_context.setup_blob(program.clone());

    let (script, _) = script_with_data_offset!(
        data_offset,
        vec![
            op::movi(0x20, data_offset as Immediate18),
            op::add(0x11, RegId::ZERO, 0x20),
            op::movi(0x12, (blob_size + 1) as Immediate18),
            op::movi(0x13, blob_size as Immediate18),
            op::move_(0x22, RegId::SSP),
            op::ldc(0x11, 0x12, 0x13, 1),
            op::addi(0x21, 0x20, ContractId::LEN as Immediate12),
            op::meq(0x30, 0x21, 0x22, 0x13),
            op::ret(0x30),
        ],
        TxParameters::DEFAULT.tx_offset()
    );

    let mut script_data = blob_id.to_vec();
    script_data.extend(program.as_slice());

    let result = test_context
        .start_script(script, script_data)
        .script_gas_limit(gas_limit)
        .fee_input()
        .execute();

    let receipts = result.receipts();
    let ret = receipts
        .first()
        .expect("A `RET` opcode was part of the program.");

    assert_eq!(0, ret.val().expect("Return value"));
}

// === End temporary tests for ldcv2 ===<|MERGE_RESOLUTION|>--- conflicted
+++ resolved
@@ -2584,11 +2584,7 @@
 }
 
 #[test]
-<<<<<<< HEAD
-fn ldcv2_fails_when_blob_not_in_inputs() {
-=======
 fn ldcv2__fails_when_blob_doesnt_exist() {
->>>>>>> d2c76e24
     // Then deploy another contract that attempts to read the first one
     let reg_a = 0x20;
     let reg_b = 0x21;
@@ -2653,13 +2649,8 @@
 }
 
 #[test]
-<<<<<<< HEAD
-fn load_blob_code__fails_when_blob_offset_is_over_length() {
-    // This test like a `load_blob_code_v2_copies_expected_bytes`, but the offset
-=======
 fn load_blob_code__doesnt_load_above_offset() {
     // This test like a `load_blob_code__copies_expected_bytes`, but the offset
->>>>>>> d2c76e24
     // is set to be beyond the length of the contract code. The `meq` should fail.
     let mut test_context = TestBuilder::new(2322u64);
     let gas_limit = 1_000_000;
