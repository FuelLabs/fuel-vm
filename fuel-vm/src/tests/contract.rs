use crate::{
    prelude::*,
    script_with_data_offset,
    util::test_helpers::TestBuilder,
};
use alloc::{
    vec,
    vec::Vec,
};
use fuel_asm::{
    op,
    RegId,
};
use fuel_tx::{
    policies::Policies,
    ConsensusParameters,
    Witness,
};
use fuel_types::{
    canonical::Serialize,
    SubAssetId,
};
use rand::{
    rngs::StdRng,
    Rng,
    SeedableRng,
};

#[test]
fn prevent_contract_id_redeployment() {
    let mut rng = StdRng::seed_from_u64(2322u64);
    let mut client = MemoryClient::default();

    let input_amount = 1000;
    let spend_amount = 600;
    let asset_id = AssetId::BASE;

    #[rustfmt::skip]
    let function_rvrt: Vec<Instruction> = vec![
        op::rvrt(0),
    ];

    let salt: Salt = rng.gen();
    let program: Witness = function_rvrt.into_iter().collect::<Vec<u8>>().into();

    let contract = Contract::from(program.as_ref());
    let contract_root = contract.root();
    let state_root = Contract::default_state_root();
    let contract_undefined = contract.id(&salt, &contract_root, &state_root);

    let output = Output::contract_created(contract_undefined, state_root);

    let policies = Policies::new().with_max_fee(0);

    let mut create = Transaction::create(
        Default::default(),
        policies,
        salt,
        vec![],
        vec![],
        vec![
            output,
            Output::change(rng.gen(), 0, asset_id),
            Output::coin(rng.gen(), spend_amount, asset_id),
        ],
        vec![program, Witness::default()],
    );
    create.add_unsigned_coin_input(
        rng.gen(),
        &Default::default(),
        input_amount,
        asset_id,
        rng.gen(),
        Default::default(),
    );

    let consensus_params = ConsensusParameters::standard();

    let create = create
        .into_checked_basic(1.into(), &consensus_params)
        .expect("failed to generate checked tx");

    // deploy contract
    client
        .deploy(create.clone())
        .expect("First create should be executed");
    let mut txtor: Transactor<_, _, _> = client.into();
    // second deployment should fail
    let result = txtor.deploy(create).unwrap_err();
    assert_eq!(
        result,
        InterpreterError::Panic(PanicReason::ContractIdAlreadyDeployed)
    );
}

#[test]
<<<<<<< HEAD
fn mint_burn() {
    let mut test_context = TestBuilder::new(2322u64);

    let mut balance = 1000;
    let gas_limit = 1_000_000;

    let program = vec![
        op::addi(0x10, RegId::FP, CallFrame::a_offset() as Immediate12),
        op::lw(0x10, 0x10, 0),
        op::addi(0x11, RegId::FP, CallFrame::b_offset() as Immediate12),
        op::lw(0x11, 0x11, 0),
        // Allocate 32 bytes for the zeroed `sub_id`.
        op::movi(0x15, Bytes32::LEN as u32),
        op::aloc(0x15),
        op::jnei(0x10, RegId::ZERO, 9),
        // Mint `0x11` amount of an assets created from zeroed `sub_id`
        op::mint(0x11, RegId::HP),
        op::ji(10),
        op::burn(0x11, RegId::HP),
        op::ret(RegId::ONE),
    ];

    let contract_id = test_context.setup_contract(program, None, None).contract_id;

    let asset_id = contract_id.asset_id(&SubAssetId::zeroed());

    let (script_call, _) = script_with_data_offset!(
        data_offset,
        vec![
            op::movi(0x10, data_offset as Immediate18),
            op::call(0x10, RegId::ZERO, 0x10, RegId::CGAS),
            op::ret(RegId::ONE),
        ],
        test_context.get_tx_params().tx_offset()
    );
    let script_call_data = Call::new(contract_id, 0, balance).to_bytes();

    let script_data_check_balance: Vec<u8> = asset_id
        .as_ref()
        .iter()
        .chain(contract_id.as_ref().iter())
        .copied()
        .collect();

    let (script_check_balance, _) = script_with_data_offset!(
        data_offset,
        vec![
            op::movi(0x10, data_offset as Immediate18),
            op::move_(0x11, 0x10),
            op::addi(0x12, 0x10, AssetId::LEN as Immediate12),
            op::bal(0x10, 0x11, 0x12),
            op::log(0x10, RegId::ZERO, RegId::ZERO, RegId::ZERO),
            op::ret(RegId::ONE),
        ],
        test_context.get_tx_params().tx_offset()
    );

    let result = test_context
        .start_script(
            script_check_balance.clone(),
            script_data_check_balance.clone(),
        )
        .script_gas_limit(gas_limit)
        .contract_input(contract_id)
        .fee_input()
        .contract_output(&contract_id)
        .execute();

    let storage_balance = result.receipts()[0].ra().expect("Balance expected");
    assert_eq!(0, storage_balance);

    test_context
        .start_script(script_call.clone(), script_call_data)
        .script_gas_limit(gas_limit)
        .contract_input(contract_id)
        .fee_input()
        .contract_output(&contract_id)
        .execute();

    let result = test_context
        .start_script(
            script_check_balance.clone(),
            script_data_check_balance.clone(),
        )
        .script_gas_limit(gas_limit)
        .contract_input(contract_id)
        .fee_input()
        .contract_output(&contract_id)
        .execute();

    let storage_balance = result.receipts()[0].ra().expect("Balance expected");
    assert_eq!(balance as Word, storage_balance);

    // Try to burn more than the available balance
    let script_call_data = Call::new(contract_id, 1, balance + 1).to_bytes();

    let result = test_context
        .start_script(script_call.clone(), script_call_data)
        .script_gas_limit(gas_limit)
        .contract_input(contract_id)
        .fee_input()
        .contract_output(&contract_id)
        .execute();
    assert!(result.should_revert());

    let result = test_context
        .start_script(
            script_check_balance.clone(),
            script_data_check_balance.clone(),
        )
        .script_gas_limit(gas_limit)
        .contract_input(contract_id)
        .fee_input()
        .contract_output(&contract_id)
        .execute();

    let storage_balance = result.receipts()[0].ra().expect("Balance expected");
    assert_eq!(balance as Word, storage_balance);

    // Burn some of the balance
    let burn = 100;

    let script_call_data = Call::new(contract_id, 1, burn).to_bytes();
    test_context
        .start_script(script_call.clone(), script_call_data)
        .script_gas_limit(gas_limit)
        .contract_input(contract_id)
        .fee_input()
        .contract_output(&contract_id)
        .execute();
    balance -= burn;

    let result = test_context
        .start_script(
            script_check_balance.clone(),
            script_data_check_balance.clone(),
        )
        .script_gas_limit(gas_limit)
        .contract_input(contract_id)
        .fee_input()
        .contract_output(&contract_id)
        .execute();

    let storage_balance = result.receipts()[0].ra().expect("Balance expected");
    assert_eq!(balance as Word, storage_balance);

    // Burn the remainder balance
    let script_call_data = Call::new(contract_id, 1, balance).to_bytes();
    test_context
        .start_script(script_call, script_call_data)
        .script_gas_limit(gas_limit)
        .contract_input(contract_id)
        .fee_input()
        .contract_output(&contract_id)
        .execute();

    let result = test_context
        .start_script(script_check_balance, script_data_check_balance)
        .script_gas_limit(gas_limit)
        .contract_input(contract_id)
        .fee_input()
        .contract_output(&contract_id)
        .execute();

    let storage_balance = result.receipts()[0].ra().expect("Balance expected");
    assert_eq!(0, storage_balance);
}

#[test]
=======
>>>>>>> 55cca8f1
fn mint_consumes_gas_for_new_assets() {
    let mut test_context = TestBuilder::new(2322u64);

    let balance = 1000;
    let gas_limit = 1_000_000;

    let [new_asset, existing_asset] = [true, false].map(|create_new_asset| {
        let mut program = vec![
            op::addi(0x10, RegId::FP, CallFrame::a_offset() as Immediate12),
            op::lw(0x10, 0x10, 0),
            op::addi(0x11, RegId::FP, CallFrame::b_offset() as Immediate12),
            op::lw(0x11, 0x11, 0),
            // Allocate 32 bytes for the zeroed `sub_id`.
            op::movi(0x15, Bytes32::LEN as u32),
            op::aloc(0x15),
        ];

        // Mint some of the asset before to make the asset exist before the measured mint
        if !create_new_asset {
            program.push(op::mint(0x11, RegId::HP));
        }

        // The mint we're measuring
        program.extend([
            op::log(RegId::GGAS, RegId::ZERO, RegId::ZERO, RegId::ZERO),
            op::mint(0x11, RegId::HP),
            op::log(RegId::GGAS, RegId::ZERO, RegId::ZERO, RegId::ZERO),
            op::ret(RegId::ONE),
        ]);

        let contract_id = test_context.setup_contract(program, None, None).contract_id;

        let (script_call, _) = script_with_data_offset!(
            data_offset,
            vec![
                op::movi(0x10, data_offset as Immediate18),
                op::call(0x10, RegId::ZERO, 0x10, RegId::CGAS),
                op::ret(RegId::ONE),
            ],
            test_context.get_tx_params().tx_offset()
        );
        let script_call_data = Call::new(contract_id, 0, balance).to_bytes();

        let result = test_context
            .start_script(script_call.clone(), script_call_data)
            .script_gas_limit(gas_limit)
            .contract_input(contract_id)
            .fee_input()
            .contract_output(&contract_id)
            .execute();

        let mut gas_values = result.receipts().iter().filter_map(|v| match v {
            Receipt::Log { ra, .. } => Some(ra),
            _ => None,
        });

        let gas_before = gas_values.next().expect("Missing log receipt");
        let gas_after = gas_values.next().expect("Missing log receipt");
        gas_before - gas_after
    });

    assert!(new_asset > existing_asset);
}<|MERGE_RESOLUTION|>--- conflicted
+++ resolved
@@ -94,7 +94,6 @@
 }
 
 #[test]
-<<<<<<< HEAD
 fn mint_burn() {
     let mut test_context = TestBuilder::new(2322u64);
 
@@ -264,8 +263,6 @@
 }
 
 #[test]
-=======
->>>>>>> 55cca8f1
 fn mint_consumes_gas_for_new_assets() {
     let mut test_context = TestBuilder::new(2322u64);
 
