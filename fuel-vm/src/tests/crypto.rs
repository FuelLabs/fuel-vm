--- conflicted
+++ resolved
@@ -1,8 +1,3 @@
-<<<<<<< HEAD
-use fuel_asm::PanicReason::{ArithmeticOverflow, ErrorFlag, MemoryOverflow};
-use fuel_asm::{op, GTFArgs, RegId};
-use fuel_crypto::{Hasher, PublicKey, SecretKey, Signature};
-=======
 use fuel_asm::{
     op,
     GTFArgs,
@@ -13,8 +8,7 @@
     },
     RegId,
 };
-use fuel_crypto::Hasher;
->>>>>>> ae961891
+use fuel_crypto::{Hasher, PublicKey, SecretKey, Signature};
 use fuel_tx::TransactionBuilder;
 use rand::{
     rngs::StdRng,
