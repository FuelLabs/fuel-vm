use alloc::{
    borrow::ToOwned,
    vec,
    vec::Vec,
};
use consensus_parameters::gas::GasCostsValuesV5;

use crate::{
    checked_transaction::EstimatePredicates,
    consts::*,
    interpreter::{
        InterpreterParams,
        NotSupportedEcal,
    },
    storage::{
        UploadedBytecode,
        predicate::EmptyStorage,
    },
};
use fuel_asm::{
    GMArgs,
    GTFArgs,
    RegId,
    op,
};
use fuel_crypto::Hasher;
use fuel_tx::{
    ConsensusParameters,
    Finalizable,
    Receipt,
    Script,
    TransactionBuilder,
    field::{
        Inputs,
        Outputs,
        ReceiptsRoot,
        Script as ScriptField,
        Witnesses,
    },
    policies::PoliciesBits,
};
use fuel_types::{
    BlockHeight,
    ChainId,
    bytes,
    canonical::Serialize,
};
use rand::{
    Rng,
    SeedableRng,
    rngs::StdRng,
};

use crate::prelude::{
    GasCosts,
    *,
};

/// Allocates a byte array from heap and initializes it. Then points `reg` to it.
fn alloc_bytearray<const S: usize>(reg: u8, v: [u8; S]) -> Vec<Instruction> {
    let mut ops = vec![op::movi(reg, S as u32), op::aloc(reg)];
    for (i, b) in v.iter().enumerate() {
        if *b != 0 {
            ops.push(op::movi(reg, *b as u32));
            ops.push(op::sb(RegId::HP, reg, i as u16));
        }
    }
    ops.push(op::move_(reg, RegId::HP));
    ops
}

#[test]
fn metadata() {
    let rng = &mut StdRng::seed_from_u64(2322u64);

    let mut storage = MemoryStorage::default();

    let gas_price = 0;
    let gas_limit = 1_000_000;
    let maturity = Default::default();
    let height = Default::default();

    let consensus_params = ConsensusParameters::standard();

    #[rustfmt::skip]
    let routine_metadata_is_caller_external = vec![
        op::gm_args(0x10, GMArgs::IsCallerExternal),
        op::gm_args(0x11, GMArgs::GetCaller),
        op::log(0x10, 0x00, 0x00, 0x00),
        op::movi(0x20, ContractId::LEN as Immediate18),
        op::logd(0x00, 0x00, 0x11, 0x20),
        op::ret(RegId::ONE),
    ];

    let salt: Salt = rng.r#gen();
    let program: Witness = routine_metadata_is_caller_external
        .into_iter()
        .collect::<Vec<u8>>()
        .into();

    let contract = Contract::from(program.as_ref());
    let contract_root = contract.root();
    let state_root = Contract::default_state_root();
    let contract_metadata = contract.id(&salt, &contract_root, &state_root);

    let tx = TransactionBuilder::create(program, salt, vec![])
        .maturity(maturity)
        .add_fee_input()
        .add_contract_created()
        .finalize()
        .into_checked(height, &consensus_params)
        .expect("failed to check tx");

    let interpreter_params = InterpreterParams::new(gas_price, &consensus_params);

    // Deploy the contract into the blockchain
    assert!(
        Transactor::<_, _, _>::new(
            MemoryInstance::new(),
            &mut storage,
            interpreter_params.clone()
        )
        .transact(tx)
        .is_success()
    );

    let mut routine_call_metadata_contract = vec![
        op::gm_args(0x10, GMArgs::IsCallerExternal),
        op::log(0x10, 0x00, 0x00, 0x00),
        op::movi(0x10, (Bytes32::LEN + 2 * Bytes8::LEN) as Immediate18),
        op::aloc(0x10),
        op::move_(0x10, RegId::HP),
    ];

    contract_metadata
        .as_ref()
        .iter()
        .enumerate()
        .for_each(|(i, b)| {
            routine_call_metadata_contract.push(op::movi(0x11, *b as Immediate18));
            routine_call_metadata_contract.push(op::sb(0x10, 0x11, i as Immediate12));
        });

    routine_call_metadata_contract.push(op::call(0x10, RegId::ZERO, 0x10, RegId::CGAS));
    routine_call_metadata_contract.push(op::ret(RegId::ONE));

    let salt: Salt = rng.r#gen();
    let program: Witness = routine_call_metadata_contract
        .into_iter()
        .collect::<Vec<u8>>()
        .into();

    let contract = Contract::from(program.as_ref());
    let contract_root = contract.root();
    let state_root = Contract::default_state_root();
    let contract_id = contract.id(&salt, &contract_root, &state_root);
    let tx = TransactionBuilder::create(program, salt, vec![])
        .maturity(maturity)
        .add_fee_input()
        .add_contract_created()
        .finalize()
        .into_checked(height, &consensus_params)
        .expect("failed to check tx");

    assert!(
        Transactor::<_, _, _>::new(
            MemoryInstance::new(),
            &mut storage,
            interpreter_params.clone()
        )
        .transact(tx)
        .is_success()
    );

    let mut inputs = vec![];
    let mut outputs = vec![];

    inputs.push(Input::contract(
<<<<<<< HEAD
        rng.gen(),
        rng.gen(),
        rng.gen(),
        rng.gen(),
        contract_id,
=======
        rng.r#gen(),
        rng.r#gen(),
        rng.r#gen(),
        rng.r#gen(),
        contract_call,
>>>>>>> 49656a3b
    ));
    outputs.push(Output::contract(0, rng.r#gen(), rng.r#gen()));

    inputs.push(Input::contract(
        rng.r#gen(),
        rng.r#gen(),
        rng.r#gen(),
        rng.r#gen(),
        contract_metadata,
    ));
    outputs.push(Output::contract(1, rng.r#gen(), rng.r#gen()));

    let mut script = vec![
        op::movi(0x10, (1 + Bytes32::LEN + 2 * Bytes8::LEN) as Immediate18),
        op::aloc(0x10),
        op::move_(0x10, RegId::HP),
    ];

    contract_id.as_ref().iter().enumerate().for_each(|(i, b)| {
        script.push(op::movi(0x11, *b as Immediate18));
        script.push(op::sb(0x10, 0x11, i as Immediate12));
    });

    script.push(op::call(0x10, RegId::ZERO, 0x10, RegId::CGAS));
    script.push(op::ret(RegId::ONE));

    #[allow(clippy::iter_cloned_collect)]
    // collection is also perfomring a type conversion
    let script = script.iter().copied().collect::<Vec<u8>>();

    let tx = TransactionBuilder::script(script, vec![])
        .script_gas_limit(gas_limit)
        .maturity(maturity)
        .add_input(inputs[0].clone())
        .add_input(inputs[1].clone())
        .add_output(outputs[0])
        .add_output(outputs[1])
        .add_fee_input()
        .finalize()
        .into_checked(height, &consensus_params)
        .expect("failed to check tx");

    let receipts = Transactor::<_, _, _>::new(
        MemoryInstance::new(),
        &mut storage,
        interpreter_params,
    )
    .transact(tx)
    .receipts()
    .expect("Failed to transact")
    .to_owned();

    let ra = receipts[1]
        .ra()
        .expect("IsCallerExternal should set $rA as boolean flag");
    assert_eq!(1, ra);

    let ra = receipts[3]
        .ra()
        .expect("IsCallerExternal should set $rA as boolean flag");
    assert_eq!(0, ra);

    let contract_call = Hasher::hash(contract_id.as_ref());
    let digest = receipts[4]
        .digest()
        .expect("GetCaller should return contract Id");
    assert_eq!(&contract_call, digest);
}

#[test]
fn get_metadata_chain_id() {
    let rng = &mut StdRng::seed_from_u64(2322u64);
    let gas_limit = 1_000_000;
    let height = BlockHeight::default();

    let chain_id: ChainId = rng.r#gen();

    let interpreter_params = InterpreterParams {
        chain_id,
        ..Default::default()
    };

    let mut client = MemoryClient::<_, NotSupportedEcal>::new(
        MemoryInstance::new(),
        Default::default(),
        interpreter_params,
    );

    #[rustfmt::skip]
    let get_chain_id = vec![
        op::gm_args(0x10, GMArgs::GetChainId),
        op::ret(0x10),
    ];

    let consensus_params = ConsensusParameters::standard_with_id(chain_id);

    let script = TransactionBuilder::script(get_chain_id.into_iter().collect(), vec![])
        .script_gas_limit(gas_limit)
        .with_chain_id(chain_id)
        .add_fee_input()
        .finalize()
        .into_checked(height, &consensus_params)
        .unwrap();

    let receipts = client.transact(script);

    if let Receipt::Return { val, .. } = receipts[0].clone() {
        assert_eq!(val, *chain_id);
    } else {
        panic!("expected return receipt, instead of {:?}", receipts[0])
    }
}

#[test]
fn get_metadata_base_asset_id() {
    let gas_limit = 1_000_000;
    let height = BlockHeight::default();
    let mut storage = MemoryStorage::default();

    let mut params = ConsensusParameters::standard();
    params.set_base_asset_id(AssetId::from([5; 32]));

    let script = TransactionBuilder::script(
        vec![
            op::gm_args(0x20, GMArgs::BaseAssetId),
            op::movi(0x21, AssetId::LEN.try_into().unwrap()),
            op::logd(RegId::ZERO, RegId::ZERO, 0x20, 0x21),
            op::ret(RegId::ONE),
        ]
        .into_iter()
        .collect(),
        vec![],
    )
    .script_gas_limit(gas_limit)
    .add_fee_input()
    .finalize()
    .into_checked(height, &params)
    .unwrap();

    let receipts = Transactor::<_, _, _>::new(
        MemoryInstance::new(),
        &mut storage,
        InterpreterParams {
            base_asset_id: *params.base_asset_id(),
            ..Default::default()
        },
    )
    .transact(script)
    .receipts()
    .expect("Failed to transact")
    .to_owned();

    if let Receipt::LogData { data, .. } = receipts[0].clone() {
        assert_eq!(data.unwrap(), params.base_asset_id().to_bytes());
    } else {
        panic!("expected LogData receipt, instead of {:?}", receipts[0]);
    }
}

#[test]
fn get_metadata_tx_start() {
    let gas_limit = 1_000_000;
    let height = BlockHeight::default();
    let mut storage = MemoryStorage::default();

    let script = TransactionBuilder::script(
        vec![op::gm_args(0x20, GMArgs::TxStart), op::ret(0x20)]
            .into_iter()
            .collect(),
        vec![],
    )
    .script_gas_limit(gas_limit)
    .add_fee_input()
    .finalize()
    .into_checked(height, &ConsensusParameters::default())
    .unwrap();

    let receipts = Transactor::<_, _, _>::new(
        MemoryInstance::new(),
        &mut storage,
        InterpreterParams::default(),
    )
    .transact(script)
    .receipts()
    .expect("Failed to transact")
    .to_owned();

    if let Receipt::Return { val, .. } = receipts[0].clone() {
        assert_eq!(val, TxParameters::DEFAULT.tx_offset() as Word);
    } else {
        panic!("expected return receipt, instead of {:?}", receipts[0])
    }
}

#[test]
fn get_metadata__gas_price__script() {
    // given
    let gas_limit = 1_000_000;
    let height = BlockHeight::default();
    let mut storage = MemoryStorage::default();

    let gas_price = 123;

    let script = TransactionBuilder::script(
        vec![op::gm_args(0x20, GMArgs::GetGasPrice), op::ret(0x20)]
            .into_iter()
            .collect(),
        vec![],
    )
    .script_gas_limit(gas_limit)
    .add_fee_input()
    .add_max_fee_limit(10)
    .finalize()
    .into_checked(height, &ConsensusParameters::default())
    .unwrap();

    let interpreter_params = InterpreterParams {
        gas_price,
        ..Default::default()
    };

    // when
    let receipts = Transactor::<_, _, _>::new(
        MemoryInstance::new(),
        &mut storage,
        interpreter_params,
    )
    .transact(script)
    .receipts()
    .expect("Failed to transact")
    .to_owned();

    // then
    if let Receipt::Return { val, .. } = receipts[0].clone() {
        assert_eq!(val, gas_price);
    } else {
        panic!("expected return receipt, instead of {:?}", receipts[0])
    }
}

#[test]
fn get_metadata__gas_price__contract() {
    let rng = &mut StdRng::seed_from_u64(2322u64);

    // given
    let mut storage = MemoryStorage::default();

    let gas_price = 123;
    let gas_limit = 1_000_000;
    let maturity = Default::default();
    let height = Default::default();

    let consensus_params = ConsensusParameters::standard();

    // Create a contract that gets the gas price and returns it
    #[rustfmt::skip]
    let contract_bytecode = vec![
        op::gm_args(0x10, GMArgs::GetGasPrice),
        op::ret(0x10),
    ];

    let salt: Salt = rng.gen();
    let program: Witness = contract_bytecode.into_iter().collect::<Vec<u8>>().into();

    let contract = Contract::from(program.as_ref());
    let contract_root = contract.root();
    let state_root = Contract::default_state_root();
    let contract_id = contract.id(&salt, &contract_root, &state_root);

    // Deploy the contract
    let tx = TransactionBuilder::create(program, salt, vec![])
        .maturity(maturity)
        .add_fee_input()
        .add_contract_created()
        .add_max_fee_limit(10)
        .finalize()
        .into_checked(height, &consensus_params)
        .expect("failed to check tx");

    let interpreter_params = InterpreterParams {
        gas_price,
        ..Default::default()
    };

    // Deploy the contract into the blockchain
    assert!(Transactor::<_, _, _>::new(
        MemoryInstance::new(),
        &mut storage,
        interpreter_params.clone()
    )
    .transact(tx)
    .is_success());

    let mut script = vec![
        op::movi(0x10, (1 + Bytes32::LEN + 2 * Bytes8::LEN) as Immediate18),
        op::aloc(0x10),
        op::move_(0x10, RegId::HP),
    ];

    // Copy contract ID bytes into the allocated memory
    contract_id.as_ref().iter().enumerate().for_each(|(i, b)| {
        script.push(op::movi(0x11, *b as Immediate18));
        script.push(op::sb(0x10, 0x11, i as Immediate12));
    });

    // Call the contract and forward the returned value
    script.push(op::call(0x10, RegId::ZERO, 0x10, RegId::CGAS));
    script.push(op::ret(RegId::ONE));

    let tx = TransactionBuilder::script(script.into_iter().collect(), vec![])
        .script_gas_limit(gas_limit)
        .add_input(Input::contract(
            rng.gen(),
            rng.gen(),
            rng.gen(),
            rng.gen(),
            contract_id,
        ))
        .add_output(Output::contract(0, rng.gen(), rng.gen()))
        .add_fee_input()
        .add_max_fee_limit(10)
        .finalize()
        .into_checked(height, &consensus_params)
        .expect("failed to check tx");

    // when
    let receipts = Transactor::<_, _, _>::new(
        MemoryInstance::new(),
        &mut storage,
        interpreter_params,
    )
    .transact(tx)
    .receipts()
    .expect("Failed to transact")
    .to_owned();

    // then
    let receipt = find_matching_return_receipt_for_contract_id(&receipts, &contract_id)
        .expect("There should be a return receipt for contract");

    if let Receipt::Return { val, .. } = receipt {
        assert_eq!(val, gas_price);
    } else {
        panic!("expected return receipt, instead of {:?}", receipt)
    }
}

fn find_matching_return_receipt_for_contract_id(
    receipts: &[Receipt],
    contract_id: &ContractId,
) -> Option<Receipt> {
    receipts
        .iter()
        .find(|receipt| {
            if let Receipt::Return { id, .. } = receipt {
                contract_id == id
            } else {
                false
            }
        })
        .cloned()
}

#[allow(deprecated)]
#[test]
fn get_transaction_fields() {
    let rng = &mut StdRng::seed_from_u64(2322u64);
    let gas_costs = GasCosts::default();

    let mut client = MemoryClient::default();

    let witness_limit = 1234;
    let max_fee_limit = 4321;
    let tip = 4321;
    let gas_limit = 10_000_000;
    let maturity = 50.into();
    let height = 122.into();
    let expiration = 123.into();
    let input = 10_000_000;

    let tx_params = TxParameters::default();

    let contract: Witness = vec![op::ret(0x01)].into_iter().collect::<Vec<u8>>().into();
    let salt = rng.r#gen();
    let code_root = Contract::root_from_code(contract.as_ref());
    let storage_slots = vec![];
    let state_root = Contract::initial_state_root(storage_slots.iter());
    let contract_id =
        Contract::from(contract.as_ref()).id(&salt, &code_root, &state_root);

    let tx = TransactionBuilder::create(contract, salt, storage_slots)
        .add_unsigned_coin_input(
            SecretKey::random(rng),
            rng.r#gen(),
            max_fee_limit,
            AssetId::zeroed(),
            rng.r#gen(),
        )
        .add_contract_created()
        .finalize_checked(height);

    client.deploy(tx).unwrap();

    let predicate = vec![op::ret(RegId::ONE)].into_iter().collect::<Vec<u8>>();
    let mut predicate_data = vec![0u8; 512];

    rng.fill(predicate_data.as_mut_slice());

    let owner = Input::predicate_owner(&predicate);
    let input_coin_predicate = Input::coin_predicate(
        rng.r#gen(),
        owner,
        1_500,
        rng.r#gen(),
        rng.r#gen(),
        gas_costs.ret(),
        predicate.clone(),
        predicate_data.clone(),
    );

    let contract_input_index = 2;

    let message_amount = 5_500;
    let mut message_data = vec![0u8; 256];
    rng.fill(message_data.as_mut_slice());

    let mut m_data = vec![0u8; 64];
    let m_predicate = vec![op::ret(RegId::ONE)].into_iter().collect::<Vec<u8>>();
    let mut m_predicate_data = vec![0u8; 512];

    rng.fill(m_data.as_mut_slice());
    rng.fill(m_predicate_data.as_mut_slice());

    let owner = Input::predicate_owner(&m_predicate);
    let message_predicate = Input::message_data_predicate(
        rng.r#gen(),
        owner,
        7_500,
        rng.r#gen(),
        gas_costs.ret(),
        m_data.clone(),
        m_predicate.clone(),
        m_predicate_data.clone(),
    );

    let asset = rng.r#gen();
    let asset_amt = 27;

    let tx = TransactionBuilder::script(vec![], vec![])
        .maturity(maturity)
        .expiration(expiration)
        .with_gas_costs(gas_costs)
        .script_gas_limit(gas_limit)
        .add_unsigned_coin_input(
            SecretKey::random(rng),
            rng.r#gen(),
            input,
            AssetId::zeroed(),
            rng.r#gen(),
        )
        .add_input(input_coin_predicate)
        .add_input(Input::contract(
            rng.r#gen(),
            rng.r#gen(),
            state_root,
            rng.r#gen(),
            contract_id,
        ))
        .add_output(Output::variable(rng.r#gen(), rng.r#gen(), rng.r#gen()))
        .add_output(Output::contract(
            contract_input_index,
            rng.r#gen(),
            state_root,
        ))
        .add_witness(Witness::from(b"some-data".to_vec()))
        .add_unsigned_message_input(
            SecretKey::random(rng),
            rng.r#gen(),
            rng.r#gen(),
            message_amount,
            message_data.clone(),
        )
        .add_input(message_predicate)
        .add_unsigned_coin_input(
            SecretKey::random(rng),
            rng.r#gen(),
            asset_amt,
            asset,
            rng.r#gen(),
        )
        .add_output(Output::coin(rng.r#gen(), asset_amt, asset))
        .add_output(Output::change(rng.r#gen(), rng.gen_range(10..1000), asset))
        .finalize_checked(height);

    let inputs = tx.as_ref().inputs();
    let outputs = tx.as_ref().outputs();
    let witnesses = tx.as_ref().witnesses();

    let inputs_bytes: Vec<Vec<u8>> = inputs
        .iter()
        .map(|v| {
            let mut v = v.clone();
            v.prepare_sign();
            v.clone().to_bytes()
        })
        .collect();
    let outputs_bytes: Vec<Vec<u8>> = outputs
        .iter()
        .map(|v| {
            let mut v = *v;
            v.prepare_init_execute();
            v.clone().to_bytes()
        })
        .collect();
    let witnesses_bytes: Vec<Vec<u8>> =
        witnesses.iter().map(|w| w.clone().to_bytes()).collect();

    let receipts_root = tx.as_ref().receipts_root();

    let base_asset_id = AssetId::BASE;

    #[rustfmt::skip]
    let cases = vec![
        inputs_bytes[0].clone(), // 0 - ScriptInputAtIndex
        outputs_bytes[0].clone(), // 1 - ScriptOutputAtIndex
        witnesses_bytes[1].clone(), // 2 - ScriptWitnessAtIndex
        receipts_root.to_vec(), // 3 - ScriptReceiptsRoot
        inputs[0].utxo_id().unwrap().clone().to_bytes(), // 4- InputCoinTxId
        inputs[0].input_owner().unwrap().to_vec(), // 5 - InputCoinOwner
        inputs[0].asset_id(&base_asset_id).unwrap().to_vec(), // 6 - InputCoinAssetId
        predicate.clone(), // 7 - InputCoinPredicate
        predicate_data.clone(), // 8 - InputCoinPredicateData
        inputs[2].utxo_id().unwrap().clone().to_bytes(), // 9 - InputContractTxId
        inputs[2].balance_root().unwrap().to_vec(), // 10 - InputContractBalanceRoot
        inputs[2].state_root().unwrap().to_vec(), // 11 - InputContractStateRoot
        inputs[2].contract_id().unwrap().to_vec(), // 12 - InputContractId
        inputs[3].sender().unwrap().to_vec(), // 13 - InputMessageSender
        inputs[3].recipient().unwrap().to_vec(), // 14 - InputMessageRecipient
        inputs[3].nonce().unwrap().to_vec(), // 15 - InputMessageNonce
        m_data.clone(), // 16 - InputMessageData
        m_predicate.clone(), // 17 - InputMessagePredicate
        m_predicate_data.clone(), // 18 - InputMessagePredicateData
        outputs[2].to().unwrap().to_vec(), // 19 - OutputCoinTo
        outputs[2].asset_id().unwrap().to_vec(), // 20 - OutputCoinAssetId
        outputs[1].balance_root().unwrap().to_vec(), // 21 - OutputContractBalanceRoot
        outputs[1].state_root().unwrap().to_vec(), // 22 - OutputContractStateRoot
        witnesses[1].as_ref().to_vec(), // 23 - WitnessData
        outputs[3].asset_id().unwrap().to_vec(), // 24 - OutputCoinAssetId
        outputs[3].to().unwrap().to_vec(), // 25 - OutputCoinTo
        inputs[1].tx_pointer().unwrap().clone().to_bytes(), // 26 - InputCoinTxPointer
        inputs[2].tx_pointer().unwrap().clone().to_bytes() // 27 - InputContractTxPointer
    ];

    // hardcoded metadata of script len so it can be checked at runtime
    let script_reserved_words = 300 * WORD_SIZE;
    let script_offset = tx_params.tx_offset() + Script::script_offset_static();
    let script_data_offset = script_offset.saturating_add(
        bytes::padded_len_usize(script_reserved_words).unwrap_or(usize::MAX),
    );
    let script_data: Vec<u8> = cases.iter().flat_map(|c| c.iter()).copied().collect();

    #[rustfmt::skip]
    let mut script: Vec<u8> = vec![
        op::movi(0x20, 0x01),
        op::gtf_args(0x30, 0x19, GTFArgs::ScriptData),

        op::movi(0x19, 0x00),
        op::movi(0x11, TransactionRepr::Script as Immediate18),
        op::gtf_args(0x10, 0x19, GTFArgs::Type),
        op::eq(0x10, 0x10, 0x11),
        op::and(0x20, 0x20, 0x10),

        op::gtf_args(0x10, RegId::ZERO, GTFArgs::TxLength),
        op::movi(0x11, 100), // Tx lenght is too complicated to backpatch
        op::gt(0x10, 0x10, 0x11), // so just make sure it's over some arbitrary number
        op::and(0x20, 0x20, 0x10),
        op::movi(0x11, 10_000), // and
        op::lt(0x10, 0x10, 0x11), // below some arbitrary number
        op::and(0x20, 0x20, 0x10),

        op::movi(0x11, tip as Immediate18),
        op::movi(0x19, 0x00),
        op::gtf_args(0x10, 0x19, GTFArgs::PolicyTip),
        op::eq(0x10, 0x10, 0x11),
        op::and(0x20, 0x20, 0x10),

        op::movi(0x19, 0x00),
        op::movi(0x11, (gas_limit & 0x3ffff) as Immediate18),
        op::movi(0x12, (gas_limit >> 18) as Immediate18),
        op::slli(0x12, 0x12, 18),
        op::or(0x11, 0x11, 0x12),
        op::gtf_args(0x10, 0x19, GTFArgs::ScriptGasLimit),
        op::eq(0x10, 0x10, 0x11),
        op::and(0x20, 0x20, 0x10),

        op::movi(0x19, 0x00),
        op::movi(0x11, *maturity as Immediate18),
        op::gtf_args(0x10, 0x19, GTFArgs::PolicyMaturity),
        op::eq(0x10, 0x10, 0x11),
        op::and(0x20, 0x20, 0x10),

        op::movi(0x19, 0x00),
        op::movi(0x11, *expiration as Immediate18),
        op::gtf_args(0x10, 0x19, GTFArgs::PolicyExpiration),
        op::eq(0x10, 0x10, 0x11),
        op::and(0x20, 0x20, 0x10),

        op::movi(0x19, 0x00),
        op::movi(0x11, max_fee_limit as Immediate18),
        op::gtf_args(0x10, 0x19, GTFArgs::PolicyMaxFee),
        op::eq(0x10, 0x10, 0x11),
        op::and(0x20, 0x20, 0x10),

        op::movi(0x19, 0x00),
        op::movi(0x11, witness_limit as Immediate18),
        op::gtf_args(0x10, 0x19, GTFArgs::PolicyWitnessLimit),
        op::eq(0x10, 0x10, 0x11),
        op::and(0x20, 0x20, 0x10),

        op::movi(0x19, 0x00),
        op::movi(0x11, PoliciesBits::all().bits() as Immediate18),
        op::gtf_args(0x10, 0x19, GTFArgs::PolicyTypes),
        op::eq(0x10, 0x10, 0x11),
        op::and(0x20, 0x20, 0x10),

        op::movi(0x19, 0x00),
        op::movi(0x11, inputs.len() as Immediate18),
        op::gtf_args(0x10, 0x19, GTFArgs::ScriptInputsCount),
        op::eq(0x10, 0x10, 0x11),
        op::and(0x20, 0x20, 0x10),

        op::movi(0x19, 0x00),
        op::movi(0x11, outputs.len() as Immediate18),
        op::gtf_args(0x10, 0x19, GTFArgs::ScriptOutputsCount),
        op::eq(0x10, 0x10, 0x11),
        op::and(0x20, 0x20, 0x10),

        op::movi(0x19, 0x00),
        op::movi(0x11, witnesses.len() as Immediate18),
        op::gtf_args(0x10, 0x19, GTFArgs::ScriptWitnessesCount),
        op::eq(0x10, 0x10, 0x11),
        op::and(0x20, 0x20, 0x10),

        op::movi(0x19, 0x00),
        op::gtf_args(0x10, 0x19, GTFArgs::ScriptInputAtIndex),
        op::movi(0x11, cases[0].len() as Immediate18),
        op::meq(0x10, 0x10, 0x30, 0x11),
        op::add(0x30, 0x30, 0x11),
        op::and(0x20, 0x20, 0x10),

        op::movi(0x19, 0x00),
        op::gtf_args(0x10, 0x19, GTFArgs::ScriptOutputAtIndex),
        op::movi(0x11, cases[1].len() as Immediate18),
        op::meq(0x10, 0x10, 0x30, 0x11),
        op::add(0x30, 0x30, 0x11),
        op::and(0x20, 0x20, 0x10),

        op::movi(0x19, 0x01),
        op::gtf_args(0x10, 0x19, GTFArgs::ScriptWitnessAtIndex),
        op::movi(0x11, cases[2].len() as Immediate18),
        op::meq(0x10, 0x10, 0x30, 0x11),
        op::add(0x30, 0x30, 0x11),
        op::and(0x20, 0x20, 0x10),

        op::movi(0x11, script_reserved_words as Immediate18),
        op::movi(0x19, 0x00),
        op::gtf_args(0x10, 0x19, GTFArgs::ScriptLength),
        op::eq(0x10, 0x10, 0x11),
        op::and(0x20, 0x20, 0x10),

        op::movi(0x11, script_data.len() as Immediate18),
        op::movi(0x19, 0x00),
        op::gtf_args(0x10, 0x19, GTFArgs::ScriptDataLength),
        op::eq(0x10, 0x10, 0x11),
        op::and(0x20, 0x20, 0x10),

        // Skip over ReceiptsRoot which is always zero
        op::addi(0x30, 0x30, cases[3].len().try_into().unwrap()),

        op::movi(0x11, script_offset as Immediate18),
        op::movi(0x19, 0x00),
        op::gtf_args(0x10, 0x19, GTFArgs::Script),
        op::eq(0x10, 0x10, 0x11),
        op::and(0x20, 0x20, 0x10),

        op::movi(0x11, script_data_offset as Immediate18),
        op::movi(0x19, 0x00),
        op::gtf_args(0x10, 0x19, GTFArgs::ScriptData),
        op::eq(0x10, 0x10, 0x11),
        op::and(0x20, 0x20, 0x10),

        op::movi(0x11, InputRepr::Coin as Immediate18),
        op::movi(0x19, 0x00),
        op::gtf_args(0x10, 0x19, GTFArgs::InputType),
        op::eq(0x10, 0x10, 0x11),
        op::and(0x20, 0x20, 0x10),

        // Skip over CoinTxId which is always zero
        op::addi(0x30, 0x30, cases[4].len().try_into().unwrap()),

        op::movi(0x11, inputs[0].utxo_id().unwrap().output_index() as Immediate18),
        op::movi(0x19, 0x00),
        op::gtf_args(0x10, 0x19, GTFArgs::InputCoinOutputIndex),
        op::eq(0x10, 0x10, 0x11),
        op::and(0x20, 0x20, 0x10),

        op::movi(0x19, 0x00),
        op::gtf_args(0x10, 0x19, GTFArgs::InputCoinOwner),
        op::movi(0x11, cases[5].len() as Immediate18),
        op::meq(0x10, 0x10, 0x30, 0x11),
        op::add(0x30, 0x30, 0x11),
        op::and(0x20, 0x20, 0x10),

        op::movi(0x11, (inputs[0].amount().unwrap() & 0x3ffff) as Immediate18),
        op::movi(0x12, (inputs[0].amount().unwrap() >> 18) as Immediate18),
        op::slli(0x12, 0x12, 18),
        op::or(0x11, 0x11, 0x12),
        op::movi(0x19, 0x00),
        op::gtf_args(0x10, 0x19, GTFArgs::InputCoinAmount),
        op::eq(0x10, 0x10, 0x11),
        op::and(0x20, 0x20, 0x10),

        op::movi(0x19, 0x00),
        op::gtf_args(0x10, 0x19, GTFArgs::InputCoinAssetId),
        op::movi(0x11, cases[6].len() as Immediate18),
        op::meq(0x10, 0x10, 0x30, 0x11),
        op::add(0x30, 0x30, 0x11),
        op::and(0x20, 0x20, 0x10),

        op::movi(0x11, inputs[0].witness_index().unwrap() as Immediate18),
        op::movi(0x19, 0x00),
        op::gtf_args(0x10, 0x19, GTFArgs::InputCoinWitnessIndex),
        op::eq(0x10, 0x10, 0x11),
        op::and(0x20, 0x20, 0x10),

        op::movi(0x11, predicate.len() as Immediate18),
        op::movi(0x19, 0x01),
        op::gtf_args(0x10, 0x19, GTFArgs::InputCoinPredicateLength),
        op::eq(0x10, 0x10, 0x11),
        op::and(0x20, 0x20, 0x10),

        op::movi(0x11, predicate_data.len() as Immediate18),
        op::movi(0x19, 0x01),
        op::gtf_args(0x10, 0x19, GTFArgs::InputCoinPredicateDataLength),
        op::eq(0x10, 0x10, 0x11),
        op::and(0x20, 0x20, 0x10),

        op::movi(0x19, 0x01),
        op::gtf_args(0x10, 0x19, GTFArgs::InputCoinPredicate),
        op::movi(0x11, cases[7].len() as Immediate18),
        op::meq(0x10, 0x10, 0x30, 0x11),
        op::add(0x30, 0x30, 0x11),
        op::and(0x20, 0x20, 0x10),

        op::movi(0x19, 0x01),
        op::gtf_args(0x10, 0x19, GTFArgs::InputCoinPredicateData),
        op::movi(0x11, cases[8].len() as Immediate18),
        op::meq(0x10, 0x10, 0x30, 0x11),
        op::add(0x30, 0x30, 0x11),
        op::and(0x20, 0x20, 0x10),

        // Skip over always-zero InputContract fields
        op::addi(0x30, 0x30, cases[9].len().try_into().unwrap()),
        op::addi(0x30, 0x30, cases[10].len().try_into().unwrap()),
        op::addi(0x30, 0x30, cases[11].len().try_into().unwrap()),

        op::movi(0x19, contract_input_index as Immediate18),
        op::gtf_args(0x10, 0x19, GTFArgs::InputContractId),
        op::movi(0x11, cases[12].len() as Immediate18),
        op::meq(0x10, 0x10, 0x30, 0x11),
        op::add(0x30, 0x30, 0x11),
        op::and(0x20, 0x20, 0x10),

        op::movi(0x19, 0x03),
        op::gtf_args(0x10, 0x19, GTFArgs::InputMessageSender),
        op::movi(0x11, cases[13].len() as Immediate18),
        op::meq(0x10, 0x10, 0x30, 0x11),
        op::add(0x30, 0x30, 0x11),
        op::and(0x20, 0x20, 0x10),

        op::movi(0x19, 0x03),
        op::gtf_args(0x10, 0x19, GTFArgs::InputMessageRecipient),
        op::movi(0x11, cases[14].len() as Immediate18),
        op::meq(0x10, 0x10, 0x30, 0x11),
        op::add(0x30, 0x30, 0x11),
        op::and(0x20, 0x20, 0x10),

        op::movi(0x11, message_amount as Immediate18),
        op::movi(0x19, 0x03),
        op::gtf_args(0x10, 0x19, GTFArgs::InputMessageAmount),
        op::eq(0x10, 0x10, 0x11),
        op::and(0x20, 0x20, 0x10),

        op::movi(0x19, 0x03),
        op::gtf_args(0x10, 0x19, GTFArgs::InputMessageNonce),
        op::movi(0x11, cases[15].len() as Immediate18),
        op::meq(0x10, 0x10, 0x30, 0x11),
        op::add(0x30, 0x30, 0x11),
        op::and(0x20, 0x20, 0x10),

        op::movi(0x11, 0x02),
        op::movi(0x19, 0x03),
        op::gtf_args(0x10, 0x19, GTFArgs::InputMessageWitnessIndex),
        op::eq(0x10, 0x10, 0x11),
        op::and(0x20, 0x20, 0x10),

        op::movi(0x11, message_data.len() as Immediate18),
        op::movi(0x19, 0x03),
        op::gtf_args(0x10, 0x19, GTFArgs::InputMessageDataLength),
        op::eq(0x10, 0x10, 0x11),
        op::and(0x20, 0x20, 0x10),

        op::movi(0x11, m_predicate.len() as Immediate18),
        op::movi(0x19, 0x04),
        op::gtf_args(0x10, 0x19, GTFArgs::InputMessagePredicateLength),
        op::eq(0x10, 0x10, 0x11),
        op::and(0x20, 0x20, 0x10),

        op::movi(0x11, m_predicate_data.len() as Immediate18),
        op::movi(0x19, 0x04),
        op::gtf_args(0x10, 0x19, GTFArgs::InputMessagePredicateDataLength),
        op::eq(0x10, 0x10, 0x11),
        op::and(0x20, 0x20, 0x10),

        op::movi(0x19, 0x04),
        op::gtf_args(0x10, 0x19, GTFArgs::InputMessageData),
        op::movi(0x11, cases[16].len() as Immediate18),
        op::meq(0x10, 0x10, 0x30, 0x11),
        op::add(0x30, 0x30, 0x11),
        op::and(0x20, 0x20, 0x10),

        op::movi(0x19, 0x04),
        op::gtf_args(0x10, 0x19, GTFArgs::InputMessagePredicate),
        op::movi(0x11, cases[17].len() as Immediate18),
        op::meq(0x10, 0x10, 0x30, 0x11),
        op::add(0x30, 0x30, 0x11),
        op::and(0x20, 0x20, 0x10),

        op::movi(0x19, 0x04),
        op::gtf_args(0x10, 0x19, GTFArgs::InputMessagePredicateData),
        op::movi(0x11, cases[18].len() as Immediate18),
        op::meq(0x10, 0x10, 0x30, 0x11),
        op::add(0x30, 0x30, 0x11),
        op::and(0x20, 0x20, 0x10),

        op::movi(0x19, 0x04),
        op::gtf_args(0x10, 0x19, GTFArgs::InputMessagePredicateGasUsed),
        op::movi(0x11, 0 as Immediate18),
        op::meq(0x10, 0x10, 0x30, 0x11),
        op::add(0x30, 0x30, 0x11),
        op::and(0x20, 0x20, 0x10),

        op::movi(0x11, OutputRepr::Contract as Immediate18),
        op::movi(0x19, 0x01),
        op::gtf_args(0x10, 0x19, GTFArgs::OutputType),
        op::eq(0x10, 0x10, 0x11),
        op::and(0x20, 0x20, 0x10),

        op::movi(0x19, 0x02),
        op::gtf_args(0x10, 0x19, GTFArgs::OutputCoinTo),
        op::movi(0x11, cases[19].len() as Immediate18),
        op::meq(0x10, 0x10, 0x30, 0x11),
        op::add(0x30, 0x30, 0x11),
        op::and(0x20, 0x20, 0x10),

        op::movi(0x11, asset_amt as Immediate18),
        op::movi(0x19, 0x02),
        op::gtf_args(0x10, 0x19, GTFArgs::OutputCoinAmount),
        op::eq(0x10, 0x10, 0x11),
        op::and(0x20, 0x20, 0x10),

        op::movi(0x19, 0x02),
        op::gtf_args(0x10, 0x19, GTFArgs::OutputCoinAssetId),
        op::movi(0x11, cases[20].len() as Immediate18),
        op::meq(0x10, 0x10, 0x30, 0x11),
        op::add(0x30, 0x30, 0x11),
        op::and(0x20, 0x20, 0x10),

        op::movi(0x11, asset_amt as Immediate18),
        op::movi(0x19, 0x02),
        op::gtf_args(0x10, 0x19, GTFArgs::OutputCoinAmount),
        op::eq(0x10, 0x10, 0x11),
        op::and(0x20, 0x20, 0x10),

        op::movi(0x11, contract_input_index as Immediate18),
        op::movi(0x19, 0x01),
        op::gtf_args(0x10, 0x19, GTFArgs::OutputContractInputIndex),
        op::eq(0x10, 0x10, 0x11),
        op::and(0x20, 0x20, 0x10),

        // Skip over always-zero OutputContract fields
        op::addi(0x30, 0x30, cases[21].len().try_into().unwrap()),
        op::addi(0x30, 0x30, cases[22].len().try_into().unwrap()),

        op::movi(0x11, witnesses[1].as_ref().len() as Immediate18),
        op::movi(0x19, 0x01),
        op::gtf_args(0x10, 0x19, GTFArgs::WitnessDataLength),
        op::eq(0x10, 0x10, 0x11),
        op::and(0x20, 0x20, 0x10),

        op::movi(0x19, 0x01),
        op::gtf_args(0x10, 0x19, GTFArgs::WitnessData),
        op::movi(0x11, cases[23].len() as Immediate18),
        op::meq(0x10, 0x10, 0x30, 0x11),
        op::add(0x30, 0x30, 0x11),
        op::and(0x20, 0x20, 0x10),

        op::movi(0x19, 0x03),
        op::gtf_args(0x10, 0x19, GTFArgs::OutputCoinAssetId),
        op::movi(0x11, cases[24].len() as Immediate18),
        op::meq(0x10, 0x10, 0x30, 0x11),
        op::add(0x30, 0x30, 0x11),
        op::and(0x20, 0x20, 0x10),

        op::movi(0x19, 0x03),
        op::gtf_args(0x10, 0x19, GTFArgs::OutputCoinTo),
        op::movi(0x11, cases[25].len() as Immediate18),
        op::meq(0x10, 0x10, 0x30, 0x11),
        op::add(0x30, 0x30, 0x11),
        op::and(0x20, 0x20, 0x10),

        op::movi(0x19, 0x00),
        op::movi(0x11, inputs.len() as Immediate18),
        op::gtf_args(0x10, 0x19, GTFArgs::TxInputsCount),
        op::eq(0x10, 0x10, 0x11),
        op::and(0x20, 0x20, 0x10),

        op::movi(0x19, 0x00),
        op::movi(0x11, outputs.len() as Immediate18),
        op::gtf_args(0x10, 0x19, GTFArgs::TxOutputsCount),
        op::eq(0x10, 0x10, 0x11),
        op::and(0x20, 0x20, 0x10),

        op::movi(0x19, 0x00),
        op::movi(0x11, witnesses.len() as Immediate18),
        op::gtf_args(0x10, 0x19, GTFArgs::TxWitnessesCount),
        op::eq(0x10, 0x10, 0x11),
        op::and(0x20, 0x20, 0x10),

        op::gtf_args(0x30, 0x19, GTFArgs::ScriptData),
        op::movi(0x19, 0x00),
        op::gtf_args(0x10, 0x19, GTFArgs::TxInputAtIndex),
        op::movi(0x11, cases[0].len() as Immediate18),
        op::meq(0x10, 0x10, 0x30, 0x11),
        op::add(0x30, 0x30, 0x11),
        op::and(0x20, 0x20, 0x10),

        op::movi(0x19, 0x00),
        op::gtf_args(0x10, 0x19, GTFArgs::TxOutputAtIndex),
        op::movi(0x11, cases[1].len() as Immediate18),
        op::meq(0x10, 0x10, 0x30, 0x11),
        op::add(0x30, 0x30, 0x11),
        op::and(0x20, 0x20, 0x10),

        op::movi(0x19, 0x01),
        op::gtf_args(0x10, 0x19, GTFArgs::TxWitnessAtIndex),
        op::movi(0x11, cases[2].len() as Immediate18),
        op::meq(0x10, 0x10, 0x30, 0x11),
        op::add(0x30, 0x30, 0x11),
        op::and(0x20, 0x20, 0x10),

        op::movi(0x19, 0x01),
        op::gtf_args(0x10, 0x19, GTFArgs::InputCoinTxPointer),
        op::movi(0x11, cases[26].len() as Immediate18),
        op::meq(0x10, 0x10, 0x30, 0x11),
        op::add(0x30, 0x30, 0x11),
        op::and(0x20, 0x20, 0x10),

        op::log(0x20, 0x00, 0x00, 0x00),
        op::ret(0x00)
    ].into_iter().collect();

    while script.len() < script_reserved_words {
        script.extend(op::noop().to_bytes());
    }

    assert_eq!(script.len(), script_reserved_words);

    let mut builder = TransactionBuilder::script(script, script_data);

    tx.as_ref().inputs().iter().for_each(|i| {
        builder.add_input(i.clone());
    });

    tx.as_ref().outputs().iter().for_each(|o| {
        builder.add_output(*o);
    });

    tx.as_ref().witnesses().iter().for_each(|w| {
        builder.add_witness(w.clone());
    });

    let tx = builder
        .tip(tip)
        .maturity(maturity)
        .expiration(expiration)
        .script_gas_limit(gas_limit)
        .witness_limit(witness_limit)
        .max_fee_limit(max_fee_limit)
        .finalize_checked_basic(height);

    let receipts = client.transact(tx);
    let success = receipts
        .iter()
        .any(|r| matches!(r, Receipt::Log{ ra, .. } if ra == &1));

    assert!(success);
}

#[test]
fn get__create_specific_transaction_fields__success() {
    const PREDICATE_COUNT: u64 = 1;
    const MAX_PREDICATE_GAS: u64 = 1_000_000;
    const MAX_TX_GAS: u64 = MAX_PREDICATE_GAS * PREDICATE_COUNT;
    let rng = &mut StdRng::seed_from_u64(8586);
    let mut client = MemoryClient::default();

    // Given
    let salt = Salt::new([1; 32]);
    let storage_slots = vec![
        StorageSlot::new(Bytes32::new([0; 32]), Bytes32::new([0; 32])),
        StorageSlot::new(Bytes32::new([2; 32]), Bytes32::new([3; 32])),
    ];
    // Write the elements we want to check into the bytecode
    // so that they are available in the predicate memory
    // doesn't work for the contract_id because changing the bytecode would change the
    // contract_id
    let mut bytecode = Vec::new();
    bytecode.extend(salt.to_bytes());
    bytecode.extend(storage_slots[1].to_bytes());
    bytecode.extend(Contract::initial_state_root(storage_slots.iter()).iter());
    let mut tx = TransactionBuilder::create(bytecode.into(), salt, storage_slots);
    tx.add_fee_input();
    tx.add_contract_created();

    let instructions_contract_id = alloc_bytearray::<32>(
        0x11,
        hex::decode("54dcc5dbe7dc3ff267b6a9147c358a38f8b7ac61160769458fdcf53f751be37f")
            .unwrap()
            .try_into()
            .unwrap(),
    );
    // When
    #[rustfmt::skip]
    let mut predicate_code = vec![
        op::gtf_args(0x10, 0x00, GTFArgs::CreateBytecodeWitnessIndex),
        op::movi(0x11, 0x00),
        op::eq(0x20, 0x10, 0x11),

        // Store the bytecode pointer for later use
        op::gtf_args(0x13, 0x10, GTFArgs::TxWitnessAtIndex),
        // Skip the length of the bytecode
        op::addi(0x13, 0x13, 0x08),

        op::gtf_args(0x10, 0x00, GTFArgs::CreateStorageSlotsCount),
        op::movi(0x11, 0x02),
        op::eq(0x10, 0x10, 0x11),
        op::and(0x20, 0x20, 0x10),

        op::gtf_args(0x10, 0x00, GTFArgs::CreateSalt),
        op::movi(0x11, 0x20),
        // Salt is at the start of the bytecode which start at value stored in 0x13
        op::meq(0x10, 0x10, 0x13, 0x11),
        op::and(0x20, 0x20, 0x10),

        op::gtf_args(0x10, 0x01, GTFArgs::CreateStorageSlotAtIndex),
        op::movi(0x11, StorageSlot::SLOT_SIZE as Immediate18),
        // Increase bytecode pointer by 32 bytes to pass the salt
        op::addi(0x13, 0x13, 0x20),
        op::meq(0x10, 0x10, 0x13, 0x11),
        op::and(0x20, 0x20, 0x10),

        op::gtf_args(0x10, 0x00, GTFArgs::OutputContractCreatedStateRoot),
        op::movi(0x11, 0x20),
        // Increase bytecode pointer by SLOT_SIZE bytes to pass the storage slot written
        // in bytecode
        op::addi(0x13, 0x13, StorageSlot::SLOT_SIZE as Immediate12),
        op::meq(0x10, 0x10, 0x13, 0x11),
        op::and(0x20, 0x20, 0x10),

    ];

    predicate_code.extend(instructions_contract_id);

    predicate_code.extend(vec![
        op::gtf_args(0x10, 0x00, GTFArgs::OutputContractCreatedContractId),
        op::movi(0x12, 0x20),
        // instructions_contract_id saved the value in a memory starting at value of
        // `0x11`
        op::meq(0x10, 0x10, 0x11, 0x12),
        op::and(0x20, 0x20, 0x10),
        op::ret(0x20),
    ]);

    let predicate_code = predicate_code.into_iter().collect();

    let predicate_owner: Address = Input::predicate_owner(&predicate_code);
    tx.add_input(Input::coin_predicate(
        rng.r#gen(),
        predicate_owner,
        rng.r#gen(),
        *tx.get_params().base_asset_id(),
        rng.r#gen(),
        0,
        predicate_code,
        vec![],
    ));
    let tx_param = TxParameters::default().with_max_gas_per_tx(MAX_TX_GAS);
    let mut tx = tx.finalize();
    let gas_costs = GasCosts::new(GasCostsValuesV5::free().into());
    let predicate_param =
        PredicateParameters::default().with_max_gas_per_predicate(MAX_PREDICATE_GAS);
    let fee_param = FeeParameters::default().with_gas_per_byte(0);

    let mut consensus_params = ConsensusParameters::standard();
    consensus_params.set_gas_costs(gas_costs.clone());
    consensus_params.set_predicate_params(predicate_param);
    consensus_params.set_tx_params(tx_param);
    consensus_params.set_fee_params(fee_param);
    tx.estimate_predicates(
        &consensus_params.clone().into(),
        MemoryInstance::new(),
        &EmptyStorage,
    )
    .unwrap();

    let tx = tx
        .into_checked(BlockHeight::new(0), &consensus_params)
        .unwrap();

    // Then
    client.deploy(tx).unwrap();
}

#[test]
fn get__upload_specific_transaction_fields__success() {
    const PREDICATE_COUNT: u64 = 1;
    const MAX_PREDICATE_GAS: u64 = 1_000_000;
    const MAX_TX_GAS: u64 = MAX_PREDICATE_GAS * PREDICATE_COUNT;
    let rng = &mut StdRng::seed_from_u64(8586);
    let mut client = MemoryClient::default();

    // Given
    let subsection = UploadSubsection::split_bytecode(&[1; 10], 1).unwrap()[0].clone();
    let mut tx = TransactionBuilder::upload(UploadBody {
        root: subsection.root,
        witness_index: 0,
        subsection_index: subsection.subsection_index,
        subsections_number: subsection.subsections_number,
        proof_set: subsection.proof_set.clone(),
    });
    tx.add_witness(subsection.subsection.into());
    tx.add_fee_input();

    let instructions_root = alloc_bytearray(0x11, subsection.root.into());
    let instructions_proof = alloc_bytearray(0x11, subsection.proof_set[1].into());
    // When
    #[rustfmt::skip]
    let mut predicate_code = vec![
        op::gtf_args(0x10, 0x00, GTFArgs::UploadRoot),
    ];
    predicate_code.extend(instructions_root);
    predicate_code.extend(vec![
        op::meq(0x20, 0x10, 0x11, 0x20),
        op::gtf_args(0x10, 0x00, GTFArgs::UploadWitnessIndex),
        op::movi(0x11, 0x00),
        op::eq(0x10, 0x10, 0x11),
        op::and(0x20, 0x20, 0x10),
        op::gtf_args(0x10, 0x00, GTFArgs::UploadSubsectionIndex),
        op::movi(0x11, subsection.subsection_index as u32),
        op::eq(0x10, 0x10, 0x11),
        op::and(0x20, 0x20, 0x10),
        op::gtf_args(0x10, 0x00, GTFArgs::UploadSubsectionsCount),
        op::movi(0x11, subsection.subsections_number as u32),
        op::eq(0x10, 0x10, 0x11),
        op::and(0x20, 0x20, 0x10),
        op::gtf_args(0x10, 0x00, GTFArgs::UploadProofSetCount),
        op::movi(0x11, subsection.proof_set.len() as u32),
        op::eq(0x10, 0x10, 0x11),
        op::and(0x20, 0x20, 0x10),
        op::gtf_args(0x10, 0x01, GTFArgs::UploadProofSetAtIndex),
    ]);
    predicate_code.extend(instructions_proof);
    predicate_code.extend(vec![op::meq(0x20, 0x10, 0x11, 0x20), op::ret(0x20)]);

    let predicate_code = predicate_code.into_iter().collect();

    let predicate_owner: Address = Input::predicate_owner(&predicate_code);
    tx.add_input(Input::coin_predicate(
        rng.r#gen(),
        predicate_owner,
        rng.r#gen(),
        *tx.get_params().base_asset_id(),
        rng.r#gen(),
        0,
        predicate_code,
        vec![],
    ));
    let tx_param = TxParameters::default().with_max_gas_per_tx(MAX_TX_GAS);
    let mut tx = tx.finalize();
    let gas_costs = GasCosts::new(GasCostsValuesV5::free().into());
    let predicate_param =
        PredicateParameters::default().with_max_gas_per_predicate(MAX_PREDICATE_GAS);
    let fee_param = FeeParameters::default().with_gas_per_byte(0);

    let mut consensus_params = ConsensusParameters::standard();
    consensus_params.set_gas_costs(gas_costs.clone());
    consensus_params.set_predicate_params(predicate_param);
    consensus_params.set_tx_params(tx_param);
    consensus_params.set_fee_params(fee_param);
    tx.estimate_predicates(
        &consensus_params.clone().into(),
        MemoryInstance::new(),
        &EmptyStorage,
    )
    .unwrap();

    let tx = tx
        .into_checked(BlockHeight::new(0), &consensus_params)
        .unwrap();

    // Then
    client.upload(tx).unwrap();
}

#[test]
fn get__blob_specific_transaction_fields__success() {
    const PREDICATE_COUNT: u64 = 1;
    const MAX_PREDICATE_GAS: u64 = 1_000_000;
    const MAX_TX_GAS: u64 = MAX_PREDICATE_GAS * PREDICATE_COUNT;
    let rng = &mut StdRng::seed_from_u64(8586);
    let mut client = MemoryClient::default();

    // Given
    let id = BlobId::compute(&[1; 100]);
    let mut tx = TransactionBuilder::blob(BlobBody {
        id,
        witness_index: 0,
    });
    tx.add_witness(vec![1; 100].into());
    tx.add_fee_input();

    // When
    let blob_instructions = alloc_bytearray(0x11, id.into());
    #[rustfmt::skip]
    let mut predicate_code = vec![
        op::gtf_args(0x10, 0x00, GTFArgs::BlobId),
    ];
    predicate_code.extend(blob_instructions);
    predicate_code.extend(vec![
        op::meq(0x20, 0x10, 0x11, 0x20),
        op::gtf_args(0x10, 0x00, GTFArgs::BlobWitnessIndex),
        op::movi(0x11, 0x00),
        op::eq(0x10, 0x10, 0x11),
        op::and(0x20, 0x20, 0x10),
        op::ret(0x20),
    ]);

    let predicate_code = predicate_code.into_iter().collect();

    let predicate_owner: Address = Input::predicate_owner(&predicate_code);
    tx.add_input(Input::coin_predicate(
        rng.r#gen(),
        predicate_owner,
        rng.r#gen(),
        *tx.get_params().base_asset_id(),
        rng.r#gen(),
        0,
        predicate_code,
        vec![],
    ));
    let tx_param = TxParameters::default().with_max_gas_per_tx(MAX_TX_GAS);
    let mut tx = tx.finalize();
    let gas_costs = GasCosts::new(GasCostsValuesV5::free().into());
    let predicate_param =
        PredicateParameters::default().with_max_gas_per_predicate(MAX_PREDICATE_GAS);
    let fee_param = FeeParameters::default().with_gas_per_byte(0);

    let mut consensus_params = ConsensusParameters::standard();
    consensus_params.set_gas_costs(gas_costs.clone());
    consensus_params.set_predicate_params(predicate_param);
    consensus_params.set_tx_params(tx_param);
    consensus_params.set_fee_params(fee_param);
    tx.estimate_predicates(
        &consensus_params.clone().into(),
        MemoryInstance::new(),
        &EmptyStorage,
    )
    .unwrap();

    let tx = tx
        .into_checked(BlockHeight::new(0), &consensus_params)
        .unwrap();

    // Then
    client.blob(tx).unwrap();
}

fn valid_storage(hash: Bytes32, bytecode: Vec<u8>) -> MemoryStorage {
    let mut storage = MemoryStorage::default();
    storage.set_state_transition_version(123);
    storage
        .state_transition_bytecodes_mut()
        .insert(hash, UploadedBytecode::Completed(bytecode));

    storage
}

#[test]
fn get__upgrade_specific_transaction_fields__success() {
    const PREDICATE_COUNT: u64 = 1;
    const MAX_PREDICATE_GAS: u64 = 1_000_000;
    const MAX_TX_GAS: u64 = MAX_PREDICATE_GAS * PREDICATE_COUNT;
    let rng = &mut StdRng::seed_from_u64(8586);

    // Given
    let root = Bytes32::from([1; 32]);
    let mut client: MemoryClient<MemoryInstance> = MemoryClient::new(
        MemoryInstance::default(),
        valid_storage(root, vec![]),
        InterpreterParams::default(),
    );
    let mut tx = TransactionBuilder::upgrade(UpgradePurpose::StateTransition { root });
    tx.add_fee_input();

    // When
    let state_transition_instructions = alloc_bytearray(0x11, root.into());
    #[rustfmt::skip]
    let mut predicate_code = vec![
        op::gtf_args(0x10, 0x00, GTFArgs::UpgradePurpose),
    ];
    predicate_code.extend(state_transition_instructions);
    predicate_code.extend(vec![op::meq(0x20, 0x10, 0x11, 0x20), op::ret(0x20)]);

    let predicate_code = predicate_code.into_iter().collect();

    let predicate_owner: Address = Input::predicate_owner(&predicate_code);
    tx.add_input(Input::coin_predicate(
        rng.r#gen(),
        predicate_owner,
        rng.r#gen(),
        *tx.get_params().base_asset_id(),
        rng.r#gen(),
        0,
        predicate_code,
        vec![],
    ));
    let tx_param = TxParameters::default().with_max_gas_per_tx(MAX_TX_GAS);
    let mut tx = tx.finalize();
    let gas_costs = GasCosts::new(GasCostsValuesV5::free().into());
    let predicate_param =
        PredicateParameters::default().with_max_gas_per_predicate(MAX_PREDICATE_GAS);
    let fee_param = FeeParameters::default().with_gas_per_byte(0);

    let mut consensus_params = ConsensusParameters::standard();
    consensus_params.set_gas_costs(gas_costs.clone());
    consensus_params.set_predicate_params(predicate_param);
    consensus_params.set_tx_params(tx_param);
    consensus_params.set_fee_params(fee_param);
    consensus_params.set_privileged_address(predicate_owner);
    tx.estimate_predicates(
        &consensus_params.clone().into(),
        MemoryInstance::new(),
        &EmptyStorage,
    )
    .unwrap();

    let tx = tx
        .into_checked(BlockHeight::new(0), &consensus_params)
        .unwrap();

    // Then
    client.upgrade(tx).unwrap();
}<|MERGE_RESOLUTION|>--- conflicted
+++ resolved
@@ -176,19 +176,11 @@
     let mut outputs = vec![];
 
     inputs.push(Input::contract(
-<<<<<<< HEAD
-        rng.gen(),
-        rng.gen(),
-        rng.gen(),
-        rng.gen(),
-        contract_id,
-=======
         rng.r#gen(),
         rng.r#gen(),
         rng.r#gen(),
         rng.r#gen(),
         contract_call,
->>>>>>> 49656a3b
     ));
     outputs.push(Output::contract(0, rng.r#gen(), rng.r#gen()));
 
