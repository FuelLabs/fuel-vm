--- conflicted
+++ resolved
@@ -189,8 +189,8 @@
     script.push(op::ret(RegId::ONE));
 
     #[allow(clippy::iter_cloned_collect)]
-        // collection is also perfomring a type conversion
-        let script = script.iter().copied().collect::<Vec<u8>>();
+    // collection is also perfomring a type conversion
+    let script = script.iter().copied().collect::<Vec<u8>>();
 
     let tx = TransactionBuilder::script(script, vec![])
         .script_gas_limit(gas_limit)
@@ -551,19 +551,8 @@
         op::gtf_args(0x10, 0x19, GTFArgs::ScriptDataLength),
         op::eq(0x10, 0x10, 0x11),
         op::and(0x20, 0x20, 0x10),
-<<<<<<< HEAD
-        op::movi(0x19, 0x01),
-        op::gtf_args(0x10, 0x19, GTFArgs::ScriptReceiptsRoot),
-        op::movi(0x11, cases[3].len() as Immediate18),
-        op::meq(0x10, 0x10, 0x30, 0x11),
-        op::add(0x30, 0x30, 0x11),
-        op::and(0x20, 0x20, 0x10),
-=======
-
         // Skip over ReceiptsRoot which is always zero
         op::addi(0x30, 0x30, cases[3].len().try_into().unwrap()),
-
->>>>>>> a7dc1c0b
         op::movi(0x11, script_offset as Immediate18),
         op::movi(0x19, 0x00),
         op::gtf_args(0x10, 0x19, GTFArgs::Script),
@@ -579,19 +568,8 @@
         op::gtf_args(0x10, 0x19, GTFArgs::InputType),
         op::eq(0x10, 0x10, 0x11),
         op::and(0x20, 0x20, 0x10),
-<<<<<<< HEAD
-        op::movi(0x19, 0x00),
-        op::gtf_args(0x10, 0x19, GTFArgs::InputCoinTxId),
-        op::movi(0x11, cases[4].len() as Immediate18),
-        op::meq(0x10, 0x10, 0x30, 0x11),
-        op::add(0x30, 0x30, 0x11),
-        op::and(0x20, 0x20, 0x10),
-=======
-
         // Skip over CoinTxId which is always zero
         op::addi(0x30, 0x30, cases[4].len().try_into().unwrap()),
-
->>>>>>> a7dc1c0b
         op::movi(0x11, inputs[0].utxo_id().unwrap().output_index() as Immediate18),
         op::movi(0x19, 0x00),
         op::gtf_args(0x10, 0x19, GTFArgs::InputCoinOutputIndex),
@@ -644,44 +622,10 @@
         op::meq(0x10, 0x10, 0x30, 0x11),
         op::add(0x30, 0x30, 0x11),
         op::and(0x20, 0x20, 0x10),
-<<<<<<< HEAD
-        op::movi(0x19, 0x01),
-        op::gtf_args(0x10, 0x19, GTFArgs::InputCoinPredicateGasUsed),
-        op::movi(0x11, 0 as Immediate18),
-        op::meq(0x10, 0x10, 0x30, 0x11),
-        op::add(0x30, 0x30, 0x11),
-        op::and(0x20, 0x20, 0x10),
-        op::movi(0x19, contract_input_index as Immediate18),
-        op::gtf_args(0x10, 0x19, GTFArgs::InputContractTxId),
-        op::movi(0x11, cases[9].len() as Immediate18),
-        op::meq(0x10, 0x10, 0x30, 0x11),
-        op::add(0x30, 0x30, 0x11),
-        op::and(0x20, 0x20, 0x10),
-        op::movi(0x11, 0x01),
-        op::movi(0x19, contract_input_index as Immediate18),
-        op::gtf_args(0x10, 0x19, GTFArgs::InputContractOutputIndex),
-        op::eq(0x10, 0x10, 0x11),
-        op::and(0x20, 0x20, 0x10),
-        op::movi(0x19, contract_input_index as Immediate18),
-        op::gtf_args(0x10, 0x19, GTFArgs::InputContractBalanceRoot),
-        op::movi(0x11, cases[10].len() as Immediate18),
-        op::meq(0x10, 0x10, 0x30, 0x11),
-        op::add(0x30, 0x30, 0x11),
-        op::and(0x20, 0x20, 0x10),
-        op::movi(0x19, contract_input_index as Immediate18),
-        op::gtf_args(0x10, 0x19, GTFArgs::InputContractStateRoot),
-        op::movi(0x11, cases[11].len() as Immediate18),
-        op::meq(0x10, 0x10, 0x30, 0x11),
-        op::add(0x30, 0x30, 0x11),
-        op::and(0x20, 0x20, 0x10),
-=======
-
         // Skip over always-zero InputContract fields
         op::addi(0x30, 0x30, cases[9].len().try_into().unwrap()),
         op::addi(0x30, 0x30, cases[10].len().try_into().unwrap()),
         op::addi(0x30, 0x30, cases[11].len().try_into().unwrap()),
-
->>>>>>> a7dc1c0b
         op::movi(0x19, contract_input_index as Immediate18),
         op::gtf_args(0x10, 0x19, GTFArgs::InputContractId),
         op::movi(0x11, cases[12].len() as Immediate18),
@@ -787,26 +731,9 @@
         op::gtf_args(0x10, 0x19, GTFArgs::OutputContractInputIndex),
         op::eq(0x10, 0x10, 0x11),
         op::and(0x20, 0x20, 0x10),
-<<<<<<< HEAD
-        op::movi(0x19, 0x01),
-        op::gtf_args(0x10, 0x19, GTFArgs::OutputContractBalanceRoot),
-        op::movi(0x11, cases[21].len() as Immediate18),
-        op::meq(0x10, 0x10, 0x30, 0x11),
-        op::add(0x30, 0x30, 0x11),
-        op::and(0x20, 0x20, 0x10),
-        op::movi(0x19, 0x01),
-        op::gtf_args(0x10, 0x19, GTFArgs::OutputContractStateRoot),
-        op::movi(0x11, cases[22].len() as Immediate18),
-        op::meq(0x10, 0x10, 0x30, 0x11),
-        op::add(0x30, 0x30, 0x11),
-        op::and(0x20, 0x20, 0x10),
-=======
-
         // Sjip over always-zero OutputContract fields
         op::addi(0x30, 0x30, cases[21].len().try_into().unwrap()),
         op::addi(0x30, 0x30, cases[22].len().try_into().unwrap()),
-
->>>>>>> a7dc1c0b
         op::movi(0x11, witnesses[1].as_ref().len() as Immediate18),
         op::movi(0x19, 0x01),
         op::gtf_args(0x10, 0x19, GTFArgs::WitnessDataLength),
@@ -818,22 +745,7 @@
         op::meq(0x10, 0x10, 0x30, 0x11),
         op::add(0x30, 0x30, 0x11),
         op::and(0x20, 0x20, 0x10),
-<<<<<<< HEAD
-        op::movi(0x19, 0),
-        op::gtf_args(0x10, 0x19, GTFArgs::InputCoinTxPointer),
-        op::movi(0x11, cases[24].len() as Immediate18),
-        op::meq(0x10, 0x10, 0x30, 0x11),
-        op::add(0x30, 0x30, 0x11),
-        op::and(0x20, 0x20, 0x10),
-        op::movi(0x19, contract_input_index as Immediate18),
-        op::gtf_args(0x10, 0x19, GTFArgs::InputContractTxPointer),
-        op::movi(0x11, cases[25].len() as Immediate18),
-        op::meq(0x10, 0x10, 0x30, 0x11),
-        op::add(0x30, 0x30, 0x11),
-        op::and(0x20, 0x20, 0x10),
-=======
-
->>>>>>> a7dc1c0b
+        
         op::log(0x20, 0x00, 0x00, 0x00),
         op::ret(0x00),
     ].into_iter().collect();
