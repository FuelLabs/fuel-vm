use fuel_asm::{op, GMArgs, GTFArgs, Instruction, RegId};
use fuel_tx::{ConsensusParameters, TransactionBuilder};
use rand::{rngs::StdRng, Rng, SeedableRng};

use fuel_vm::prelude::*;

use core::iter;
use fuel_asm::PanicReason::OutOfGas;
use fuel_vm::checked_transaction::CheckPredicates;

fn execute_predicate<P>(predicate: P, predicate_data: Vec<u8>, dummy_inputs: usize) -> bool
where
    P: IntoIterator<Item = Instruction>,
{
    let rng = &mut StdRng::seed_from_u64(2322u64);

    let predicate: Vec<u8> = predicate
        .into_iter()
        .flat_map(|op| u32::from(op).to_be_bytes())
        .collect();

    let utxo_id = rng.gen();
    let amount = 0;
    let asset_id = rng.gen();
    let tx_pointer = rng.gen();
    let maturity = Default::default();
    let height = Default::default();
    let params = ConsensusParameters::default();

    let owner = Input::predicate_owner(&predicate, &params);
    let input = Input::coin_predicate(
        utxo_id,
        owner,
        amount,
        asset_id,
        tx_pointer,
        maturity,
        predicate,
        predicate_data,
    );

    let gas_price = 0;
    let gas_limit = 1_000_000;
    let script = vec![];
    let script_data = vec![];

    let mut builder = TransactionBuilder::script(script, script_data);

    builder.gas_price(gas_price).gas_limit(gas_limit).maturity(maturity);

    (0..dummy_inputs).for_each(|_| {
        builder.add_unsigned_coin_input(rng.gen(), rng.gen(), rng.gen(), rng.gen(), rng.gen(), maturity);
    });

    builder.add_input(input);

    let tx = builder.with_params(params).finalize_checked_basic(height);
    Interpreter::<PredicateStorage>::check_predicates(tx, Default::default(), Default::default()).is_ok()
}

#[test]
fn predicate_minimal() {
    let predicate = iter::once(op::ret(0x01));
    let data = vec![];

    assert!(execute_predicate(predicate, data, 7));
}

#[test]
fn predicate() {
    let expected_data = 0x23 as Word;
    let expected_data = expected_data.to_be_bytes().to_vec();

    let wrong_data = 0x24 as Word;
    let wrong_data = wrong_data.to_be_bytes().to_vec();

    // A script that will succeed only if the argument is 0x23
    let predicate = vec![
        op::movi(0x10, 0x11),
        op::addi(0x11, 0x10, 0x12),
        op::movi(0x12, 0x08),
        op::aloc(0x12),
        op::move_(0x12, RegId::HP),
        op::sw(0x12, 0x11, 0),
        op::movi(0x10, 0x08),
        op::gtf_args(0x11, 0, GTFArgs::InputCoinPredicateData),
        op::meq(0x10, 0x11, 0x12, 0x10),
        op::ret(0x10),
    ];

    assert!(execute_predicate(predicate.iter().copied(), expected_data, 0));
    assert!(!execute_predicate(predicate.iter().copied(), wrong_data, 0));
}

#[test]
fn get_verifying_predicate() {
    let indices = vec![0, 4, 5, 7, 11];

    for idx in indices {
        #[rustfmt::skip]
        let predicate = vec![
            op::gm_args(0x10, GMArgs::GetVerifyingPredicate),
            op::movi(0x11, idx),
            op::eq(0x10, 0x10, 0x11),
            op::ret(0x10),
        ];

        assert!(execute_predicate(predicate, vec![], idx as usize));
    }
}

/// Returns the amount of gas used if verification succeeds
fn execute_gas_metered_predicates(predicates: Vec<Vec<Instruction>>) -> Result<u64, ()> {
    let rng = &mut StdRng::seed_from_u64(2322u64);

    let gas_price = 1_000;
    let gas_limit = 1_000_000;
    let script = vec![];
    let script_data = vec![];

    let mut builder = TransactionBuilder::script(script, script_data);
    builder
        .gas_price(gas_price)
        .gas_limit(gas_limit)
        .maturity(Default::default());

    let coin_amount = 10_000_000;

    if predicates.is_empty() {
        builder.add_unsigned_coin_input(
            rng.gen(),
            rng.gen(),
            coin_amount,
            AssetId::default(),
            rng.gen(),
            Default::default(),
        );
    }

    for predicate in predicates {
        let predicate: Vec<u8> = predicate
            .into_iter()
            .flat_map(|op| u32::from(op).to_be_bytes())
            .collect();

        let owner = Input::predicate_owner(&predicate, &ConsensusParameters::DEFAULT);
        let input = Input::coin_predicate(
            rng.gen(),
            owner,
            coin_amount,
            AssetId::default(),
            rng.gen(),
            Default::default(),
            predicate,
            vec![],
        );

        builder.add_input(input);
    }

<<<<<<< HEAD
    let tx = builder.finalize_checked_basic(0);
=======
    let tx = builder.finalize_checked_basic(Default::default(), &ConsensusParameters::default());
>>>>>>> 0f381bbb
    Interpreter::<PredicateStorage>::check_predicates(tx, Default::default(), Default::default())
        .map(|r| r.gas_used())
        .map_err(|_| ())
}

#[test]
fn predicate_gas_metering() {
    // This just succeeds
    assert!(execute_gas_metered_predicates(vec![vec![op::ret(RegId::ONE)]]).is_ok());

    // This runs out of gas
    assert!(execute_gas_metered_predicates(vec![vec![
        op::ji(0), // Infinite loop
    ]])
    .is_err());

    // Multiple Predicate Success
    assert!(execute_gas_metered_predicates(vec![
        vec![op::ret(RegId::ONE)],
        vec![op::movi(0x10, 0x11), op::movi(0x10, 0x11), op::ret(RegId::ONE)],
    ])
    .is_ok());

    // Running predicate gas used is combined properly
    let gas_used_by: Vec<_> = (0..4)
        .map(|n| execute_gas_metered_predicates(vec![vec![op::ret(RegId::ONE)]; n]).unwrap())
        .collect();
    assert_eq!(gas_used_by[0], 0);
    assert_ne!(gas_used_by[1], 0);
    assert_eq!(gas_used_by[1] * 2, gas_used_by[2]);
    assert_eq!(gas_used_by[1] * 3, gas_used_by[3]);
}

#[test]
fn gas_used_by_predicates_is_deducted_from_script_gas() {
    let rng = &mut StdRng::seed_from_u64(2322u64);

    let gas_price = 1_000;
    let gas_limit = 1_000_000;
    let script = vec![op::ret(RegId::ONE)].into_iter().collect::<Vec<u8>>();
    let script_data = vec![];
    let params = ConsensusParameters::default();

    let mut builder = TransactionBuilder::script(script, script_data);
    builder
        .gas_price(gas_price)
        .gas_limit(gas_limit)
        .maturity(Default::default());

    let coin_amount = 10_000_000;

    builder.add_unsigned_coin_input(
        rng.gen(),
        rng.gen(),
        coin_amount,
        AssetId::default(),
        rng.gen(),
        Default::default(),
    );

    let tx_without_predicate = builder
<<<<<<< HEAD
        .with_params(params)
        .finalize_checked_basic(0)
=======
        .finalize_checked_basic(Default::default(), &params)
>>>>>>> 0f381bbb
        .check_predicates(&params, &GasCosts::default())
        .expect("Predicate check failed even if we don't have any predicates");

    let predicate: Vec<u8> = vec![
        op::addi(0x20, 0x20, 1),
        op::addi(0x20, 0x20, 1),
        op::addi(0x20, 0x20, 1),
        op::addi(0x20, 0x20, 1),
        op::addi(0x20, 0x20, 1),
        op::ret(RegId::ONE),
    ]
    .into_iter()
    .flat_map(|op| u32::from(op).to_be_bytes())
    .collect();
    let owner = Input::predicate_owner(&predicate, &params);
    let input = Input::coin_predicate(
        rng.gen(),
        owner,
        coin_amount,
        AssetId::default(),
        rng.gen(),
        Default::default(),
        predicate,
        vec![],
    );

    builder.add_input(input);

    let tx_with_predicate = builder
<<<<<<< HEAD
        .finalize_checked_basic(0)
=======
        .finalize_checked_basic(Default::default(), &ConsensusParameters::default())
>>>>>>> 0f381bbb
        .check_predicates(&params, &GasCosts::default())
        .expect("Predicate check failed");

    let mut client = MemoryClient::default();
    client.transact(tx_with_predicate);
    let receipts_with_predicate = client.receipts().expect("Expected receipts").to_vec();
    client.transact(tx_without_predicate);
    let receipts_without_predicate = client.receipts().expect("Expected receipts").to_vec();

    assert!(receipts_with_predicate[1].gas_used() > receipts_without_predicate[1].gas_used());
}

#[test]
fn gas_used_by_predicates_causes_out_of_gas_during_script() {
    let rng = &mut StdRng::seed_from_u64(2322u64);
    let params = ConsensusParameters::default();

    let gas_price = 1_000;
    let gas_limit = 1_000_000;
    let script = vec![op::addi(0x20, 0x20, 1), op::addi(0x20, 0x20, 1), op::ret(RegId::ONE)]
        .into_iter()
        .collect::<Vec<u8>>();
    let script_data = vec![];

    let mut builder = TransactionBuilder::script(script, script_data);
    builder
        .gas_price(gas_price)
        .gas_limit(gas_limit)
        .maturity(Default::default());

    let coin_amount = 10_000_000;

    builder.add_unsigned_coin_input(
        rng.gen(),
        rng.gen(),
        coin_amount,
        AssetId::default(),
        rng.gen(),
        Default::default(),
    );

    let tx_without_predicate = builder
<<<<<<< HEAD
        .finalize_checked_basic(0)
=======
        .finalize_checked_basic(Default::default(), &ConsensusParameters::default())
>>>>>>> 0f381bbb
        .check_predicates(&params, &GasCosts::default())
        .expect("Predicate check failed even if we don't have any predicates");

    let mut client = MemoryClient::default();

    client.transact(tx_without_predicate);
    let receipts_without_predicate = client.receipts().expect("Expected receipts").to_vec();
    let gas_without_predicate = receipts_without_predicate[1]
        .gas_used()
        .expect("Should retrieve gas used");

    builder.gas_limit(gas_without_predicate);

    let predicate: Vec<u8> = vec![op::addi(0x20, 0x20, 1), op::ret(RegId::ONE)]
        .into_iter()
        .flat_map(|op| u32::from(op).to_be_bytes())
        .collect();
    let owner = Input::predicate_owner(&predicate, &params);
    let input = Input::coin_predicate(
        rng.gen(),
        owner,
        coin_amount,
        AssetId::default(),
        rng.gen(),
        Default::default(),
        predicate,
        vec![],
    );

    builder.add_input(input);

    let tx_with_predicate = builder
<<<<<<< HEAD
        .finalize_checked_basic(0)
=======
        .finalize_checked_basic(Default::default(), &ConsensusParameters::default())
>>>>>>> 0f381bbb
        .check_predicates(&params, &GasCosts::default())
        .expect("Predicate check failed");

    client.transact(tx_with_predicate);
    let receipts_with_predicate = client.receipts().expect("Expected receipts").to_vec();

    //No panic for transaction without gas limit
    assert_eq!(receipts_without_predicate[1].reason(), None);
    //Panic with out of gas for transaction with predicate
    assert_eq!(receipts_with_predicate[0].reason().unwrap().reason(), &OutOfGas);
}

#[test]
fn gas_used_by_predicates_more_than_limit() {
    let rng = &mut StdRng::seed_from_u64(2322u64);
    let params = ConsensusParameters::default();

    let gas_price = 1_000;
    let gas_limit = 1_000_000;
    let script = vec![op::addi(0x20, 0x20, 1), op::addi(0x20, 0x20, 1), op::ret(RegId::ONE)]
        .into_iter()
        .collect::<Vec<u8>>();
    let script_data = vec![];

    let mut builder = TransactionBuilder::script(script, script_data);
    builder
        .gas_price(gas_price)
        .gas_limit(gas_limit)
        .maturity(Default::default());

    let coin_amount = 10_000_000;

    builder.add_unsigned_coin_input(
        rng.gen(),
        rng.gen(),
        coin_amount,
        AssetId::default(),
        rng.gen(),
        Default::default(),
    );

    let tx_without_predicate = builder
<<<<<<< HEAD
        .finalize_checked_basic(0)
=======
        .finalize_checked_basic(Default::default(), &ConsensusParameters::default())
>>>>>>> 0f381bbb
        .check_predicates(&params, &GasCosts::default())
        .expect("Predicate check failed even if we don't have any predicates");

    let mut client = MemoryClient::default();

    client.transact(tx_without_predicate);
    let receipts_without_predicate = client.receipts().expect("Expected receipts").to_vec();
    let gas_without_predicate = receipts_without_predicate[1]
        .gas_used()
        .expect("Should retrieve gas used");

    builder.gas_limit(gas_without_predicate);

    let predicate: Vec<u8> = vec![
        op::addi(0x20, 0x20, 1),
        op::addi(0x20, 0x20, 1),
        op::addi(0x20, 0x20, 1),
        op::addi(0x20, 0x20, 1),
        op::ret(RegId::ONE),
    ]
    .into_iter()
    .flat_map(|op| u32::from(op).to_be_bytes())
    .collect();
    let owner = Input::predicate_owner(&predicate, &params);
    let input = Input::coin_predicate(
        rng.gen(),
        owner,
        coin_amount,
        AssetId::default(),
        rng.gen(),
        Default::default(),
        predicate,
        vec![],
    );

    builder.add_input(input);

    let tx_with_predicate = builder
<<<<<<< HEAD
        .finalize_checked_basic(0)
=======
        .finalize_checked_basic(Default::default(), &ConsensusParameters::default())
>>>>>>> 0f381bbb
        .check_predicates(&params, &GasCosts::default());

    assert_eq!(tx_with_predicate.unwrap_err(), CheckError::PredicateExhaustedGas);
}<|MERGE_RESOLUTION|>--- conflicted
+++ resolved
@@ -158,11 +158,7 @@
         builder.add_input(input);
     }
 
-<<<<<<< HEAD
-    let tx = builder.finalize_checked_basic(0);
-=======
-    let tx = builder.finalize_checked_basic(Default::default(), &ConsensusParameters::default());
->>>>>>> 0f381bbb
+    let tx = builder.finalize_checked_basic(Default::default());
     Interpreter::<PredicateStorage>::check_predicates(tx, Default::default(), Default::default())
         .map(|r| r.gas_used())
         .map_err(|_| ())
@@ -224,12 +220,8 @@
     );
 
     let tx_without_predicate = builder
-<<<<<<< HEAD
         .with_params(params)
-        .finalize_checked_basic(0)
-=======
-        .finalize_checked_basic(Default::default(), &params)
->>>>>>> 0f381bbb
+        .finalize_checked_basic(Default::default())
         .check_predicates(&params, &GasCosts::default())
         .expect("Predicate check failed even if we don't have any predicates");
 
@@ -259,11 +251,7 @@
     builder.add_input(input);
 
     let tx_with_predicate = builder
-<<<<<<< HEAD
-        .finalize_checked_basic(0)
-=======
-        .finalize_checked_basic(Default::default(), &ConsensusParameters::default())
->>>>>>> 0f381bbb
+        .finalize_checked_basic(Default::default())
         .check_predicates(&params, &GasCosts::default())
         .expect("Predicate check failed");
 
@@ -306,11 +294,7 @@
     );
 
     let tx_without_predicate = builder
-<<<<<<< HEAD
-        .finalize_checked_basic(0)
-=======
-        .finalize_checked_basic(Default::default(), &ConsensusParameters::default())
->>>>>>> 0f381bbb
+        .finalize_checked_basic(Default::default())
         .check_predicates(&params, &GasCosts::default())
         .expect("Predicate check failed even if we don't have any predicates");
 
@@ -343,11 +327,7 @@
     builder.add_input(input);
 
     let tx_with_predicate = builder
-<<<<<<< HEAD
-        .finalize_checked_basic(0)
-=======
-        .finalize_checked_basic(Default::default(), &ConsensusParameters::default())
->>>>>>> 0f381bbb
+        .finalize_checked_basic(Default::default())
         .check_predicates(&params, &GasCosts::default())
         .expect("Predicate check failed");
 
@@ -390,11 +370,7 @@
     );
 
     let tx_without_predicate = builder
-<<<<<<< HEAD
-        .finalize_checked_basic(0)
-=======
-        .finalize_checked_basic(Default::default(), &ConsensusParameters::default())
->>>>>>> 0f381bbb
+        .finalize_checked_basic(Default::default())
         .check_predicates(&params, &GasCosts::default())
         .expect("Predicate check failed even if we don't have any predicates");
 
@@ -433,11 +409,7 @@
     builder.add_input(input);
 
     let tx_with_predicate = builder
-<<<<<<< HEAD
-        .finalize_checked_basic(0)
-=======
-        .finalize_checked_basic(Default::default(), &ConsensusParameters::default())
->>>>>>> 0f381bbb
+        .finalize_checked_basic(Default::default())
         .check_predicates(&params, &GasCosts::default());
 
     assert_eq!(tx_with_predicate.unwrap_err(), CheckError::PredicateExhaustedGas);
