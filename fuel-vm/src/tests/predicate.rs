#![cfg(feature = "std")]
#![allow(non_snake_case)]

use fuel_asm::{
    GMArgs,
    GTFArgs,
    Instruction,
    RegId,
    op,
};
use fuel_tx::TransactionBuilder;
use rand::{
    Rng,
    SeedableRng,
    rngs::StdRng,
};
use tokio_rayon::AsyncRayonHandle;

use crate::{
    error::PredicateVerificationFailed,
    pool::DummyPool,
    prelude::*,
};

use fuel_types::canonical::Serialize;

use crate::{
    checked_transaction::{
        CheckError,
        CheckPredicateParams,
        CheckPredicates,
        EstimatePredicates,
        ParallelExecutor,
    },
    prelude::predicates::{
        check_predicates,
        check_predicates_async,
    },
    storage::predicate::EmptyStorage,
};
use core::iter;
use fuel_tx::{
    ConsensusParameters,
    consensus_parameters::gas::GasCostsValuesV5,
    field::Inputs,
};

pub struct TokioWithRayon;

#[async_trait::async_trait]
impl ParallelExecutor for TokioWithRayon {
    type Task = AsyncRayonHandle<(usize, Result<Word, PredicateVerificationFailed>)>;

    fn create_task<F>(func: F) -> Self::Task
    where
        F: FnOnce() -> (usize, Result<Word, PredicateVerificationFailed>)
            + Send
            + 'static,
    {
        tokio_rayon::spawn(func)
    }

    async fn execute_tasks(
        futures: Vec<Self::Task>,
    ) -> Vec<(usize, Result<Word, PredicateVerificationFailed>)> {
        futures::future::join_all(futures).await
    }
}

async fn execute_predicate<P>(
    predicate: P,
    predicate_data: Vec<u8>,
    dummy_inputs: usize,
) -> bool
where
    P: IntoIterator<Item = Instruction>,
{
    let rng = &mut StdRng::seed_from_u64(2322u64);
    let predicate: Vec<u8> = predicate
        .into_iter()
        .flat_map(|op| u32::from(op).to_be_bytes())
        .collect();

    let utxo_id = rng.r#gen();
    let amount = 0;
<<<<<<< HEAD
    let asset_id = rng.gen();
    let tx_pointer = rng.gen();
=======
    let asset_id = rng.r#gen();
    let tx_pointer = rng.r#gen();
    let maturity = Default::default();
    let height = Default::default();
>>>>>>> 49656a3b
    let predicate_gas_used = 0;

    let owner = Input::predicate_owner(&predicate);
    let input = Input::coin_predicate(
        utxo_id,
        owner,
        amount,
        asset_id,
        tx_pointer,
        predicate_gas_used,
        predicate,
        predicate_data,
    );
    execute_predicate_with_input(dummy_inputs, input, rng).await
}

pub struct DataCoinInputBuilder {
    pub utxo_id: UtxoId,
    pub owner: Address,
    pub amount: Word,
    pub asset_id: AssetId,
    pub tx_pointer: TxPointer,
    pub predicate_gas_used: Word,
    pub predicate: Vec<u8>,
    pub predicate_data: Vec<u8>,
    pub data: Vec<u8>,
}

impl DataCoinInputBuilder {
    pub fn new() -> Self {
        let rng = &mut StdRng::seed_from_u64(2322u64);
        let _predicate = vec![op::ret(0x01)];
        let predicate = _predicate.into_iter().collect::<Vec<u8>>();

        let utxo_id = rng.gen();
        let amount = 0;
        let asset_id = rng.gen();
        let tx_pointer = rng.gen();
        let predicate_gas_used = 0;
        let predicate_data = vec![];
        let data = vec![];

        let owner = Input::predicate_owner(&predicate);
        Self {
            utxo_id,
            owner,
            amount,
            asset_id,
            tx_pointer,
            predicate_gas_used,
            predicate,
            predicate_data,
            data,
        }
    }

    pub fn with_predicate(&mut self, predicate: Vec<Instruction>) -> &Self {
        self.predicate = predicate.into_iter().collect();
        self
    }

    pub fn with_predicate_data(&mut self, predicate_data: &[u8]) -> &Self {
        self.predicate_data = predicate_data.to_vec();
        self
    }

    pub fn into_input(self) -> Input {
        Input::data_coin_predicate(
            self.utxo_id,
            self.owner,
            self.amount,
            self.asset_id,
            self.tx_pointer,
            self.predicate_gas_used,
            self.predicate,
            self.predicate_data,
            self.data,
        )
    }
}

async fn execute_data_coin_predicate_input<P>(
    predicate: P,
    predicate_data: Vec<u8>,
    dummy_inputs: usize,
    data: Vec<u8>,
) -> bool
where
    P: IntoIterator<Item = Instruction>,
{
    let rng = &mut StdRng::seed_from_u64(2322u64);
    let predicate: Vec<u8> = predicate
        .into_iter()
        .flat_map(|op| u32::from(op).to_be_bytes())
        .collect();

    let utxo_id = rng.gen();
    let amount = 0;
    let asset_id = rng.gen();
    let tx_pointer = rng.gen();
    let predicate_gas_used = 0;

    let owner = Input::predicate_owner(&predicate);
    let input = Input::data_coin_predicate(
        utxo_id,
        owner,
        amount,
        asset_id,
        tx_pointer,
        predicate_gas_used,
        predicate,
        predicate_data,
        data,
    );
    execute_predicate_with_input(dummy_inputs, input, rng).await
}

async fn execute_data_coin_predicate_input_and_output<P>(
    predicate: P,
    predicate_data: Vec<u8>,
    input_data: Vec<u8>,
    output_data: Vec<u8>,
) -> bool
where
    P: IntoIterator<Item = Instruction>,
{
    let rng = &mut StdRng::seed_from_u64(2322u64);
    let predicate: Vec<u8> = predicate
        .into_iter()
        .flat_map(|op| u32::from(op).to_be_bytes())
        .collect();

    let utxo_id = rng.gen();
    let amount = 0;
    let asset_id = rng.gen();
    let tx_pointer = rng.gen();
    let predicate_gas_used = 0;

    let owner = Input::predicate_owner(&predicate);
    let input = Input::data_coin_predicate(
        utxo_id,
        owner,
        amount,
        asset_id,
        tx_pointer,
        predicate_gas_used,
        predicate,
        predicate_data,
        input_data,
    );

    let different_owner = rng.gen();

    let output = Output::data_coin(different_owner, amount, asset_id, output_data);

    execute_predicate_with_input_and_output(input, output).await
}

async fn execute_predicate_with_input(
    dummy_inputs: usize,
    input: Input,
    rng: &mut StdRng,
) -> bool {
    let maturity = Default::default();
    let height = Default::default();
    let gas_limit = 1_000_000;
    let script = vec![];
    let script_data = vec![];

    let mut builder = TransactionBuilder::script(script, script_data);
    let params = ConsensusParameters::standard();
    let check_params = params.clone().into();

    builder.script_gas_limit(gas_limit).maturity(maturity);

    (0..dummy_inputs).for_each(|_| {
        builder.add_unsigned_coin_input(
            SecretKey::random(rng),
            rng.r#gen(),
            rng.r#gen(),
            rng.r#gen(),
            rng.r#gen(),
        );
    });

    builder.add_input(input);

    let mut transaction = builder.finalize();
    transaction
        .estimate_predicates(&check_params, MemoryInstance::new(), &EmptyStorage)
        .expect("Should estimate predicate");

    let checked = transaction
        .into_checked_basic(height, &params)
        .expect("Should successfully convert into Checked");

    let parallel_execution = {
        check_predicates_async::<_, TokioWithRayon>(
            &checked,
            &check_params,
            &DummyPool,
            &EmptyStorage,
        )
        .await
        .map(|checked| checked.gas_used())
    };

    let seq_execution = check_predicates(
        &checked,
        &check_params,
        MemoryInstance::new(),
        &EmptyStorage,
    )
    .map(|checked| checked.gas_used());

    match (parallel_execution, seq_execution) {
        (Ok(p_gas_used), Ok(s_gas_used)) => {
            assert_eq!(p_gas_used, s_gas_used);
            true
        }
        (Err(p_err), Err(s_err)) => {
            dbg!(&p_err);
            assert_eq!(p_err, s_err);
            false
        }
        _ => panic!("Parallel and sequential execution should return the same result"),
    }
}

async fn execute_predicate_with_input_and_output(input: Input, output: Output) -> bool {
    let maturity = Default::default();
    let height = Default::default();
    let gas_limit = 1_000_000;
    let script = vec![];
    let script_data = vec![];

    let mut builder = TransactionBuilder::script(script, script_data);
    let params = ConsensusParameters::standard();
    let check_params = params.clone().into();

    builder.script_gas_limit(gas_limit).maturity(maturity);

    builder.add_input(input);
    builder.add_output(output);

    let mut transaction = builder.finalize();
    transaction
        .estimate_predicates(&check_params, MemoryInstance::new(), &EmptyStorage)
        .expect("Should estimate predicate");

    let checked = transaction
        .into_checked_basic(height, &params)
        .expect("Should successfully convert into Checked");

    let res = check_predicates(
        &checked,
        &check_params,
        MemoryInstance::new(),
        &EmptyStorage,
    )
    .map(|checked| checked.gas_used());
    res.is_ok()
}

#[test]
fn estimate_predicate_works_when_predicate_address_incorrect() {
    let mut rng = StdRng::seed_from_u64(2322u64);
    let predicate: Vec<u8> = iter::once(op::ret(0x01)).collect();
    let predicate_data = vec![];

    let mut builder = TransactionBuilder::script(vec![], vec![]);

    // Given
    let predicate_owner = rng.r#gen();
    let input = Input::coin_predicate(
        rng.r#gen(),
        predicate_owner,
        rng.r#gen(),
        rng.r#gen(),
        rng.r#gen(),
        0,
        predicate.clone(),
        predicate_data.clone(),
    );
    builder.add_input(input);
    let mut script = builder.finalize();

    // When
    assert_eq!(script.inputs()[0].predicate_gas_used(), Some(0));
    let result = script.estimate_predicates(
        &ConsensusParameters::standard().into(),
        MemoryInstance::new(),
        &EmptyStorage,
    );

    // Then
    result.expect("Should estimate predicate");
    assert_ne!(script.inputs()[0].predicate_gas_used(), Some(0));
}

#[test]
fn estimate_predicate_works_when_max_gas_per_predicate_less_than_tx_gas__10_inputs() {
    let mut rng = StdRng::seed_from_u64(2322u64);
    let predicate: Vec<u8> = iter::once(op::ret(0x01)).collect();
    let predicate_data = vec![];
    let predicate_owner = Input::predicate_owner(&predicate);

    let mut builder = TransactionBuilder::script(vec![], vec![]);

    const PREDICATE_COUNT: u64 = 10;
    const MAX_PREDICATE_GAS: u64 = 1_000_000;
    const MAX_TX_GAS: u64 = MAX_PREDICATE_GAS * PREDICATE_COUNT;

    for _ in 0..PREDICATE_COUNT {
        let input = Input::coin_predicate(
            rng.r#gen(),
            predicate_owner,
            rng.r#gen(),
            rng.r#gen(),
            rng.r#gen(),
            0,
            predicate.clone(),
            predicate_data.clone(),
        );

        builder.add_input(input.clone());
    }

    let mut script = builder.finalize();

    // Given
    let gas_costs = GasCostsValuesV5 {
        ret: MAX_PREDICATE_GAS,
        ..GasCostsValuesV5::free()
    };
    let gas_costs = GasCosts::new(gas_costs.into());
    let predicate_param =
        PredicateParameters::default().with_max_gas_per_predicate(MAX_PREDICATE_GAS);
    let tx_param = TxParameters::default().with_max_gas_per_tx(MAX_TX_GAS);
    let fee_param = FeeParameters::default().with_gas_per_byte(0);

    let mut consensus_params = ConsensusParameters::standard();
    consensus_params.set_gas_costs(gas_costs.clone());
    consensus_params.set_predicate_params(predicate_param);
    consensus_params.set_tx_params(tx_param);
    consensus_params.set_fee_params(fee_param);
    let gas_before_estimation = script.max_gas(&gas_costs, &fee_param);

    // When
    script
        .estimate_predicates(
            &consensus_params.into(),
            MemoryInstance::new(),
            &EmptyStorage,
        )
        .unwrap();

    // Then
    let gas_after_estimation = script.max_gas(&gas_costs, &fee_param);
    assert_eq!(gas_before_estimation, 0);
    assert_eq!(gas_after_estimation, MAX_TX_GAS);
}

#[tokio::test]
async fn predicate_minimal() {
    let predicate = iter::once(op::ret(0x01));
    let data = vec![];

    assert!(execute_predicate(predicate, data, 7).await);
}

#[tokio::test]
async fn predicate() {
    let expected = 0x23 as Word;
    let expected_data = expected.to_be_bytes().to_vec();

    let wrong_data = 0x24 as Word;
    let wrong_data = wrong_data.to_be_bytes().to_vec();

    // A script that will succeed only if the argument is 0x23
    let predicate = [
        // set expected value
        op::movi(0x11, expected as u32),
        // allocate 8 bytes to memory
        op::movi(0x12, 0x08),
        op::aloc(0x12),
        op::move_(0x12, RegId::HP),
        op::sw(0x12, 0x11, 0),
        // set length of the data
        op::movi(0x10, 0x08),
        // get the data from the input
        op::gtf_args(0x11, 0, GTFArgs::InputCoinPredicateData),
        // compare expected value with the gotten data
        op::meq(0x10, 0x11, 0x12, 0x10),
        // return result
        op::ret(0x10),
    ];

    assert!(execute_predicate(predicate.iter().copied(), expected_data, 0).await);
    assert!(!execute_predicate(predicate.iter().copied(), wrong_data, 0).await);
}

#[tokio::test]
async fn gtf_args__input_data_coin_utxo_id() {
    let mut data_coin_builder = DataCoinInputBuilder::new();
    let utxo_id_as_bytes = Serialize::to_bytes(&data_coin_builder.utxo_id);
    data_coin_builder.with_predicate_data(&utxo_id_as_bytes);

    let expected_utxo_id_reg = 0x11;
    let actual_utxo_id_reg = 0x12;
    let utxo_id_size = 8;
    let utxo_id_size_reg = 0x13;
    let res_reg = 0x10;
    let predicate = vec![
        op::movi(utxo_id_size_reg, utxo_id_size),
        op::gtf_args(actual_utxo_id_reg, 0, GTFArgs::InputCoinTxId),
        op::gtf_args(expected_utxo_id_reg, 0, GTFArgs::InputCoinPredicateData),
        op::meq(
            res_reg,
            expected_utxo_id_reg,
            actual_utxo_id_reg,
            utxo_id_size_reg,
        ),
        op::ret(res_reg),
    ];
    data_coin_builder.with_predicate(predicate);
    let data_coin_input = data_coin_builder.into_input();
    assert!(
        execute_predicate_with_input(
            0,
            data_coin_input,
            &mut StdRng::seed_from_u64(2322u64)
        )
        .await
    );
}

#[tokio::test]
async fn gtf_args__input_data_coin_address() {
    let mut data_coin_builder = DataCoinInputBuilder::new();
    let expected_address = data_coin_builder.owner;
    let expected_address_bytes = expected_address.to_bytes();
    data_coin_builder.with_predicate_data(&expected_address_bytes);

    let expected_address_reg = 0x11;
    let actual_address_reg = 0x12;
    let address_size = 20;
    let address_size_reg = 0x13;
    let res_reg = 0x10;
    let predicate = vec![
        op::movi(address_size_reg, address_size),
        op::gtf_args(actual_address_reg, 0, GTFArgs::InputCoinOwner),
        op::gtf_args(expected_address_reg, 0, GTFArgs::InputCoinPredicateData),
        op::meq(
            res_reg,
            expected_address_reg,
            actual_address_reg,
            address_size_reg,
        ),
        op::ret(res_reg),
    ];
    data_coin_builder.with_predicate(predicate);
    let data_coin_input = data_coin_builder.into_input();
    assert!(
        execute_predicate_with_input(
            0,
            data_coin_input,
            &mut StdRng::seed_from_u64(2322u64)
        )
        .await
    );
}

#[tokio::test]
async fn gtf_args__input_data_coin_amount() {
    let mut data_coin_builder = DataCoinInputBuilder::new();
    let amount = data_coin_builder.amount;

    let expected_amount_reg = 0x11;
    let actual_amount_reg = 0x12;
    let res_reg = 0x10;
    let predicate = vec![
        op::movi(expected_amount_reg, amount as u32),
        op::gtf_args(actual_amount_reg, 0, GTFArgs::InputCoinAmount),
        op::eq(res_reg, expected_amount_reg, actual_amount_reg),
        op::ret(res_reg),
    ];
    data_coin_builder.with_predicate(predicate);
    let data_coin_input = data_coin_builder.into_input();
    assert!(
        execute_predicate_with_input(
            0,
            data_coin_input,
            &mut StdRng::seed_from_u64(2322u64)
        )
        .await
    );
}

#[tokio::test]
async fn gtf_args__input_data_coin_asset_id() {
    let mut data_coin_builder = DataCoinInputBuilder::new();
    let asset_id = data_coin_builder.asset_id;
    let predicate_data = asset_id.to_bytes();
    let size = predicate_data.len();
    data_coin_builder.with_predicate_data(&predicate_data);

    let expected_asset_id_reg = 0x11;
    let actual_asset_id_reg = 0x12;
    let res_reg = 0x10;
    let size_reg = 0x13;
    let predicate = vec![
        op::movi(size_reg, size as u32),
        op::gtf_args(expected_asset_id_reg, 0, GTFArgs::InputCoinPredicateData),
        op::gtf_args(actual_asset_id_reg, 0, GTFArgs::InputCoinAssetId),
        op::meq(
            res_reg,
            expected_asset_id_reg,
            actual_asset_id_reg,
            size_reg,
        ),
        op::ret(res_reg),
    ];
    data_coin_builder.with_predicate(predicate);
    let data_coin_input = data_coin_builder.into_input();
    assert!(
        execute_predicate_with_input(
            0,
            data_coin_input,
            &mut StdRng::seed_from_u64(2322u64)
        )
        .await
    );
}

#[tokio::test]
async fn gtf_args__input_data_coin_tx_pointer_is_always_default() {
    let mut data_coin_builder = DataCoinInputBuilder::new();
    let default_tx_pointer = TxPointer::default();
    let predicate_data = Serialize::to_bytes(&default_tx_pointer);
    let len = predicate_data.len() as u32;
    data_coin_builder.with_predicate_data(&predicate_data);

    let expected_tx_pointer_reg = 0x11;
    let actual_tx_pointer_reg = 0x12;
    let res_reg = 0x10;
    let size_reg = 0x13;
    let predicate = vec![
        op::movi(size_reg, len),
        op::gtf_args(expected_tx_pointer_reg, 0, GTFArgs::InputCoinPredicateData),
        op::gtf_args(actual_tx_pointer_reg, 0, GTFArgs::InputCoinTxPointer),
        op::meq(
            res_reg,
            expected_tx_pointer_reg,
            actual_tx_pointer_reg,
            size_reg,
        ),
        op::ret(res_reg),
    ];
    data_coin_builder.with_predicate(predicate);
    let data_coin_input = data_coin_builder.into_input();
    assert!(
        execute_predicate_with_input(
            0,
            data_coin_input,
            &mut StdRng::seed_from_u64(2322u64)
        )
        .await
    );
}

#[tokio::test]
async fn gtf_args__input_data_coin_predicate_gas_used() {
    let mut data_coin_builder = DataCoinInputBuilder::new();
    let predicate_gas_used = data_coin_builder.predicate_gas_used;

    let expected_predicate_gas_used_reg = 0x11;
    let actual_predicate_gas_used_reg = 0x12;
    let res_reg = 0x10;
    let size_reg = 0x13;
    let predicate = vec![
        op::movi(expected_predicate_gas_used_reg, predicate_gas_used as u32),
        op::gtf_args(
            actual_predicate_gas_used_reg,
            0,
            GTFArgs::InputCoinPredicateGasUsed,
        ),
        op::meq(
            res_reg,
            expected_predicate_gas_used_reg,
            actual_predicate_gas_used_reg,
            size_reg,
        ),
        op::ret(res_reg),
    ];
    data_coin_builder.with_predicate(predicate);
    let data_coin_input = data_coin_builder.into_input();
    assert!(
        execute_predicate_with_input(
            0,
            data_coin_input,
            &mut StdRng::seed_from_u64(2322u64)
        )
        .await
    );
}

#[tokio::test]
async fn gtf_args__input_data_coin_predicate_data() {
    let expected = 0x23 as Word;
    let expected_data = expected.to_be_bytes().to_vec();

    let data = vec![];

    // A script that will succeed only if the argument is 0x23
    let expected_data_reg = 0x11;
    let gtf_data_reg = 0x13;
    let res_reg = 0x10;
    let compare_bytes_len = 8;
    let input_index = 0;
    let predicate = [
        op::movi(expected_data_reg, expected as u32),
        op::gtf_args(gtf_data_reg, input_index, GTFArgs::InputCoinPredicateData),
        op::meq(res_reg, gtf_data_reg, expected_data_reg, compare_bytes_len),
        op::ret(res_reg),
    ];

    assert!(
        execute_data_coin_predicate_input(
            predicate.iter().copied(),
            expected_data,
            0,
            data
        )
        .await
    );
}

#[tokio::test]
async fn gtf_args__input_data_coin_data_length() {
    let predicate_data = vec![];

    let data = vec![1, 2, 3, 4, 5, 6, 7];
    let expected = data.len() as u32;

    // A script that will succeed only if the argument is 0x23
    let expected_len_reg = 0x11;
    let actual_len_reg = 0x13;
    let res_reg = 0x10;
    let compare_bytes_reg = 0x15;
    let compare_bytes = 8;
    let input_index = 0;
    let predicate = [
        op::movi(expected_len_reg, expected),
        op::movi(compare_bytes_reg, compare_bytes),
        op::gtf_args(
            actual_len_reg,
            input_index,
            GTFArgs::InputDataCoinDataLength,
        ),
        op::meq(res_reg, actual_len_reg, expected_len_reg, compare_bytes_reg),
        op::ret(res_reg),
    ];

    assert!(
        execute_data_coin_predicate_input(
            predicate.iter().copied(),
            predicate_data,
            0,
            data
        )
        .await
    );
}

#[tokio::test]
async fn gtf_args__input_data_coin_data() {
    let data = vec![5; 100];
    let predicate_data = data.clone();

    let len_reg = 0x13;
    let res_reg = 0x10;
    let input_index = 0;
    let expected_data_mem_location = 0x22;
    let actual_data_mem_location = 0x23;
    let predicate = [
        op::gtf_args(len_reg, input_index, GTFArgs::InputDataCoinDataLength),
        // get expected data from predicate data
        op::gtf_args(
            expected_data_mem_location,
            input_index,
            GTFArgs::InputCoinPredicateData,
        ),
        // get actual data
        op::gtf_args(
            actual_data_mem_location,
            input_index,
            GTFArgs::InputDataCoinData,
        ),
        // compare
        op::meq(
            res_reg,
            expected_data_mem_location,
            actual_data_mem_location,
            len_reg,
        ),
        op::ret(res_reg),
    ];

    assert!(
        execute_data_coin_predicate_input(
            predicate.iter().copied(),
            predicate_data,
            0,
            data
        )
        .await
    );
}

#[tokio::test]
async fn gtf_args__output_data_coin_data_len__matches_expected_value() {
    // given
    let predicate_data = vec![1, 2, 3, 4, 5, 6, 7];
    let data = vec![5; 100];

    // A script that will succeed only if the argument is the length of the data
    let expected_len = data.len() as u32;

    let expected_len_reg = 0x13;
    let actual_len_reg = 0x14;
    let res_reg = 0x10;
    let output_index = 0;
    let predicate = [
        op::movi(expected_len_reg, expected_len),
        op::gtf_args(
            actual_len_reg,
            output_index,
            GTFArgs::OutputDataCoinDataLength,
        ),
        op::eq(res_reg, actual_len_reg, expected_len_reg),
        op::ret(res_reg),
    ];

    // when
    let success = execute_data_coin_predicate_input_and_output(
        predicate.iter().copied(),
        predicate_data,
        data.clone(),
        data,
    )
    .await;

    // then
    assert!(success);
}

#[tokio::test]
async fn gtf_args__output_data_coin_data__succeeds_if_input_data_matches_output_data() {
    // given
    let data = vec![5; 100];
    let predicate_data = vec![1, 2, 3, 4, 5, 6, 7];

    // A script that will succeed only if the argument is the length of the data
    let expected_len = data.len() as u32;

    let len_reg = 0x13;
    let res_reg = 0x10;
    let output_index = 0;
    let input_index = 0;
    let output_data_reg = 0x14;
    let input_data_reg = 0x15;
    let predicate = vec![
        op::movi(len_reg, expected_len),
        // get output data
        op::gtf_args(output_data_reg, output_index, GTFArgs::OutputDataCoinData),
        // get other data
        // op::gtf_args(input_data_reg, input_index, GTFArgs::InputCoinPredicateData),
        op::gtf_args(input_data_reg, input_index, GTFArgs::InputDataCoinData),
        // compare
        op::meq(res_reg, output_data_reg, input_data_reg, len_reg),
        // op::meq(res_reg, input_data_reg, output_data_reg, len_reg),
        op::ret(res_reg),
    ];

    // when
    let success = execute_data_coin_predicate_input_and_output(
        predicate,
        predicate_data,
        data.clone(),
        data,
    )
    .await;

    // then
    assert!(success);
}

#[tokio::test]
async fn gtf_args__output_data_coin_to() {
    // given
    let mut rng = StdRng::seed_from_u64(2322u64);

    // Create a random address for the output
    let output_owner: Address = rng.gen();

    // Store the expected owner in predicate data
    let predicate_data = output_owner.to_bytes().to_vec();

    let expected_owner_reg = 0x11;
    let actual_owner_reg = 0x12;
    let address_size = output_owner.size(); // Address is 20 bytes
    let address_size_reg = 0x13;
    let res_reg = 0x10;
    let output_index = 0;
    let input_index = 0;

    let predicate = [
        op::movi(address_size_reg, address_size as u32),
        op::gtf_args(
            expected_owner_reg,
            input_index,
            GTFArgs::InputCoinPredicateData,
        ),
        op::gtf_args(actual_owner_reg, output_index, GTFArgs::OutputDataCoinTo),
        op::meq(
            res_reg,
            expected_owner_reg,
            actual_owner_reg,
            address_size_reg,
        ),
        op::ret(res_reg),
    ];

    let amount = rng.gen();
    let asset_id = rng.gen();
    // Create the output with the expected owner and some data
    let output_data = vec![1, 2, 3, 4, 5];
    let output = Output::data_coin(
        output_owner,
        amount,   // amount
        asset_id, // asset_id
        output_data,
    );

    // Create a dummy input
    let predicate_bytes = predicate
        .iter()
        .copied()
        .flat_map(|op| u32::from(op).to_be_bytes())
        .collect::<Vec<u8>>();
    let input_owner = Input::predicate_owner(&predicate_bytes);
    let utxo_id = rng.gen();
    let tx_pointer = rng.gen();
    let predicate_gas_used = 0;

    let input = Input::coin_predicate(
        utxo_id,
        input_owner,
        amount,
        asset_id,
        tx_pointer,
        predicate_gas_used,
        predicate_bytes,
        predicate_data,
    );

    // when
    let success = execute_predicate_with_input_and_output(input, output).await;

    // then
    assert!(success);
}

#[tokio::test]
async fn gtf_args__output_data_coin_amount() {
    // given
    let mut rng = StdRng::seed_from_u64(2322u64);

    let expected_amount_reg = 0x11;
    let actual_amount_reg = 0x12;
    let res_reg = 0x10;
    let output_index = 0;
    let amount: Word = 123;

    let predicate = [
        op::movi(expected_amount_reg, amount as u32),
        op::gtf_args(actual_amount_reg, output_index, GTFArgs::OutputCoinAmount),
        op::eq(res_reg, expected_amount_reg, actual_amount_reg),
        op::ret(res_reg),
    ];

    // Create a dummy input
    let predicate_bytes = predicate
        .iter()
        .copied()
        .flat_map(|op| u32::from(op).to_be_bytes())
        .collect::<Vec<u8>>();
    let input_owner = Input::predicate_owner(&predicate_bytes);
    let utxo_id = rng.gen();
    let asset_id = rng.gen();
    let tx_pointer = rng.gen();
    let predicate_gas_used = 0;

    // Store the expected amount in predicate data
    let predicate_data = amount.to_be_bytes().to_vec();

    // Create the output with the expected amount and some data
    let output_data = vec![1, 2, 3, 4, 5];
    let output = Output::data_coin(
        rng.gen(), // to
        amount,
        asset_id, // asset_id
        output_data,
    );

    let input = Input::coin_predicate(
        utxo_id,
        input_owner,
        amount,
        asset_id,
        tx_pointer,
        predicate_gas_used,
        predicate_bytes,
        predicate_data,
    );

    // when
    let success = execute_predicate_with_input_and_output(input, output).await;

    // then
    assert!(success);
}

#[tokio::test]
async fn gtf_args__output_data_coin_asset_id() {
    // given
    let mut rng = StdRng::seed_from_u64(2322u64);

    let asset_id: AssetId = rng.gen();

    // Store the expected asset ID in predicate data
    let predicate_data = asset_id.to_bytes();

    let expected_asset_id_reg = 0x11;
    let actual_asset_id_reg = 0x12;
    let res_reg = 0x10;
    let output_index = 0;
    let asset_id_size = predicate_data.len() as u32;
    let asset_id_size_reg = 0x13;

    let predicate = [
        op::movi(asset_id_size_reg, asset_id_size),
        op::gtf_args(
            expected_asset_id_reg,
            output_index,
            GTFArgs::OutputCoinAssetId,
        ),
        op::gtf_args(actual_asset_id_reg, 0, GTFArgs::InputCoinPredicateData),
        op::meq(
            res_reg,
            expected_asset_id_reg,
            actual_asset_id_reg,
            asset_id_size_reg,
        ),
        op::ret(res_reg),
    ];

    // Create the output with the expected asset ID and some data
    let output_data = vec![1, 2, 3, 4, 5];
    let amount = rng.gen();
    let output = Output::data_coin(
        rng.gen(), // to
        amount,
        asset_id,
        output_data,
    );

    // Create a dummy input
    let predicate_bytes = predicate
        .iter()
        .copied()
        .flat_map(|op| u32::from(op).to_be_bytes())
        .collect::<Vec<u8>>();
    let input_owner = Input::predicate_owner(&predicate_bytes);
    let utxo_id = rng.gen();
    let tx_pointer = rng.gen();
    let predicate_gas_used = 0;

    let input = Input::coin_predicate(
        utxo_id,
        input_owner,
        amount,
        asset_id,
        tx_pointer,
        predicate_gas_used,
        predicate_bytes,
        predicate_data,
    );

    // when
    let success = execute_predicate_with_input_and_output(input, output).await;

    // then
    assert!(success);
}

#[tokio::test]
async fn get_verifying_predicate() {
    let indices = vec![0, 4, 5, 7, 11];

    for idx in indices {
        #[rustfmt::skip]
        let predicate = vec![
            op::gm_args(0x10, GMArgs::GetVerifyingPredicate),
            op::movi(0x11, idx),
            op::eq(0x10, 0x10, 0x11),
            op::ret(0x10),
        ];

        assert!(execute_predicate(predicate, vec![], idx as usize).await);
    }
}

/// Returns the amount of gas used if verification succeeds
async fn execute_gas_metered_predicates(
    predicates: Vec<Vec<Instruction>>,
) -> Result<u64, ()> {
    const GAS_LIMIT: Word = 100_000;
    let rng = &mut StdRng::seed_from_u64(2322u64);

    let arb_max_fee = 2_000;
    let script = vec![];
    let script_data = vec![];

    let mut builder = TransactionBuilder::script(script, script_data);
    builder
        .max_fee_limit(arb_max_fee)
        .maturity(Default::default());

    let coin_amount = 10_000_000;
    let params = CheckPredicateParams {
        max_gas_per_predicate: GAS_LIMIT,
        ..Default::default()
    };

    if predicates.is_empty() {
        builder.add_unsigned_coin_input(
            SecretKey::random(rng),
            rng.r#gen(),
            arb_max_fee,
            params.base_asset_id,
            rng.r#gen(),
        );
    }

    for predicate in predicates.iter() {
        let predicate: Vec<u8> = predicate
            .clone()
            .into_iter()
            .flat_map(|op| u32::from(op).to_be_bytes())
            .collect();

        let owner = Input::predicate_owner(&predicate);
        let input = Input::coin_predicate(
            rng.r#gen(),
            owner,
            coin_amount,
            AssetId::default(),
            rng.r#gen(),
            0,
            predicate,
            vec![],
        );

        builder.add_input(input);
    }

    let mut transaction = builder.finalize();

    let params = CheckPredicateParams {
        max_gas_per_predicate: GAS_LIMIT,
        ..Default::default()
    };

    // parallel version
    let parallel_gas_used = {
        let mut async_tx = transaction.clone();
        async_tx
            .estimate_predicates_async::<TokioWithRayon>(
                &params,
                &DummyPool,
                &EmptyStorage,
            )
            .await
            .map_err(|_| ())?;

        let tx = async_tx
            .into_checked_basic(Default::default(), &ConsensusParameters::standard())
            .expect("Should successfully create checked tranaction with predicate");

        check_predicates_async::<_, TokioWithRayon>(
            &tx,
            &params,
            &DummyPool,
            &EmptyStorage,
        )
        .await
        .map(|r| r.gas_used())
        .map_err(|_| ())?
    };

    // sequential version
    transaction
        .estimate_predicates(&params, MemoryInstance::new(), &EmptyStorage)
        .map_err(|_| ())?;

    let tx = transaction
        .into_checked_basic(Default::default(), &ConsensusParameters::standard())
        .expect("Should successfully create checked tranaction with predicate");

    let seq_gas_used =
        check_predicates(&tx, &params, MemoryInstance::new(), &EmptyStorage)
            .map(|r| r.gas_used())
            .map_err(|_| ())?;

    assert_eq!(seq_gas_used, parallel_gas_used);

    Ok(seq_gas_used)
}

#[tokio::test]
async fn predicate_gas_metering() {
    // This just succeeds
    assert!(
        execute_gas_metered_predicates(vec![vec![op::ret(RegId::ONE)]])
            .await
            .is_ok()
    );

    // This runs out of gas
    assert!(
        execute_gas_metered_predicates(vec![vec![
            op::ji(0), // Infinite loop
        ]])
        .await
        .is_err()
    );

    // Multiple Predicate Success
    assert!(
        execute_gas_metered_predicates(vec![
            vec![op::ret(RegId::ONE)],
            vec![
                op::movi(0x10, 0x11),
                op::movi(0x10, 0x11),
                op::ret(RegId::ONE),
            ],
        ])
        .await
        .is_ok()
    );

    // Running predicate gas used is combined properly
    let exe = (0..4).map(|n| async move {
        execute_gas_metered_predicates(vec![vec![op::ret(RegId::ONE)]; n])
            .await
            .unwrap()
    });

    let gas_used_by: Vec<_> = futures::future::join_all(exe).await.into_iter().collect();

    assert_eq!(gas_used_by[0], 0);
    assert_ne!(gas_used_by[1], 0);
    assert_eq!(gas_used_by[1] * 2, gas_used_by[2]);
    assert_eq!(gas_used_by[1] * 3, gas_used_by[3]);
}

#[tokio::test]
async fn gas_used_by_predicates_not_causes_out_of_gas_during_script() {
    let rng = &mut StdRng::seed_from_u64(2322u64);
    let params = CheckPredicateParams::default();

    let gas_limit = 1_000_000;
    let script = vec![
        op::addi(0x20, 0x20, 1),
        op::addi(0x20, 0x20, 1),
        op::ret(RegId::ONE),
    ]
    .into_iter()
    .collect::<Vec<u8>>();
    let script_data = vec![];

    let mut builder = TransactionBuilder::script(script, script_data);
    builder
        .script_gas_limit(gas_limit)
        .maturity(Default::default());

    let coin_amount = 10_000_000;

    builder.add_unsigned_coin_input(
        SecretKey::random(rng),
        rng.r#gen(),
        coin_amount,
        AssetId::default(),
        rng.r#gen(),
    );

    // parallel version
    {
        let _ = builder
            .clone()
            .finalize_checked_basic(Default::default())
            .check_predicates_async::<TokioWithRayon>(&params, &DummyPool, &EmptyStorage)
            .await
            .expect("Predicate check failed even if we don't have any predicates");
    }

    let tx_without_predicate = builder
        .finalize_checked_basic(Default::default())
        .check_predicates(&params, MemoryInstance::new(), &EmptyStorage)
        .expect("Predicate check failed even if we don't have any predicates");

    let mut client = MemoryClient::default();

    client.transact(tx_without_predicate);
    let receipts_without_predicate =
        client.receipts().expect("Expected receipts").to_vec();
    let gas_without_predicate = receipts_without_predicate[1]
        .gas_used()
        .expect("Should retrieve gas used");

    builder.script_gas_limit(gas_without_predicate);

    let predicate: Vec<u8> = vec![op::addi(0x20, 0x20, 1), op::ret(RegId::ONE)]
        .into_iter()
        .flat_map(|op| u32::from(op).to_be_bytes())
        .collect();
    let owner = Input::predicate_owner(&predicate);
    let input = Input::coin_predicate(
        rng.r#gen(),
        owner,
        coin_amount,
        AssetId::default(),
        rng.r#gen(),
        0,
        predicate,
        vec![],
    );

    builder.add_input(input);

    let mut transaction = builder.finalize();
    transaction
        .estimate_predicates(&params, MemoryInstance::new(), &EmptyStorage)
        .expect("Predicate estimation failed");

    let checked = transaction
        .into_checked_basic(Default::default(), &ConsensusParameters::standard())
        .expect("Should successfully create checked tranaction with predicate");

    // parallel version
    {
        let tx_with_predicate = checked
            .clone()
            .check_predicates_async::<TokioWithRayon>(&params, &DummyPool, &EmptyStorage)
            .await
            .expect("Predicate check failed");

        client.transact(tx_with_predicate);
        let receipts_with_predicate =
            client.receipts().expect("Expected receipts").to_vec();

        // No panic for transaction without gas limit
        assert_eq!(receipts_without_predicate[1].reason(), None);
        // Don't panic with out of gas for transaction with predicate
        assert_eq!(
            receipts_with_predicate[1].result().unwrap(),
            &ScriptExecutionResult::Success
        );
    }

    let tx_with_predicate = checked
        .check_predicates(&params, MemoryInstance::new(), &EmptyStorage)
        .expect("Predicate check failed");

    client.transact(tx_with_predicate);
    let receipts_with_predicate = client.receipts().expect("Expected receipts").to_vec();

    // No panic for transaction without gas limit
    assert_eq!(receipts_without_predicate[1].reason(), None);
    // Don't panic with out of gas for transaction with predicate
    assert_eq!(
        receipts_with_predicate[1].result().unwrap(),
        &ScriptExecutionResult::Success
    );
}

#[tokio::test]
async fn gas_used_by_predicates_more_than_limit() {
    let rng = &mut StdRng::seed_from_u64(2322u64);

    let params = CheckPredicateParams::default();

    let gas_limit = 1_000_000;
    let arb_max_fee = 1000;
    let script = vec![
        op::addi(0x20, 0x20, 1),
        op::addi(0x20, 0x20, 1),
        op::ret(RegId::ONE),
    ]
    .into_iter()
    .collect::<Vec<u8>>();
    let script_data = vec![];

    let mut builder = TransactionBuilder::script(script, script_data);
    builder
        .max_fee_limit(arb_max_fee)
        .script_gas_limit(gas_limit)
        .maturity(Default::default());

    let coin_amount = 10_000_000;

    builder.add_unsigned_coin_input(
        SecretKey::random(rng),
        rng.r#gen(),
        coin_amount,
        AssetId::default(),
        rng.r#gen(),
    );

    // parallel version
    {
        let _ = builder
            .clone()
            .finalize_checked_basic(Default::default())
            .check_predicates_async::<TokioWithRayon>(&params, &DummyPool, &EmptyStorage)
            .await
            .expect("Predicate check failed even if we don't have any predicates");
    }

    let tx_without_predicate = builder
        .finalize_checked_basic(Default::default())
        .check_predicates(&params, MemoryInstance::new(), &EmptyStorage)
        .expect("Predicate check failed even if we don't have any predicates");

    let mut client = MemoryClient::default();

    client.transact(tx_without_predicate);
    let receipts_without_predicate =
        client.receipts().expect("Expected receipts").to_vec();
    let gas_without_predicate = receipts_without_predicate[1]
        .gas_used()
        .expect("Should retrieve gas used");

    builder.script_gas_limit(gas_without_predicate);

    let predicate: Vec<u8> = vec![
        op::addi(0x20, 0x20, 1),
        op::addi(0x20, 0x20, 1),
        op::addi(0x20, 0x20, 1),
        op::addi(0x20, 0x20, 1),
        op::ret(RegId::ONE),
    ]
    .into_iter()
    .flat_map(|op| u32::from(op).to_be_bytes())
    .collect();
    let owner = Input::predicate_owner(&predicate);
    let input = Input::coin_predicate(
        rng.r#gen(),
        owner,
        coin_amount,
        AssetId::default(),
        rng.r#gen(),
        gas_limit + 1,
        predicate,
        vec![],
    );

    builder.add_input(input);

    // parallel version
    {
        let tx_with_predicate = builder
            .clone()
            .finalize_checked_basic(Default::default())
            .check_predicates_async::<TokioWithRayon>(&params, &DummyPool, &EmptyStorage)
            .await;

        assert!(matches!(
            tx_with_predicate.unwrap_err(),
            CheckError::PredicateVerificationFailed(_)
        ));
    }

    let tx_with_predicate = builder
        .finalize_checked_basic(Default::default())
        .check_predicates(&params, MemoryInstance::new(), &EmptyStorage);

    assert!(matches!(
        tx_with_predicate.unwrap_err(),
        CheckError::PredicateVerificationFailed(_)
    ));
}

#[test]
#[ntest::timeout(5_000)]
fn synchronous_estimate_predicates_respects_total_tx_gas_limit() {
    let limit = 1_000_000;
    let rng = &mut StdRng::seed_from_u64(2322u64);

    let params = CheckPredicateParams {
        max_gas_per_predicate: limit,
        max_gas_per_tx: limit,
        gas_costs: GasCosts::unit(),
        ..Default::default()
    };

    // Infinite loop
    let predicate = vec![op::noop(), op::jmpb(RegId::ZERO, 0)]
        .into_iter()
        .collect::<Vec<u8>>();
    let predicate_owner = Input::predicate_owner(&predicate);

    let mut builder = TransactionBuilder::script(vec![], vec![]);
    builder.max_fee_limit(1000).maturity(Default::default());

    let coin_amount = 100_000;

    for _ in 0..255 {
        builder.add_input(Input::coin_predicate(
            rng.r#gen(),
            predicate_owner,
            coin_amount,
            AssetId::default(),
            rng.r#gen(),
            0,
            predicate.clone(),
            vec![],
        ));
    }
    let mut transaction = builder.finalize();

    // When
    let result =
        transaction.estimate_predicates(&params, MemoryInstance::new(), &EmptyStorage);

    // Then
    assert_eq!(Ok(()), result);
}<|MERGE_RESOLUTION|>--- conflicted
+++ resolved
@@ -83,15 +83,8 @@
 
     let utxo_id = rng.r#gen();
     let amount = 0;
-<<<<<<< HEAD
-    let asset_id = rng.gen();
-    let tx_pointer = rng.gen();
-=======
     let asset_id = rng.r#gen();
     let tx_pointer = rng.r#gen();
-    let maturity = Default::default();
-    let height = Default::default();
->>>>>>> 49656a3b
     let predicate_gas_used = 0;
 
     let owner = Input::predicate_owner(&predicate);
