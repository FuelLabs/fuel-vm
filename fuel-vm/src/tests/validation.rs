--- conflicted
+++ resolved
@@ -60,14 +60,8 @@
 
     let params = ConsensusParameters::default();
 
-<<<<<<< HEAD
-    let tx_size_ptr =
-        32 + (params.tx_params().max_inputs() as usize * (AssetId::LEN + WORD_SIZE));
-    let tx_start_ptr = tx_size_ptr + 8;
-=======
     let tx_start_ptr = params.tx_params().tx_offset();
     let tx_size_ptr = tx_start_ptr - 8;
->>>>>>> bb93537a
 
     let tx = TransactionBuilder::script(
         vec![
