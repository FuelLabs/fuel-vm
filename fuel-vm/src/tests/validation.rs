use fuel_asm::op;
use fuel_tx::TransactionBuilder;
use fuel_types::BlockHeight;
use fuel_vm::prelude::*;
use rand::rngs::StdRng;
use rand::{Rng, SeedableRng};

#[test]
fn transaction_can_be_executed_after_maturity() {
    const MATURITY: BlockHeight = BlockHeight::new(1);
    const BLOCK_HEIGHT: BlockHeight = BlockHeight::new(2);

    let params = ConsensusParameters::default();
    let gas_costs = GasCosts::default();

    let rng = &mut StdRng::seed_from_u64(2322u64);
    let tx = TransactionBuilder::script(Some(op::ret(1)).into_iter().collect(), Default::default())
        .add_unsigned_coin_input(
            rng.gen(),
            rng.gen(),
            1,
            Default::default(),
            rng.gen(),
            Default::default(),
        )
        .gas_limit(100)
        .maturity(MATURITY)
<<<<<<< HEAD
        .with_params(params)
        .finalize_checked(BLOCK_HEIGHT as Word, &gas_costs);
=======
        .finalize_checked(BLOCK_HEIGHT, &params, &gas_costs);
>>>>>>> 0f381bbb

    let result = TestBuilder::new(2322u64).block_height(BLOCK_HEIGHT).execute_tx(tx);
    assert!(result.is_ok());
}<|MERGE_RESOLUTION|>--- conflicted
+++ resolved
@@ -25,12 +25,8 @@
         )
         .gas_limit(100)
         .maturity(MATURITY)
-<<<<<<< HEAD
         .with_params(params)
-        .finalize_checked(BLOCK_HEIGHT as Word, &gas_costs);
-=======
-        .finalize_checked(BLOCK_HEIGHT, &params, &gas_costs);
->>>>>>> 0f381bbb
+        .finalize_checked(BLOCK_HEIGHT, &gas_costs);
 
     let result = TestBuilder::new(2322u64).block_height(BLOCK_HEIGHT).execute_tx(tx);
     assert!(result.is_ok());
