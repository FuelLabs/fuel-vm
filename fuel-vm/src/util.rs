--- conflicted
+++ resolved
@@ -231,12 +231,7 @@
         }
 
         pub fn build(&mut self) -> Checked<Script> {
-            self.builder
-<<<<<<< HEAD
-                .finalize_checked(self.block_height as Word, &self.gas_costs)
-=======
-                .finalize_checked(self.block_height, &self.params, &self.gas_costs)
->>>>>>> 0f381bbb
+            self.builder.finalize_checked(self.block_height, &self.gas_costs)
         }
 
         pub fn build_get_balance_tx(
