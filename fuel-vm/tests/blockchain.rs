--- conflicted
+++ resolved
@@ -7,14 +7,9 @@
 use fuel_vm::consts::*;
 use fuel_vm::prelude::*;
 
-<<<<<<< HEAD
 use fuel_asm::{
     op, Instruction,
     PanicReason::{ArithmeticOverflow, ContractNotInInputs, ErrorFlag, ExpectedUnallocatedStack, MemoryOverflow},
-=======
-use fuel_asm::PanicReason::{
-    ArithmeticOverflow, ContractNotInInputs, ExpectedUnallocatedStack, MemoryOverflow, MemoryOwnership,
->>>>>>> bd02ab86
 };
 use fuel_tx::field::{Outputs, Script as ScriptField};
 use fuel_vm::util::test_helpers::check_expected_reason_for_instructions;
@@ -920,9 +915,6 @@
     check_receipts_for_program_call(program, vec![0, 0, 1, 0]);
 }
 
-<<<<<<< HEAD
-fn check_receipts_for_program_call(program: Vec<Instruction>, expected_values: Vec<Word>) -> bool {
-=======
 #[test]
 fn swwq_sets_status_with_range() {
     #[rustfmt::skip]
@@ -941,8 +933,7 @@
     check_receipts_for_program_call(program, vec![0, 1, 0, 0]);
 }
 
-fn check_receipts_for_program_call(program: Vec<Opcode>, expected_values: Vec<Word>) -> bool {
->>>>>>> bd02ab86
+fn check_receipts_for_program_call(program: Vec<Instruction>, expected_values: Vec<Word>) -> bool {
     let rng = &mut StdRng::seed_from_u64(2322u64);
 
     let mut client = MemoryClient::default();
@@ -1058,56 +1049,6 @@
 }
 
 #[test]
-<<<<<<< HEAD
-fn scwq_wrong_size() {
-    // Then deploy another contract that attempts to read the first one
-    let reg_a = 0x20;
-
-    // cover contract_id_end beyond max ram
-    let state_read_word = vec![
-        op::xor(reg_a, reg_a, reg_a),
-        // op::not(reg_a, reg_a),
-        // op::subi(reg_a, reg_a, 31 as Immediate12),
-        op::addi(reg_a, reg_a, 31 as Immediate12),
-        op::scwq(reg_a, SET_STATUS_REG, REG_ZERO.into()),
-    ];
-
-    check_expected_reason_for_instructions(state_read_word, ErrorFlag);
-}
-
-#[test]
-fn srwq_wrong_size() {
-    // Then deploy another contract that attempts to read the first one
-    let reg_a = 0x20;
-
-    // cover contract_id_end beyond max ram
-    let state_read_word = vec![
-        op::xor(reg_a, reg_a, reg_a),
-        op::addi(reg_a, reg_a, 31 as Immediate12),
-        op::srwq(reg_a, SET_STATUS_REG, reg_a, REG_ZERO.into()),
-    ];
-
-    check_expected_reason_for_instructions(state_read_word, ErrorFlag);
-}
-
-#[test]
-fn swwq_wrong_size() {
-    // Then deploy another contract that attempts to read the first one
-    let reg_a = 0x20;
-
-    // cover contract_id_end beyond max ram
-    let state_read_word = vec![
-        op::xor(reg_a, reg_a, reg_a),
-        op::addi(reg_a, reg_a, 31 as Immediate12),
-        op::swwq(reg_a, SET_STATUS_REG, reg_a, REG_ZERO.into()),
-    ];
-
-    check_expected_reason_for_instructions(state_read_word, ErrorFlag);
-}
-
-#[test]
-=======
->>>>>>> bd02ab86
 fn state_r_word_b_plus_32_over() {
     // Then deploy another contract that attempts to read the first one
     let reg_a = 0x20;
@@ -1153,11 +1094,7 @@
         op::srwq(reg_a, SET_STATUS_REG, REG_ZERO.into(), REG_ONE.into()),
     ];
 
-<<<<<<< HEAD
     check_expected_reason_for_instructions(state_read_qword, ArithmeticOverflow);
-=======
-    check_expected_reason_for_opcodes(state_read_qword, MemoryOwnership);
->>>>>>> bd02ab86
 }
 
 #[test]
@@ -1166,22 +1103,14 @@
     let reg_a = 0x20;
 
     // cover contract_id_end beyond max ram
-<<<<<<< HEAD
     let state_read_qword = vec![
+        op::movi(0x11, 100),
+        op::aloc(0x11),
+        op::addi(0x31, REG_HP.into(), 0x01),
         op::xor(reg_a, reg_a, reg_a),
         op::not(reg_a, reg_a),
         op::subi(reg_a, reg_a, 31 as Immediate12),
-        op::srwq(reg_a, SET_STATUS_REG, reg_a, REG_ONE.into()),
-=======
-    let state_read_qword: Vec<Opcode> = vec![
-        Opcode::MOVI(0x11, 100),
-        Opcode::ALOC(0x11),
-        Opcode::ADDI(0x31, REG_HP, 0x01),
-        Opcode::XOR(reg_a, reg_a, reg_a),
-        Opcode::NOT(reg_a, reg_a),
-        Opcode::SUBI(reg_a, reg_a, 31 as Immediate12),
-        Opcode::SRWQ(0x31, SET_STATUS_REG, reg_a, REG_ONE),
->>>>>>> bd02ab86
+        op::srwq(0x31, SET_STATUS_REG, reg_a, REG_ONE.into()),
     ];
 
     check_expected_reason_for_instructions(state_read_qword, ArithmeticOverflow);
@@ -1201,11 +1130,7 @@
         op::srwq(reg_a, SET_STATUS_REG, REG_ZERO.into(), REG_ONE.into()),
     ];
 
-<<<<<<< HEAD
-    check_expected_reason_for_instructions(state_read_qword, MemoryOverflow);
-=======
-    check_expected_reason_for_opcodes(state_read_qword, MemoryOwnership);
->>>>>>> bd02ab86
+    check_expected_reason_for_instructions(state_read_qword, MemoryOwnership);
 }
 
 #[test]
@@ -1214,24 +1139,15 @@
     let reg_a = 0x20;
 
     // cover contract_id_end beyond max ram
-<<<<<<< HEAD
     let state_read_qword = vec![
+        op::movi(0x11, 100),
+        op::aloc(0x11),
+        op::addi(0x31, REG_HP, 0x01),
         op::xor(reg_a, reg_a, reg_a),
         op::ori(reg_a, reg_a, 1),
         op::slli(reg_a, reg_a, MAX_MEM_SHL),
         op::subi(reg_a, reg_a, 31 as Immediate12),
-        op::srwq(REG_ZERO.into(), SET_STATUS_REG, reg_a, REG_ONE.into()),
-=======
-    let state_read_qword: Vec<Opcode> = vec![
-        Opcode::MOVI(0x11, 100),
-        Opcode::ALOC(0x11),
-        Opcode::ADDI(0x31, REG_HP, 0x01),
-        Opcode::XOR(reg_a, reg_a, reg_a),
-        Opcode::ORI(reg_a, reg_a, 1),
-        Opcode::SLLI(reg_a, reg_a, MAX_MEM_SHL),
-        Opcode::SUBI(reg_a, reg_a, 31 as Immediate12),
-        Opcode::SRWQ(0x31, SET_STATUS_REG, reg_a, REG_ONE),
->>>>>>> bd02ab86
+        op::srwq(0x31, SET_STATUS_REG, reg_a, REG_ONE.into()),
     ];
 
     check_expected_reason_for_instructions(state_read_qword, MemoryOverflow);
