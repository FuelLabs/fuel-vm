//! Runtime interpreter error implementation

use fuel_asm::{Instruction, InstructionResult, PanicReason};
use fuel_tx::ValidationError;
use thiserror::Error;

use std::convert::Infallible as StdInfallible;
use std::error::Error as StdError;
use std::{fmt, io};

/// Interpreter runtime error variants.
#[derive(Debug, Error)]
pub enum InterpreterError {
    /// The instructions execution resulted in a well-formed panic, caused by an
    /// explicit instruction.
    #[error("Execution error: {0:?}")]
    PanicInstruction(InstructionResult),
    /// The VM execution resulted in a well-formed panic. This panic wasn't
    /// caused by an instruction contained in the transaction or a called
    /// contract.
    #[error("Execution error: {0:?}")]
    Panic(PanicReason),
    /// The provided transaction isn't valid.
    #[error("Failed to validate the transaction: {0}")]
    ValidationError(#[from] ValidationError),
    /// The predicate verification failed.
    #[error("Execution error")]
    PredicateFailure,
    /// No transaction was initialized in the interpreter. It cannot provide
    /// state transitions.
    #[error("Execution error")]
    NoTransactionInitialized,
    /// I/O and OS related errors.
    #[error("Unrecoverable error: {0}")]
    Io(#[from] io::Error),

    #[cfg(feature = "debug")]
    #[error("Execution error")]
    /// The debug state is not initialized; debug routines can't be called.
    DebugStateNotInitialized,
}

impl InterpreterError {
    /// Describe the error as recoverable or halt.
    pub fn from_runtime(error: RuntimeError, instruction: Instruction) -> Self {
        match error {
            RuntimeError::Recoverable(reason) => Self::PanicInstruction(InstructionResult::error(reason, instruction)),
            RuntimeError::Halt(e) => Self::Io(e),
        }
    }

    /// Return the specified panic reason that caused this error, if applicable.
    pub const fn panic_reason(&self) -> Option<PanicReason> {
        match self {
            Self::PanicInstruction(result) => Some(*result.reason()),
            Self::Panic(reason) => Some(*reason),
            _ => None,
        }
    }

    /// Return the instruction that caused this error, if applicable.
    pub const fn instruction(&self) -> Option<&Instruction> {
        match self {
            Self::PanicInstruction(result) => Some(result.instruction()),
            _ => None,
        }
    }

    /// Return the underlying `InstructionResult` if this instance is
    /// `PanicInstruction`; returns `None` otherwise.
    pub fn instruction_result(&self) -> Option<&InstructionResult> {
        match self {
            Self::PanicInstruction(r) => Some(r),
            _ => None,
        }
    }

    /// Produces a `halt` error from `io`.
    pub fn from_io<E>(e: E) -> Self
    where
        E: Into<io::Error>,
    {
        Self::Io(e.into())
    }
}

impl From<InstructionResult> for InterpreterError {
    fn from(r: InstructionResult) -> InterpreterError {
        Self::PanicInstruction(r)
    }
}

impl From<RuntimeError> for InterpreterError {
    fn from(error: RuntimeError) -> Self {
        match error {
            RuntimeError::Recoverable(e) => Self::Panic(e),
            RuntimeError::Halt(e) => Self::Io(e),
        }
    }
}

impl From<InterpreterError> for io::Error {
    fn from(e: InterpreterError) -> Self {
        io::Error::new(io::ErrorKind::Other, e)
    }
}

impl PartialEq for InterpreterError {
    fn eq(&self, other: &Self) -> bool {
        match (self, other) {
            (Self::PanicInstruction(s), Self::PanicInstruction(o)) => s == o,
            (Self::Panic(s), Self::Panic(o)) => s == o,
            (Self::ValidationError(s), Self::ValidationError(o)) => s == o,
            (Self::PredicateFailure, Self::PredicateFailure) => true,
            (Self::NoTransactionInitialized, Self::NoTransactionInitialized) => true,
            (Self::Io(s), Self::Io(o)) => s.kind() == o.kind(),

            #[cfg(feature = "debug")]
            (Self::DebugStateNotInitialized, Self::DebugStateNotInitialized) => true,

            _ => false,
        }
    }
}

#[derive(Debug, Error)]
/// Runtime error description that should either be specified in the protocol or
/// halt the execution.
pub enum RuntimeError {
    /// Specified error with well-formed fallback strategy.
    #[error(transparent)]
    Recoverable(#[from] PanicReason),
    /// Unspecified error that should halt the execution.
    #[error(transparent)]
    Halt(#[from] io::Error), // TODO: a more generic error type
}

impl RuntimeError {
    /// Flag whether the error is recoverable.
    pub const fn is_recoverable(&self) -> bool {
        matches!(self, Self::Recoverable(_))
    }

    /// Flag whether the error must halt the execution.
    pub const fn must_halt(&self) -> bool {
        matches!(self, Self::Halt(_))
    }

    /// Produces a `halt` error from `io`.
    pub fn from_io<E>(e: E) -> Self
    where
        E: Into<io::Error>,
    {
        Self::Halt(e.into())
    }

    /// Unexpected behavior occurred
    pub fn unexpected_behavior<E>(error: E) -> Self
    where
        E: Into<Box<dyn StdError + Send + Sync>>,
    {
        Self::Halt(io::Error::new(io::ErrorKind::Other, error))
    }
}

impl PartialEq for RuntimeError {
    fn eq(&self, other: &Self) -> bool {
        match (self, other) {
            (RuntimeError::Recoverable(s), RuntimeError::Recoverable(o)) => s == o,
            (RuntimeError::Halt(s), RuntimeError::Halt(o)) => s.kind() == o.kind(),

            _ => false,
        }
    }
}

#[derive(Debug, Clone, Copy, PartialEq, Eq, PartialOrd, Ord, Hash)]
/// Infallible implementation that converts into [`io::Error`].
pub struct Infallible(StdInfallible);

impl fmt::Display for Infallible {
    fn fmt(&self, f: &mut fmt::Formatter<'_>) -> fmt::Result {
        self.0.fmt(f)
    }
}

impl StdError for Infallible {
    fn source(&self) -> Option<&(dyn StdError + 'static)> {
        Some(&self.0)
    }
}

impl<E> From<E> for Infallible
where
    E: Into<StdInfallible>,
{
    fn from(e: E) -> Infallible {
        Self(e.into())
    }
}

impl From<Infallible> for InterpreterError {
    fn from(_e: Infallible) -> InterpreterError {
        unreachable!()
    }
}

impl From<Infallible> for RuntimeError {
    fn from(_e: Infallible) -> RuntimeError {
        unreachable!()
    }
}

impl From<Infallible> for PanicReason {
    fn from(_e: Infallible) -> PanicReason {
        unreachable!()
    }
}

impl Into<io::Error> for Infallible {
    fn into(self) -> io::Error {
        unreachable!()
    }
}

/// Unique bug identifier
#[allow(missing_docs)]
#[derive(Debug, Clone, Copy, PartialEq, Eq, Hash)]
#[cfg_attr(feature = "strum", derive(strum::EnumVariantNames))]
pub enum BugId {
    ID001,
    ID002,
    ID003,
    ID004,
    ID005,
    ID006,
    ID007,
<<<<<<< HEAD
    ID008,
    ID009,
    ID010,
    ID011,
    ID012,
    ID013,
=======
>>>>>>> a08d8266
}

/// Traceable bug variants
#[derive(Debug, Clone, Copy, PartialEq, Eq, Hash)]
pub enum BugVariant {
    /// Context gas increase has overflow
    ContextGasOverflow,

    /// Context gas increase has underflow
    ContextGasUnderflow,

    /// Global gas subtraction has underflow
    GlobalGasUnderflow,

    /// The stack point has overflow
    StackPointerOverflow,
<<<<<<< HEAD

    /// The frame point has overflow
    FramePointerOverflow,

    /// A register overflow
    CheckedRegisterOverflow,
=======
>>>>>>> a08d8266
}

impl fmt::Display for BugVariant {
    fn fmt(&self, f: &mut fmt::Formatter<'_>) -> fmt::Result {
        match self {
            Self::ContextGasOverflow => write!(
                f,
                r#"The context gas cannot overflow since it was created by a valid transaction and the total gas does not increase - hence, it always fits a word.

                This overflow means the registers are corrupted."#
            ),

            Self::ContextGasUnderflow => write!(
                f,
                r#"The context gas cannot underflow since any script should halt upon gas exhaustion.

                This underflow means the registers are corrupted."#
            ),

            Self::GlobalGasUnderflow => write!(
                f,
                r#"The gas consumption cannot exceed the gas context since it is capped by the transaction gas limit.

                This underflow means the registers are corrupted."#
            ),

            Self::StackPointerOverflow => write!(
                f,
                r#"The stack pointer cannot overflow under checked operations.

                This overflow means the registers are corrupted."#
            ),
<<<<<<< HEAD

            Self::FramePointerOverflow => write!(
                f,
                r#"The frame pointer cannot overflow under checked operations.

                This overflow means the registers are corrupted."#
            ),

            Self::CheckedRegisterOverflow => write!(
                f,
                r#"A register was checked and should not overflow.

                This overflow means the registers code is not implemented correctly."#
            ),
=======
>>>>>>> a08d8266
        }
    }
}

/// Bug information with backtrace data
#[derive(Debug, Clone)]
pub struct Bug {
    id: BugId,
    variant: BugVariant,

    #[cfg(feature = "backtrace")]
    bt: backtrace::Backtrace,
}

impl Bug {
    #[cfg(not(feature = "backtrace"))]
    /// Report a bug without backtrace data
    pub const fn new(id: BugId, variant: BugVariant) -> Self {
        Self { id, variant }
    }

    /// Unique bug identifier per location
    pub const fn id(&self) -> BugId {
        self.id
    }

    /// Class variant of the bug
    pub const fn variant(&self) -> BugVariant {
        self.variant
    }
}

#[cfg(feature = "backtrace")]
mod bt {
    use super::*;
    use backtrace::Backtrace;
    use core::ops::Deref;

    impl Bug {
        /// Report a bug with backtrace data
        pub fn new(id: BugId, variant: BugVariant) -> Self {
            let bt = Backtrace::new();

            Self { id, variant, bt }
        }

        /// Backtrace data
        pub const fn bt(&self) -> &Backtrace {
            &self.bt
        }
    }

    impl Deref for Bug {
        type Target = Backtrace;

        fn deref(&self) -> &Self::Target {
            &self.bt
        }
    }
}

impl fmt::Display for Bug {
    fn fmt(&self, f: &mut fmt::Formatter<'_>) -> fmt::Result {
        write!(
            f,
            "This is a bug [{:?}]! Please, report this incident as an issue in fuel-vm repository\n\n",
            self.id()
        )?;

        write!(f, "{}", self.variant())?;

        Ok(())
    }
}

impl StdError for Bug {}

impl From<Bug> for RuntimeError {
    fn from(bug: Bug) -> Self {
        Self::Halt(io::Error::new(io::ErrorKind::Other, bug))
    }
}

impl From<Bug> for InterpreterError {
    fn from(bug: Bug) -> Self {
        RuntimeError::from(bug).into()
    }
}<|MERGE_RESOLUTION|>--- conflicted
+++ resolved
@@ -235,15 +235,6 @@
     ID005,
     ID006,
     ID007,
-<<<<<<< HEAD
-    ID008,
-    ID009,
-    ID010,
-    ID011,
-    ID012,
-    ID013,
-=======
->>>>>>> a08d8266
 }
 
 /// Traceable bug variants
@@ -260,15 +251,6 @@
 
     /// The stack point has overflow
     StackPointerOverflow,
-<<<<<<< HEAD
-
-    /// The frame point has overflow
-    FramePointerOverflow,
-
-    /// A register overflow
-    CheckedRegisterOverflow,
-=======
->>>>>>> a08d8266
 }
 
 impl fmt::Display for BugVariant {
@@ -301,23 +283,6 @@
 
                 This overflow means the registers are corrupted."#
             ),
-<<<<<<< HEAD
-
-            Self::FramePointerOverflow => write!(
-                f,
-                r#"The frame pointer cannot overflow under checked operations.
-
-                This overflow means the registers are corrupted."#
-            ),
-
-            Self::CheckedRegisterOverflow => write!(
-                f,
-                r#"A register was checked and should not overflow.
-
-                This overflow means the registers code is not implemented correctly."#
-            ),
-=======
->>>>>>> a08d8266
         }
     }
 }
