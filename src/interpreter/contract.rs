--- conflicted
+++ resolved
@@ -3,13 +3,8 @@
 use crate::contract::Contract;
 use crate::storage::InterpreterStorage;
 
-<<<<<<< HEAD
-use fuel_asm::PanicReason;
-use fuel_types::{Color, ContractId, Word};
-=======
-use fuel_asm::{RegisterId, Word};
+use fuel_asm::{PanicReason, RegisterId, Word};
 use fuel_types::{Color, ContractId};
->>>>>>> 0aa67866
 
 use std::borrow::Cow;
 
@@ -24,7 +19,30 @@
             .ok_or(PanicReason::ContractNotFound)?
     }
 
-<<<<<<< HEAD
+    pub(crate) fn contract_balance(&mut self, ra: RegisterId, b: Word, c: Word) -> Result<(), PanicReason> {
+        if b > VM_MAX_RAM - Color::LEN as Word || c > VM_MAX_RAM - ContractId::LEN as Word {
+            return Err(PanicReason::MemoryOverflow);
+        }
+
+        Self::is_register_writable(ra)?;
+
+        let (b, c) = (b as usize, c as usize);
+
+        // Safety: memory bounds checked
+        let color = unsafe { Color::as_ref_unchecked(&self.memory[b..b + Color::LEN]) };
+        let contract = unsafe { ContractId::as_ref_unchecked(&self.memory[c..c + ContractId::LEN]) };
+
+        if !self.tx.input_contracts().any(|input| contract == input) {
+            return Err(PanicReason::ContractNotInInputs);
+        }
+
+        let balance = self.balance(contract, color)?;
+
+        self.registers[ra] = balance;
+
+        self.inc_pc()
+    }
+
     pub(crate) fn check_contract_exists(&self, contract: &ContractId) -> Result<bool, PanicReason> {
         self.storage.storage_contract_exists(contract)
     }
@@ -35,142 +53,4 @@
             .merkle_contract_color_balance(contract, color)?
             .unwrap_or_default())
     }
-}
-
-#[cfg(all(test, feature = "random"))]
-mod tests {
-    use crate::consts::*;
-    use crate::prelude::*;
-    use rand::rngs::StdRng;
-    use rand::{Rng, SeedableRng};
-
-    #[test]
-    fn mint_burn() {
-        let rng = &mut StdRng::seed_from_u64(2322u64);
-
-        let mut balance = 1000;
-
-        let mut vm = Interpreter::with_memory_storage();
-
-        let gas_price = 0;
-        let gas_limit = 1_000_000;
-        let maturity = 0;
-
-        let salt: Salt = rng.gen();
-        let program: Witness = [
-            Opcode::ADDI(0x10, REG_FP, CallFrame::a_offset() as Immediate12),
-            Opcode::LW(0x10, 0x10, 0),
-            Opcode::ADDI(0x11, REG_FP, CallFrame::b_offset() as Immediate12),
-            Opcode::LW(0x11, 0x11, 0),
-            Opcode::JNEI(0x10, REG_ZERO, 7),
-            Opcode::MINT(0x11),
-            Opcode::JI(8),
-            Opcode::BURN(0x11),
-            Opcode::RET(REG_ONE),
-        ]
-        .iter()
-        .copied()
-        .collect::<Vec<u8>>()
-        .into();
-
-        let contract = Contract::from(program.as_ref());
-        let contract_root = contract.root();
-        let contract = contract.id(&salt, &contract_root);
-=======
-    pub(crate) fn contract_balance(&mut self, ra: RegisterId, b: Word, c: Word) -> Result<(), InterpreterError> {
-        if b > VM_MAX_RAM - Color::LEN as Word || c > VM_MAX_RAM - ContractId::LEN as Word {
-            return Err(InterpreterError::MemoryOverflow);
-        }
->>>>>>> 0aa67866
-
-        Self::is_register_writable(ra)?;
-
-        let (b, c) = (b as usize, c as usize);
-
-        // Safety: memory bounds checked
-        let color = unsafe { Color::as_ref_unchecked(&self.memory[b..b + Color::LEN]) };
-        let contract = unsafe { ContractId::as_ref_unchecked(&self.memory[c..c + ContractId::LEN]) };
-
-        if !self.tx.input_contracts().any(|input| contract == input) {
-            return Err(InterpreterError::ContractNotInTxInputs);
-        }
-
-        let balance = self.balance(contract, color)?;
-
-        self.registers[ra] = balance;
-
-<<<<<<< HEAD
-        let script_data_offset = VM_TX_MEMORY + tx.script_data_offset().unwrap();
-        script_ops[0] = Opcode::ADDI(0x10, REG_ZERO, script_data_offset as Immediate12);
-
-        let script: Vec<u8> = script_ops.iter().copied().collect();
-        let script_data = Call::new(contract, 0, balance).to_bytes();
-        let tx = Transaction::script(
-            gas_price,
-            gas_limit,
-            maturity,
-            script,
-            script_data,
-            vec![input.clone()],
-            vec![output],
-            vec![],
-        );
-
-        assert_eq!(0, vm.balance(&contract, &color).unwrap());
-        vm.transact(tx).expect("Failed to transact");
-        assert_eq!(balance as Word, vm.balance(&contract, &color).unwrap());
-
-        // Try to burn more than the available balance
-        let script: Vec<u8> = script_ops.iter().copied().collect();
-        let script_data = Call::new(contract, 1, balance + 1).to_bytes();
-        let tx = Transaction::script(
-            gas_price,
-            gas_limit,
-            maturity,
-            script,
-            script_data,
-            vec![input.clone()],
-            vec![output],
-            vec![],
-        );
-
-        let state = vm.transact(tx).expect("Expect revert receipt");
-        assert!(matches!(state.state(), &ProgramState::Revert(0)));
-
-        assert_eq!(balance as Word, vm.balance(&contract, &color).unwrap());
-
-        // Burn some of the balance
-        let burn = 100;
-
-        let script: Vec<u8> = script_ops.iter().copied().collect();
-        let script_data = Call::new(contract, 1, burn).to_bytes();
-        let tx = Transaction::script(
-            gas_price,
-            gas_limit,
-            maturity,
-            script,
-            script_data,
-            vec![input.clone()],
-            vec![output],
-            vec![],
-        );
-
-        vm.transact(tx).expect("Failed to transact");
-        balance -= burn;
-        assert_eq!(balance as Word, vm.balance(&contract, &color).unwrap());
-=======
-        self.inc_pc()
-    }
->>>>>>> 0aa67866
-
-    pub(crate) fn check_contract_exists(&self, contract: &ContractId) -> Result<bool, InterpreterError> {
-        self.storage.storage_contract_exists(contract)
-    }
-
-    pub(crate) fn balance(&self, contract: &ContractId, color: &Color) -> Result<Word, InterpreterError> {
-        Ok(self
-            .storage
-            .merkle_contract_color_balance(contract, color)?
-            .unwrap_or_default())
-    }
 }