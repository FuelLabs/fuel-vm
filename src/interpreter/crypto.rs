--- conflicted
+++ resolved
@@ -1,11 +1,6 @@
 use super::Interpreter;
-<<<<<<< HEAD
-use crate::consts::{MEM_MAX_ACCESS_SIZE, VM_MAX_RAM};
-use crate::error::{Bug, BugId, BugVariant, RuntimeError};
-=======
 use crate::consts::{MEM_MAX_ACCESS_SIZE, MIN_VM_MAX_RAM_USIZE_MAX, VM_MAX_RAM};
 use crate::error::RuntimeError;
->>>>>>> 9339bbd4
 
 use crate::arith::{checked_add_word, checked_sub_word};
 use fuel_asm::PanicReason;
@@ -24,25 +19,6 @@
             return Err(PanicReason::MemoryOverflow.into());
         }
 
-<<<<<<< HEAD
-        let (a, b, c) = (a as usize, b as usize, c as usize);
-
-        let bx = b
-            .checked_add(Bytes64::LEN)
-            .ok_or_else(|| Bug::new(BugId::ID010, BugVariant::CheckedRegisterOverflow))?;
-
-        let cx = c
-            .checked_add(Bytes32::LEN)
-            .ok_or_else(|| Bug::new(BugId::ID011, BugVariant::CheckedRegisterOverflow))?;
-
-        // Safety: memory bounds are checked
-        let signature = unsafe { Signature::as_ref_unchecked(&self.memory[b..bx]) };
-        let message = unsafe { Message::as_ref_unchecked(&self.memory[c..cx]) };
-
-        match signature.recover(message) {
-            Ok(public) => {
-                self.try_mem_write(a, public.as_ref())?;
-=======
         let (a, b, bx, c, cx) = (a as usize, b as usize, bx as usize, c as usize, cx as usize);
 
         // Safety: memory bounds are checked
@@ -52,7 +28,6 @@
         match signature.recover(message) {
             Ok(pub_key) => {
                 self.try_mem_write(a, pub_key.as_ref())?;
->>>>>>> 9339bbd4
                 self.clear_err();
             }
             Err(_) => {
@@ -76,15 +51,7 @@
             return Err(PanicReason::MemoryOverflow.into());
         }
 
-<<<<<<< HEAD
-        let (a, b, c) = (a as usize, b as usize, c as usize);
-
-        let bc = b
-            .checked_add(c)
-            .ok_or_else(|| Bug::new(BugId::ID012, BugVariant::CheckedRegisterOverflow))?;
-=======
         let (a, b, bc) = (a as usize, b as usize, bc as usize);
->>>>>>> 9339bbd4
 
         let mut h = Keccak256::new();
 
@@ -105,14 +72,7 @@
             return Err(PanicReason::MemoryOverflow.into());
         }
 
-<<<<<<< HEAD
-        let (a, b, c) = (a as usize, b as usize, c as usize);
-        let bc = b
-            .checked_add(c)
-            .ok_or_else(|| Bug::new(BugId::ID013, BugVariant::CheckedRegisterOverflow))?;
-=======
         let (a, b, bc) = (a as usize, b as usize, bc as usize);
->>>>>>> 9339bbd4
 
         self.try_mem_write(a, Hasher::hash(&self.memory[b..bc]).as_ref())?;
 
