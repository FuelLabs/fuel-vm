--- conflicted
+++ resolved
@@ -14,12 +14,9 @@
     TransactionCreateStaticContractNotFound,
     TransactionCreateIdNotInTx,
     ArithmeticOverflow,
+    StackHeapCollision,
     StackOverflow,
-<<<<<<< HEAD
     StackUnderflow,
-=======
-    StackHeapCollision,
->>>>>>> 25276dd3
     PredicateOverflow,
     ProgramOverflow,
     PredicateFailure,
