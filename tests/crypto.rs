use fuel_asm::PanicReason::{ErrorFlag, MemoryOverflow};
use fuel_crypto::Hasher;
use fuel_tx::TransactionBuilder;
use rand::rngs::StdRng;
use rand::SeedableRng;
use sha3::{Digest, Keccak256};

use fuel_vm::consts::*;
use fuel_vm::prelude::*;
<<<<<<< HEAD
use fuel_vm::util::test_helpers::check_expected_reason_for_opcodes;
=======
>>>>>>> 9339bbd4

#[test]
fn ecrecover() {
    let rng = &mut StdRng::seed_from_u64(2322u64);

    let mut client = MemoryClient::default();

    let gas_price = 0;
    let gas_limit = 1_000_000;
    let maturity = 0;
    let height = 0;
    let params = ConsensusParameters::default();

    let secret = SecretKey::random(rng);
    let public = secret.public_key();

    let message = b"The gift of words is the gift of deception and illusion.";
    let message = Message::new(message);

    let signature = Signature::sign(&secret, &message);

    #[rustfmt::skip]
    let script = vec![
        Opcode::gtf(0x20, 0x00, GTFArgs::ScriptData),
        Opcode::ADDI(0x21, 0x20, signature.as_ref().len() as Immediate12),
        Opcode::ADDI(0x22, 0x21, message.as_ref().len() as Immediate12),
        Opcode::MOVI(0x10, PublicKey::LEN as Immediate18),
        Opcode::ALOC(0x10),
        Opcode::ADDI(0x11, REG_HP, 1),
        Opcode::ECR(0x11, 0x20, 0x21),
        Opcode::MEQ(0x12, 0x22, 0x11, 0x10),
        Opcode::LOG(0x12, 0x00, 0x00, 0x00),
        Opcode::RET(REG_ONE),
    ].into_iter().collect();

    let script_data = signature
        .as_ref()
        .iter()
        .copied()
        .chain(message.as_ref().iter().copied())
        .chain(public.as_ref().iter().copied())
        .collect();

    let tx = TransactionBuilder::script(script, script_data)
        .gas_price(gas_price)
        .gas_limit(gas_limit)
        .maturity(maturity)
        .finalize_checked(height, &params);

    let receipts = client.transact(tx);
<<<<<<< HEAD
    let success = receipts.iter().any(|r| matches!(r, Receipt::Log{ ra, .. } if ra == &1));

    assert!(success);
}
#[test]
fn ecrecover_error() {
    let rng = &mut StdRng::seed_from_u64(2322u64);

    let secret = SecretKey::random(rng);

    let message = b"The gift of words is the gift of deception and illusion.";
    let message = Message::new(message);

    let signature = Signature::sign(&secret, &message);

    #[rustfmt::skip]
    let script = vec![
        // Opcode::gtf(0x20, 0x00, GTFArgs::ScriptData),
        Opcode::ADDI(0x21, 0x20, signature.as_ref().len() as Immediate12),
        Opcode::ADDI(0x22, 0x21, message.as_ref().len() as Immediate12),
        Opcode::MOVI(0x10, PublicKey::LEN as Immediate18),
        Opcode::ALOC(0x10),
        Opcode::ADDI(0x11, REG_HP, 1),
        Opcode::ECR(0x11, 0x20, 0x21),
    ];

    check_expected_reason_for_opcodes(script, ErrorFlag)
}

#[test]
fn ecrecover_a_gt_vmaxram_sub_64() {
    let reg_a = 0x20;
    let reg_b = 0x21;

    #[rustfmt::skip]
    let script = vec![
        Opcode::XOR(reg_a, reg_a, reg_a),
        Opcode::XOR(reg_b, reg_b, reg_b),
        Opcode::NOT(reg_a, reg_a),
        Opcode::SUBI(reg_a, reg_a, 63),
        Opcode::ECR(reg_a, reg_b, reg_b),
    ];

    check_expected_reason_for_opcodes(script, MemoryOverflow);
}

#[test]
fn ecrecover_b_gt_vmaxram_sub_64() {
    let reg_a = 0x20;
    let reg_b = 0x21;

    #[rustfmt::skip]
    let script = vec![
        Opcode::XOR(reg_a, reg_a, reg_a),
        Opcode::XOR(reg_b, reg_b, reg_b),
        Opcode::NOT(reg_a, reg_a),
        Opcode::SUBI(reg_a, reg_a, 63),
        Opcode::ECR(reg_b, reg_a, reg_b),
    ];

    check_expected_reason_for_opcodes(script, MemoryOverflow);
}

#[test]
fn ecrecover_c_gt_vmaxram_sub_32() {
    let reg_a = 0x20;
    let reg_b = 0x21;

    #[rustfmt::skip]
    let script = vec![
        Opcode::XOR(reg_a, reg_a, reg_a),
        Opcode::XOR(reg_b, reg_b, reg_b),
        Opcode::NOT(reg_a, reg_a),
        Opcode::SUBI(reg_a, reg_a, 31),
        Opcode::ECR(reg_b, reg_b, reg_a),
    ];

    check_expected_reason_for_opcodes(script, MemoryOverflow);
=======
    let success = receipts.iter().any(|r| matches!(r, Receipt::Log{ ra, .. } if *ra == 1));

    assert!(success);
>>>>>>> 9339bbd4
}

#[test]
fn sha256() {
    let mut client = MemoryClient::default();

    let gas_price = 0;
    let gas_limit = 1_000_000;
    let maturity = 0;
    let height = 0;
    let params = ConsensusParameters::default();

    let message = b"I say let the world go to hell, but I should always have my tea.";
    let hash = Hasher::hash(message);

    #[rustfmt::skip]
    let script = vec![
        Opcode::gtf(0x20, 0x00, GTFArgs::ScriptData),
        Opcode::ADDI(0x21, 0x20, message.len() as Immediate12),
        Opcode::MOVI(0x10, Bytes32::LEN as Immediate18),
        Opcode::ALOC(0x10),
        Opcode::ADDI(0x11, REG_HP, 1),
        Opcode::MOVI(0x12, message.len() as Immediate18),
        Opcode::S256(0x11, 0x20, 0x12),
        Opcode::MEQ(0x13, 0x11, 0x21, 0x10),
        Opcode::LOG(0x13, 0x00, 0x00, 0x00),
        Opcode::RET(REG_ONE),
    ].into_iter().collect();

    let script_data = message.iter().copied().chain(hash.as_ref().iter().copied()).collect();

    let tx = TransactionBuilder::script(script, script_data)
        .gas_price(gas_price)
        .gas_limit(gas_limit)
        .maturity(maturity)
        .finalize_checked(height, &params);

    let receipts = client.transact(tx);
<<<<<<< HEAD
    let success = receipts.iter().any(|r| matches!(r, Receipt::Log{ ra, .. } if ra == &1));
=======
    let success = receipts.iter().any(|r| matches!(r, Receipt::Log{ ra, .. } if *ra == 1));
>>>>>>> 9339bbd4

    assert!(success);
}

#[test]
<<<<<<< HEAD
fn s256_a_gt_vmaxram_sub_32() {
    let reg_a = 0x20;
    let reg_b = 0x21;

    #[rustfmt::skip]
        let script = vec![
        Opcode::XOR(reg_a, reg_a, reg_a),
        Opcode::XOR(reg_b, reg_b, reg_b),
        Opcode::NOT(reg_a, reg_a),
        Opcode::S256(reg_a, reg_b, reg_b),
    ];

    check_expected_reason_for_opcodes(script, MemoryOverflow);
}

#[test]
fn s256_c_gt_mem_max() {
    let reg_a = 0x20;
    let reg_b = 0x21;

    #[rustfmt::skip]
        let script = vec![
        Opcode::XOR(reg_a, reg_a, reg_a),
        Opcode::XOR(reg_b, reg_b, reg_b),
        Opcode::NOT(reg_a, reg_a),
        Opcode::S256(reg_b, reg_b, reg_a),
    ];

    check_expected_reason_for_opcodes(script, MemoryOverflow);
}

#[test]
fn s256_b_gt_vmaxram_sub_c() {
    let reg_a = 0x20;
    let reg_b = 0x21;

    #[rustfmt::skip]
        let script = vec![
        Opcode::XOR(reg_a, reg_a, reg_a),
        Opcode::XOR(reg_b, reg_b, reg_b),
        Opcode::NOT(reg_a, reg_a),
        Opcode::S256(reg_b, reg_a, reg_b),
    ];

    check_expected_reason_for_opcodes(script, MemoryOverflow);
}

#[test]
=======
>>>>>>> 9339bbd4
fn keccak256() {
    let mut client = MemoryClient::default();

    let gas_price = 0;
    let gas_limit = 1_000_000;
    let maturity = 0;
    let height = 0;
    let params = ConsensusParameters::default();

    let message = b"...and, moreover, I consider it my duty to warn you that the cat is an ancient, inviolable animal.";

    let mut hasher = Keccak256::new();
    hasher.update(message);
    let hash = hasher.finalize();

    #[rustfmt::skip]
    let script = vec![
        Opcode::gtf(0x20, 0x00, GTFArgs::ScriptData),
        Opcode::ADDI(0x21, 0x20, message.len() as Immediate12),
        Opcode::MOVI(0x10, Bytes32::LEN as Immediate18),
        Opcode::ALOC(0x10),
        Opcode::ADDI(0x11, REG_HP, 1),
        Opcode::MOVI(0x12, message.len() as Immediate18),
        Opcode::K256(0x11, 0x20, 0x12),
        Opcode::MEQ(0x13, 0x11, 0x21, 0x10),
        Opcode::LOG(0x13, 0x00, 0x00, 0x00),
        Opcode::RET(REG_ONE),
    ].into_iter().collect();

    let script_data = message.iter().copied().chain(hash.iter().copied()).collect();

    let tx = TransactionBuilder::script(script, script_data)
        .gas_price(gas_price)
        .gas_limit(gas_limit)
        .maturity(maturity)
        .finalize_checked(height, &params);

    let receipts = client.transact(tx);
<<<<<<< HEAD
    let success = receipts.iter().any(|r| matches!(r, Receipt::Log{ ra, .. } if ra == &1));

    assert!(success);
}

#[test]
fn k256_a_gt_vmaxram_sub_32() {
    let reg_a = 0x20;
    let reg_b = 0x21;

    #[rustfmt::skip]
        let script = vec![
        Opcode::XOR(reg_a, reg_a, reg_a),
        Opcode::XOR(reg_b, reg_b, reg_b),
        Opcode::NOT(reg_a, reg_a),
        Opcode::K256(reg_a, reg_b, reg_b),
    ];

    check_expected_reason_for_opcodes(script, MemoryOverflow);
}

#[test]
fn k256_c_gt_mem_max() {
    let reg_a = 0x20;
    let reg_b = 0x21;

    #[rustfmt::skip]
    let script = vec![
        Opcode::XOR(reg_a, reg_a, reg_a),
        Opcode::XOR(reg_b, reg_b, reg_b),
        Opcode::NOT(reg_a, reg_a),
        Opcode::K256(reg_b, reg_b, reg_a),
    ];

    check_expected_reason_for_opcodes(script, MemoryOverflow);
}

#[test]
fn k256_b_gt_vmaxram_sub_c() {
    let reg_a = 0x20;
    let reg_b = 0x21;

    #[rustfmt::skip]
        let script = vec![
        Opcode::XOR(reg_a, reg_a, reg_a),
        Opcode::XOR(reg_b, reg_b, reg_b),
        Opcode::NOT(reg_a, reg_a),
        Opcode::K256(reg_b, reg_a, reg_b),
    ];

    check_expected_reason_for_opcodes(script, MemoryOverflow);
=======
    let success = receipts.iter().any(|r| matches!(r, Receipt::Log{ ra, .. } if *ra == 1));

    assert!(success);
>>>>>>> 9339bbd4
}<|MERGE_RESOLUTION|>--- conflicted
+++ resolved
@@ -7,10 +7,7 @@
 
 use fuel_vm::consts::*;
 use fuel_vm::prelude::*;
-<<<<<<< HEAD
 use fuel_vm::util::test_helpers::check_expected_reason_for_opcodes;
-=======
->>>>>>> 9339bbd4
 
 #[test]
 fn ecrecover() {
@@ -61,8 +58,7 @@
         .finalize_checked(height, &params);
 
     let receipts = client.transact(tx);
-<<<<<<< HEAD
-    let success = receipts.iter().any(|r| matches!(r, Receipt::Log{ ra, .. } if ra == &1));
+    let success = receipts.iter().any(|r| matches!(r, Receipt::Log{ ra, .. } if *ra == 1));
 
     assert!(success);
 }
@@ -140,11 +136,6 @@
     ];
 
     check_expected_reason_for_opcodes(script, MemoryOverflow);
-=======
-    let success = receipts.iter().any(|r| matches!(r, Receipt::Log{ ra, .. } if *ra == 1));
-
-    assert!(success);
->>>>>>> 9339bbd4
 }
 
 #[test]
@@ -183,17 +174,12 @@
         .finalize_checked(height, &params);
 
     let receipts = client.transact(tx);
-<<<<<<< HEAD
-    let success = receipts.iter().any(|r| matches!(r, Receipt::Log{ ra, .. } if ra == &1));
-=======
     let success = receipts.iter().any(|r| matches!(r, Receipt::Log{ ra, .. } if *ra == 1));
->>>>>>> 9339bbd4
 
     assert!(success);
 }
 
 #[test]
-<<<<<<< HEAD
 fn s256_a_gt_vmaxram_sub_32() {
     let reg_a = 0x20;
     let reg_b = 0x21;
@@ -242,8 +228,6 @@
 }
 
 #[test]
-=======
->>>>>>> 9339bbd4
 fn keccak256() {
     let mut client = MemoryClient::default();
 
@@ -282,8 +266,7 @@
         .finalize_checked(height, &params);
 
     let receipts = client.transact(tx);
-<<<<<<< HEAD
-    let success = receipts.iter().any(|r| matches!(r, Receipt::Log{ ra, .. } if ra == &1));
+    let success = receipts.iter().any(|r| matches!(r, Receipt::Log{ ra, .. } if *ra == 1));
 
     assert!(success);
 }
@@ -334,9 +317,4 @@
     ];
 
     check_expected_reason_for_opcodes(script, MemoryOverflow);
-=======
-    let success = receipts.iter().any(|r| matches!(r, Receipt::Log{ ra, .. } if *ra == 1));
-
-    assert!(success);
->>>>>>> 9339bbd4
 }