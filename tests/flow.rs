--- conflicted
+++ resolved
@@ -7,13 +7,8 @@
 use fuel_vm::{consts::*, prelude::*, script_with_data_offset, util::test_helpers::TestBuilder};
 use itertools::Itertools;
 use rand::{rngs::StdRng, Rng, SeedableRng};
-<<<<<<< HEAD
-=======
-use std::mem;
-
-const WORD_SIZE: usize = mem::size_of::<Word>();
+
 const SET_STATUS_REG: usize = 0x29;
->>>>>>> 34a3a25b
 
 #[test]
 fn code_copy() {
